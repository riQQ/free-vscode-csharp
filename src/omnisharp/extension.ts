--- conflicted
+++ resolved
@@ -53,46 +53,24 @@
     readonly testManager: TestManager;
 }
 
-<<<<<<< HEAD
-let _semanticTokensProvider: SemanticTokensProvider;
-export function getSemanticTokensProvider() {
-    return _semanticTokensProvider;
-}
-
 export async function activate(context: vscode.ExtensionContext, packageJSON: any, platformInfo: PlatformInformation, provider: NetworkSettingsProvider, eventStream: EventStream, optionProvider: OptionProvider, extensionPath: string, outputChannel: vscode.OutputChannel) {
-=======
-export async function activate(context: vscode.ExtensionContext, packageJSON: any, platformInfo: PlatformInformation, provider: NetworkSettingsProvider, eventStream: EventStream, optionProvider: OptionProvider, extensionPath: string) {
->>>>>>> b87cb285
     const documentSelector: vscode.DocumentSelector = {
         language: 'csharp',
     };
 
     const disposables = new CompositeDisposable();
     const options = optionProvider.GetLatestOptions();
-<<<<<<< HEAD
-    let omnisharpMonoResolver = new OmniSharpMonoResolver(getMonoVersion);
+    const omnisharpMonoResolver = new OmniSharpMonoResolver(getMonoVersion);
+    const omnisharpDotnetResolver = new OmniSharpDotnetResolver(platformInfo);
     const languageMiddlewareFeature = new LanguageMiddlewareFeature();
     languageMiddlewareFeature.register();
     disposables.add(languageMiddlewareFeature);
-    const decompilationAuthorized = context.workspaceState.get<boolean | undefined>("decompilationAuthorized") ?? false;
-    const server = new OmniSharpServer(vscode, provider, packageJSON, platformInfo, eventStream, optionProvider, extensionPath, omnisharpMonoResolver, decompilationAuthorized, context, outputChannel, languageMiddlewareFeature);
+    const decompilationAuthorized = await getDecompilationAuthorization(context, optionProvider);
+    const server = new OmniSharpServer(vscode, provider, packageJSON, platformInfo, eventStream, optionProvider, extensionPath, omnisharpMonoResolver, omnisharpDotnetResolver, decompilationAuthorized, context, outputChannel, languageMiddlewareFeature);
     const advisor = new Advisor(server, optionProvider); // create before server is started
-    let localDisposables: CompositeDisposable;
-    const testManager = new TestManager(server, eventStream, languageMiddlewareFeature);
-=======
-    const omnisharpMonoResolver = new OmniSharpMonoResolver(getMonoVersion);
-    const omnisharpDotnetResolver = new OmniSharpDotnetResolver(platformInfo);
-    const decompilationAuthorized = await getDecompilationAuthorization(context, optionProvider);
-    const server = new OmniSharpServer(vscode, provider, packageJSON, platformInfo, eventStream, optionProvider, extensionPath, omnisharpMonoResolver, omnisharpDotnetResolver, decompilationAuthorized);
-    const advisor = new Advisor(server, optionProvider); // create before server is started
-    const disposables = new CompositeDisposable();
-    const languageMiddlewareFeature = new LanguageMiddlewareFeature();
-    languageMiddlewareFeature.register();
-    disposables.add(languageMiddlewareFeature);
     let localDisposables: CompositeDisposable | undefined;
     const testManager = new TestManager(optionProvider, server, eventStream, languageMiddlewareFeature);
     const completionProvider = new CompletionProvider(server, languageMiddlewareFeature);
->>>>>>> b87cb285
 
     disposables.add(server.onServerStart(() => {
         // register language feature provider on start
@@ -127,8 +105,7 @@
         // so that it will be cleaned up if OmniSharp is restarted.
         const fixAllProvider = new FixAllProvider(server, languageMiddlewareFeature);
         localDisposables.add(fixAllProvider);
-<<<<<<< HEAD
-        localDisposables.add(vscode.languages.registerCodeActionsProvider(documentSelector, fixAllProvider));
+        localDisposables.add(vscode.languages.registerCodeActionsProvider(documentSelector, fixAllProvider, FixAllProvider.metadata));
         localDisposables.add(reportDiagnostics(server, advisor, languageMiddlewareFeature, optionProvider));
         if (!options.enableLspDriver) {
             localDisposables.add(forwardChanges(server));
@@ -138,11 +115,6 @@
             localDisposables.add(codeActionProvider);
             localDisposables.add(vscode.languages.registerCodeActionsProvider(documentSelector, codeActionProvider));
         }
-=======
-        localDisposables.add(vscode.languages.registerCodeActionsProvider(documentSelector, fixAllProvider, FixAllProvider.metadata));
-        localDisposables.add(reportDiagnostics(server, advisor, languageMiddlewareFeature));
-        localDisposables.add(forwardChanges(server));
->>>>>>> b87cb285
         localDisposables.add(trackVirtualDocuments(server, eventStream));
         localDisposables.add(vscode.languages.registerFoldingRangeProvider(documentSelector, new StructureProvider(server, languageMiddlewareFeature)));
         localDisposables.add(fileOpenClose(server));
