/*---------------------------------------------------------------------------------------------
 *  Copyright (c) Microsoft Corporation. All rights reserved.
 *  Licensed under the MIT License. See License.txt in the project root for license information.
 *--------------------------------------------------------------------------------------------*/

import * as fs from 'fs';
import * as path from 'path';
import * as protocol from './protocol';
import * as serverUtils from '../omnisharp/utils';
import { vscode, CancellationToken } from '../vscodeAdapter';
<<<<<<< HEAD
import { exec } from 'child_process';
import { LaunchTarget, findLaunchTargets, LaunchTargetKind, SpawnedChildProcess } from './launcher';
import { createInterface } from 'readline';
import { Request, RequestQueueCollection } from './requestQueue';
import { DelayTracker } from './delayTracker';
import { EventEmitter } from 'events';
import { OmnisharpManager } from './OmnisharpManager';
import { Options } from './options';
=======
import { LaunchTarget, findLaunchTargets, LaunchTargetKind } from './launcher';
import { DelayTracker } from './delayTracker';
import { EventEmitter } from 'events';
import { OmnisharpManager, LaunchInfo } from './OmnisharpManager';
>>>>>>> dfeeccf0
import { PlatformInformation } from '../platform';
import { OmnisharpDownloader } from './OmnisharpDownloader';
import * as ObservableEvents from './loggingEvents';
import { EventStream } from '../EventStream';
import { NetworkSettingsProvider } from '../NetworkSettings';
import { Subject } from 'rxjs';
import { debounceTime } from 'rxjs/operators';
import CompositeDisposable from '../CompositeDisposable';
import Disposable from '../Disposable';
import OptionProvider from '../observers/OptionProvider';
import { ExtensionContext, OutputChannel } from 'vscode';
import { LanguageMiddlewareFeature } from './LanguageMiddlewareFeature';
import { LspEngine } from './engines/LspEngine';
import { IEngine } from './engines/IEngine';
import { StdioEngine } from './engines/StdioEngine';
import { IHostExecutableResolver } from '../constants/IHostExecutableResolver';
import { showProjectSelector } from '../features/commands';
import { validateRequirements } from './requirementCheck';
import { Advisor } from '../features/diagnosticsProvider';
import TestManager from '../features/dotnetTest';

enum ServerState {
    Starting,
    Started,
    Stopped,
}

type State = {
    status: ServerState.Stopped,
} | {
    status: ServerState.Starting,
    disposables: CompositeDisposable,
} | {
    status: ServerState.Started,
    disposables: CompositeDisposable,
<<<<<<< HEAD
    serverProcess: SpawnedChildProcess,
=======
    engine: IEngine,
>>>>>>> dfeeccf0
    telemetryIntervalId: NodeJS.Timeout,
};

export module Events {
    export const StateChanged = 'stateChanged';

    export const StdOut = 'stdout';
    export const StdErr = 'stderr';

    export const Error = 'Error';
    export const ServerError = 'ServerError';

    export const UnresolvedDependencies = 'UnresolvedDependencies';
    export const PackageRestoreStarted = 'PackageRestoreStarted';
    export const PackageRestoreFinished = 'PackageRestoreFinished';

    export const ProjectChanged = 'ProjectChanged';
    export const ProjectAdded = 'ProjectAdded';
    export const ProjectRemoved = 'ProjectRemoved';

    export const BackgroundDiagnosticStatus = 'BackgroundDiagnosticStatus';

    export const MsBuildProjectDiagnostics = 'MsBuildProjectDiagnostics';

    export const TestMessage = 'TestMessage';

    export const BeforeServerInstall = 'BeforeServerInstall';
    export const BeforeServerStart = 'BeforeServerStart';
    export const ServerStart = 'ServerStart';
    export const ServerStop = 'ServerStop';

    export const MultipleLaunchTargets = 'server:MultipleLaunchTargets';

    export const Started = 'started';

    export const ProjectConfiguration = 'ProjectConfiguration';
}

const TelemetryReportingDelay = 2 * 60 * 1000; // two minutes
<<<<<<< HEAD
=======
const serverUrl = 'https://roslynomnisharp.blob.core.windows.net';
const installPath = '.omnisharp';
const latestVersionFileServerPath = 'releases/versioninfo.txt';
>>>>>>> dfeeccf0

export class OmniSharpServer {

    private _delayTrackers: { [requestName: string]: DelayTracker } = {};

    private _eventBus = new EventEmitter();
    private _state: State = { status: ServerState.Stopped };
    private _launchTarget: LaunchTarget | undefined;

    private _sessionProperties: { [key: string]: any } = {};

    private _omnisharpManager: OmnisharpManager;
    private updateProjectDebouncer = new Subject<
        ObservableEvents.ProjectModified
    >();
    private firstUpdateProject: boolean;

    constructor(
        private vscode: vscode,
        networkSettingsProvider: NetworkSettingsProvider,
        private packageJSON: any,
        private platformInfo: PlatformInformation,
        private eventStream: EventStream,
        private optionProvider: OptionProvider,
        private extensionPath: string,
        private monoResolver: IHostExecutableResolver,
        private dotnetResolver: IHostExecutableResolver,
        public decompilationAuthorized: boolean,
        private context: ExtensionContext,
        private outputChannel: OutputChannel,
        private languageMiddlewareFeature: LanguageMiddlewareFeature
    ) {
        const downloader = new OmnisharpDownloader(
            networkSettingsProvider,
            this.eventStream,
            this.packageJSON,
            platformInfo,
            extensionPath);
        this._omnisharpManager = new OmnisharpManager(downloader, platformInfo);
        this.updateProjectDebouncer
            .pipe(debounceTime(1500))
            .subscribe((event) => {
                this.updateProjectInfo();
            });
        this.firstUpdateProject = true;
    }

    public get sessionProperties() {
        return this._sessionProperties;
    }

    public isRunning(): boolean {
        return this._state.status === ServerState.Started;
    }

    public async waitForInitialize(): Promise<void> {
        if (this._state.status !== ServerState.Started) {
            throw new Error('OmniSharp server is not running.');
        }

        let { engine } = this._state;
        await engine.waitForInitialize();
    }

    private _setState(state: State): void {
        if (state.status !== this._state.status) {
            this._state = state;
            this._fireEvent(Events.StateChanged, this._state.status);
        }
    }

    private _recordRequestDelay(requestName: string, elapsedTime: number) {
        let tracker = this._delayTrackers[requestName];
        if (!tracker) {
            tracker = new DelayTracker(requestName);
            this._delayTrackers[requestName] = tracker;
        }

        tracker.reportDelay(elapsedTime);
    }

    private _reportTelemetry() {
        const delayTrackers = this._delayTrackers;

        for (const requestName in delayTrackers) {
            const tracker = delayTrackers[requestName];
            const eventName = 'omnisharp' + requestName;
            if (tracker.hasMeasures()) {
                const measures = tracker.getMeasures();
                tracker.clearMeasures();

                this.eventStream.post(new ObservableEvents.OmnisharpDelayTrackerEventMeasures(eventName, measures));
            }
        }
    }

    public getSolutionPathOrFolder(): string | undefined {
        return this._launchTarget?.target;
    }

    // --- eventing
    public onStdout(listener: (e: string) => any, thisArg?: any) {
        return this._addListener(Events.StdOut, listener, thisArg);
    }

    public onStderr(listener: (e: string) => any, thisArg?: any) {
        return this._addListener(Events.StdErr, listener, thisArg);
    }

    public onError(listener: (e: protocol.ErrorMessage) => any, thisArg?: any) {
        return this._addListener(Events.Error, listener, thisArg);
    }

    public onServerError(listener: (err: any) => any, thisArg?: any) {
        return this._addListener(Events.ServerError, listener, thisArg);
    }

    public onUnresolvedDependencies(listener: (e: protocol.UnresolvedDependenciesMessage) => any, thisArg?: any) {
        return this._addListener(Events.UnresolvedDependencies, listener, thisArg);
    }

    public onBeforePackageRestore(listener: () => any, thisArg?: any) {
        return this._addListener(Events.PackageRestoreStarted, listener, thisArg);
    }

    public onPackageRestore(listener: () => any, thisArg?: any) {
        return this._addListener(Events.PackageRestoreFinished, listener, thisArg);
    }

    public onProjectChange(listener: (e: protocol.ProjectInformationResponse) => any, thisArg?: any) {
        return this._addListener(Events.ProjectChanged, listener, thisArg);
    }

    public onProjectAdded(listener: (e: protocol.ProjectInformationResponse) => any, thisArg?: any) {
        return this._addListener(Events.ProjectAdded, listener, thisArg);
    }

    public onProjectRemoved(listener: (e: protocol.ProjectInformationResponse) => any, thisArg?: any) {
        return this._addListener(Events.ProjectRemoved, listener, thisArg);
    }

    public onBackgroundDiagnosticStatus(listener: (e: protocol.BackgroundDiagnosticStatusMessage) => any, thisArg?: any) {
        return this._addListener(Events.BackgroundDiagnosticStatus, listener, thisArg);
    }

    public onMsBuildProjectDiagnostics(listener: (e: protocol.MSBuildProjectDiagnostics) => any, thisArg?: any) {
        return this._addListener(Events.MsBuildProjectDiagnostics, listener, thisArg);
    }

    public onTestMessage(listener: (e: protocol.V2.TestMessageEvent) => any, thisArg?: any) {
        return this._addListener(Events.TestMessage, listener, thisArg);
    }

    public onBeforeServerInstall(listener: () => any) {
        return this._addListener(Events.BeforeServerInstall, listener);
    }

    public onBeforeServerStart(listener: (e: string) => any) {
        return this._addListener(Events.BeforeServerStart, listener);
    }

    public onServerStart(listener: (e: string) => any) {
        return this._addListener(Events.ServerStart, listener);
    }

    public onServerStop(listener: () => any) {
        return this._addListener(Events.ServerStop, listener);
    }

    public onMultipleLaunchTargets(listener: (targets: LaunchTarget[]) => any, thisArg?: any) {
        return this._addListener(Events.MultipleLaunchTargets, listener, thisArg);
    }

    public onOmnisharpStart(listener: () => any) {
        return this._addListener(Events.Started, listener);
    }

    private _addListener(event: string, listener: (e: any) => any, thisArg?: any): Disposable {
        listener = thisArg ? listener.bind(thisArg) : listener;
        this._eventBus.addListener(event, listener);
        return new Disposable(() => this._eventBus.removeListener(event, listener));
    }

    protected _fireEvent(event: string, args: any): void {
        this._eventBus.emit(event, args);
    }

    // --- start, stop, and connect

    public async start(launchTarget: LaunchTarget): Promise<void> {
        if (this._state.status !== ServerState.Stopped) {
            this.eventStream.post(new ObservableEvents.OmnisharpServerOnServerError("Attempt to start OmniSharp server failed because another server instance is running."));
            return;
        }

        if (launchTarget.workspaceKind === LaunchTargetKind.LiveShare) {
            this.eventStream.post(new ObservableEvents.OmnisharpServerMessage("During Live Share sessions language services are provided by the Live Share server."));
            return;
        }

        const options = this.optionProvider.GetLatestOptions();

        if (!await validateRequirements(options)) {
            this.eventStream.post(new ObservableEvents.OmnisharpServerMessage("OmniSharp failed to start because of missing requirements."));
            return;
        }

        const disposables = new CompositeDisposable();

        let engine: IEngine | undefined;
        if (options.enableLspDriver) {
            engine = new LspEngine(
                this._eventBus,
                this.eventStream,
                this.context,
                this.outputChannel,
                disposables,
                this.languageMiddlewareFeature,
                this.platformInfo,
                this.monoResolver,
                this.dotnetResolver
            );
        } else {
            engine = new StdioEngine(
                this._eventBus,
                this.eventStream,
                this.platformInfo,
                this.monoResolver,
                this.dotnetResolver,
                disposables
            );
        }

        disposables.add(this.onServerError(err =>
            this.eventStream.post(new ObservableEvents.OmnisharpServerOnServerError(err))
        ));

        disposables.add(this.onError((message: protocol.ErrorMessage) =>
            this.eventStream.post(new ObservableEvents.OmnisharpServerOnError(message))
        ));

        disposables.add(this.onMsBuildProjectDiagnostics((message: protocol.MSBuildProjectDiagnostics) =>
            this.eventStream.post(new ObservableEvents.OmnisharpServerMsBuildProjectDiagnostics(message))
        ));

        disposables.add(this.onUnresolvedDependencies((message: protocol.UnresolvedDependenciesMessage) =>
            this.eventStream.post(new ObservableEvents.OmnisharpServerUnresolvedDependencies(message))
        ));

        disposables.add(this.onStderr((message: string) =>
            this.eventStream.post(new ObservableEvents.OmnisharpServerOnStdErr(message))
        ));

        disposables.add(this.onMultipleLaunchTargets((targets: LaunchTarget[]) =>
            this.eventStream.post(new ObservableEvents.OmnisharpOnMultipleLaunchTargets(targets))
        ));

        disposables.add(this.onBeforeServerInstall(() =>
            this.eventStream.post(new ObservableEvents.OmnisharpOnBeforeServerInstall())
        ));

        disposables.add(this.onBeforeServerStart(() => {
            this.eventStream.post(new ObservableEvents.OmnisharpOnBeforeServerStart());
        }));

        disposables.add(this.onServerStop(() =>
            this.eventStream.post(new ObservableEvents.OmnisharpServerOnStop())
        ));

        disposables.add(this.onServerStart(() => {
            this.eventStream.post(new ObservableEvents.OmnisharpServerOnStart());
        }));

        disposables.add(this.onBackgroundDiagnosticStatus((message: protocol.BackgroundDiagnosticStatusMessage) =>
            this.eventStream.post(new ObservableEvents.OmnisharpBackgroundDiagnosticStatus(message))
        ));

        disposables.add(this.onProjectConfigurationReceived((message: protocol.ProjectConfigurationMessage) => {
            this.eventStream.post(new ObservableEvents.ProjectConfiguration(message));
        }));

        disposables.add(this.onProjectAdded(this.debounceUpdateProjectWithLeadingTrue));
        disposables.add(this.onProjectChange(this.debounceUpdateProjectWithLeadingTrue));
        disposables.add(this.onProjectRemoved(this.debounceUpdateProjectWithLeadingTrue));

        this._setState({
            status: ServerState.Starting,
            disposables,
        });
        this._launchTarget = launchTarget;

        const solutionPath = launchTarget.target;
        const cwd = path.dirname(solutionPath);

        const args = [
            '-z',
            '-s',
            solutionPath,
            '--hostPID',
            process.pid.toString(),
            'DotNet:enablePackageRestore=false',
            '--loglevel',
            options.loggingLevel,
        ];

        let razorPluginPath: string | undefined;
        if (!options.razorDisabled) {
            // Razor support only exists for certain platforms, so only load the plugin if present
            razorPluginPath = options.razorPluginPath.length > 0 ? options.razorPluginPath : path.join(
                this.extensionPath,
                '.razor',
                'OmniSharpPlugin',
                'Microsoft.AspNetCore.Razor.OmniSharpPlugin.dll');
            if (fs.existsSync(razorPluginPath)) {
                args.push('--plugin', razorPluginPath);
            }
        }

        if (options.waitForDebugger === true) {
            args.push('--debug');
        }

        for (let i = 0; i < options.excludePaths.length; i++) {
            args.push(`FileOptions:SystemExcludeSearchPatterns:${i}=${options.excludePaths[i]}`);
        }

        if (options.enableMsBuildLoadProjectsOnDemand === true) {
            args.push('MsBuild:LoadProjectsOnDemand=true');
        }

        if (options.enableRoslynAnalyzers === true) {
            args.push('RoslynExtensionsOptions:EnableAnalyzersSupport=true');
        }

        if (options.enableEditorConfigSupport === true) {
            args.push('FormattingOptions:EnableEditorConfigSupport=true');
        }

        if (options.organizeImportsOnFormat === true) {
            args.push('FormattingOptions:OrganizeImports=true');
        }

        if (this.decompilationAuthorized && options.enableDecompilationSupport === true) {
            args.push('RoslynExtensionsOptions:EnableDecompilationSupport=true');
        }

        if (options.enableImportCompletion === true) {
            args.push('RoslynExtensionsOptions:EnableImportCompletion=true');
        }

        if (options.enableAsyncCompletion === true) {
            args.push('RoslynExtensionsOptions:EnableAsyncCompletion=true');
        }

        if (options.sdkPath.length > 0) {
            args.push(`Sdk:Path='${options.sdkPath}'`);
        }

        if (options.sdkVersion.length > 0) {
            args.push(`Sdk:Version='${options.sdkVersion}'`);
        }

        if (options.sdkIncludePrereleases) {
            args.push(`Sdk:IncludePrereleases=true`);
        }

        if (options.inlayHintsEnableForParameters === true) {
            args.push(`RoslynExtensionsOptions:InlayHintsOptions:EnableForParameters=${options.inlayHintsEnableForParameters.toString()}`);
            args.push(`RoslynExtensionsOptions:InlayHintsOptions:ForLiteralParameters=${options.inlayHintsForLiteralParameters.toString()}`);
            args.push(`RoslynExtensionsOptions:InlayHintsOptions:ForIndexerParameters=${options.inlayHintsForIndexerParameters.toString()}`);
            args.push(`RoslynExtensionsOptions:InlayHintsOptions:ForObjectCreationParameters=${options.inlayHintsForObjectCreationParameters.toString()}`);
            args.push(`RoslynExtensionsOptions:InlayHintsOptions:ForOtherParameters=${options.inlayHintsForOtherParameters.toString()}`);
            args.push(`RoslynExtensionsOptions:InlayHintsOptions:SuppressForParametersThatDifferOnlyBySuffix=${options.inlayHintsSuppressForParametersThatDifferOnlyBySuffix.toString()}`);
            args.push(`RoslynExtensionsOptions:InlayHintsOptions:SuppressForParametersThatMatchMethodIntent=${options.inlayHintsSuppressForParametersThatMatchMethodIntent.toString()}`);
            args.push(`RoslynExtensionsOptions:InlayHintsOptions:SuppressForParametersThatMatchArgumentName=${options.inlayHintsSuppressForParametersThatMatchArgumentName.toString()}`);
        }

        if (options.inlayHintsEnableForTypes === true) {
            args.push(`RoslynExtensionsOptions:InlayHintsOptions:EnableForTypes=${options.inlayHintsEnableForTypes.toString()}`);
            args.push(`RoslynExtensionsOptions:InlayHintsOptions:ForImplicitVariableTypes=${options.inlayHintsForImplicitVariableTypes.toString()}`);
            args.push(`RoslynExtensionsOptions:InlayHintsOptions:ForLambdaParameterTypes=${options.inlayHintsForLambdaParameterTypes.toString()}`);
            args.push(`RoslynExtensionsOptions:InlayHintsOptions:ForImplicitObjectCreation=${options.inlayHintsForImplicitObjectCreation.toString()}`);
        }

        if (options.analyzeOpenDocumentsOnly === true) {
            args.push('RoslynExtensionsOptions:AnalyzeOpenDocumentsOnly=true');
        }

        for (let i = 0; i < options.dotNetCliPaths.length; i++) {
            args.push(`DotNetCliOptions:LocationPaths:${i}=${options.dotNetCliPaths[i]}`);
        }

        let launchPath: string;
        try {
<<<<<<< HEAD
            launchPath = await this._omnisharpManager.GetOmniSharpLaunchPath(this.packageJSON.defaults.omniSharp, options.path, /* useFramework */ !options.useModernNet, this.extensionPath);
=======
            launchInfo = await this._omnisharpManager.GetOmniSharpLaunchInfo(
                this.packageJSON.defaults.omniSharp,
                options.path,
                /* useFramework */ !options.useModernNet,
                serverUrl,
                latestVersionFileServerPath,
                installPath,
                this.extensionPath);
>>>>>>> dfeeccf0
        }
        catch (e) {
            const error = e as Error; // Unsafe TypeScript hack to recognize the catch type as Error.
            this.eventStream.post(
                new ObservableEvents.OmnisharpFailure(
                    `Error occurred in loading omnisharp from omnisharp.path\nCould not start the server due to ${error.toString()}`,
                    error));
            return;
        }

        this.eventStream.post(
            new ObservableEvents.OmnisharpInitialisation(
                options.dotNetCliPaths,
                new Date(),
                solutionPath));
        this._fireEvent(Events.BeforeServerStart, solutionPath);

        try {
<<<<<<< HEAD
            const launchResult = await launchOmniSharp(cwd, args, launchPath, this.platformInfo, options, this.monoResolver, this.dotnetResolver);
            this.eventStream.post(new ObservableEvents.OmnisharpLaunch(launchResult.hostVersion, launchResult.hostPath, launchResult.hostIsMono, launchResult.command, launchResult.process.pid));

            if (!options.razorDisabled && options.razorPluginPath.length > 0) {
                if (fs.existsSync(options.razorPluginPath)) {
                    this.eventStream.post(new ObservableEvents.RazorPluginPathSpecified(options.razorPluginPath));
                } else {
                    this.eventStream.post(new ObservableEvents.RazorPluginPathDoesNotExist(options.razorPluginPath));
                }
            }

            this._delayTrackers = {};
=======
            await engine.start(
                cwd,
                args,
                launchTarget,
                launchInfo,
                options
            );
>>>>>>> dfeeccf0

            this._setState({
                status: ServerState.Started,
                disposables,
                engine,
                telemetryIntervalId: setInterval(() => this._reportTelemetry(), TelemetryReportingDelay),
            });

            this._delayTrackers = {};

            if (razorPluginPath !== undefined && options.razorPluginPath) {
                if (fs.existsSync(razorPluginPath)) {
                    this.eventStream.post(
                        new ObservableEvents.RazorPluginPathSpecified(
                            razorPluginPath
                        )
                    );
                } else {
                    this.eventStream.post(
                        new ObservableEvents.RazorPluginPathDoesNotExist(
                            razorPluginPath
                        )
                    );
                }
            }

            this._fireEvent(Events.ServerStart, solutionPath);
        }
        catch (err) {
            this._fireEvent(Events.ServerError, err);
            return this.stop();
        }
    }

    public async registerProviders(eventStream: EventStream, advisor: Advisor, testManager: TestManager) {
        if (this._state.status !== ServerState.Started) {
            this.eventStream.post(new ObservableEvents.OmnisharpServerOnServerError("Attempt to register providers failed because no server instance is running."));
            return;
        }

        const { engine } = this._state;
        return await engine.registerProviders(this, this.optionProvider, this.languageMiddlewareFeature, eventStream, advisor, testManager);
    }

    private onProjectConfigurationReceived(
        listener: (e: protocol.ProjectConfigurationMessage) => void
    ) {
        return this._addListener(Events.ProjectConfiguration, listener);
    }

    private debounceUpdateProjectWithLeadingTrue = () => {
        // Call the updateProjectInfo directly if it is the first time, otherwise debounce the request
        // This needs to be done so that we have a project information for the first incoming request

        if (this.firstUpdateProject) {
            this.updateProjectInfo();
        } else {
            this.updateProjectDebouncer.next(new ObservableEvents.ProjectModified());
        }
    }

    private updateProjectInfo = async () => {
        this.firstUpdateProject = false;
        let info = await serverUtils.requestWorkspaceInformation(this);
        //once we get the info, push the event into the event stream
        this.eventStream.post(new ObservableEvents.WorkspaceInformationUpdated(info));
    }

    public async stop(): Promise<void> {
        // We're already stopped, nothing to do :).
        if (this._state.status === ServerState.Stopped) {
            return;
        }

        if (this._state.status === ServerState.Started) {
            const { disposables, engine, telemetryIntervalId } = this._state;

            await engine.stop();
            engine.dispose();

            // Clear the session properties when the session ends.
            this._sessionProperties = {};
            this._setState({ status: ServerState.Stopped });
            this._fireEvent(Events.ServerStop, this);

            // Dispose of the disposables only _after_ we've fired the last server event.
            disposables.dispose();

            // Clear and report telemetry
            clearInterval(telemetryIntervalId);
            this._reportTelemetry();
        }
    }

    public async restart(launchTarget: LaunchTarget | undefined = this._launchTarget): Promise<void> {
        if (this._state.status === ServerState.Starting) {
            this.eventStream.post(new ObservableEvents.OmnisharpServerOnServerError("Attempt to restart OmniSharp server failed because another server instance is starting."));
            return;
        }

        if (launchTarget !== undefined) {
            await this.stop();
            this.eventStream.post(new ObservableEvents.OmnisharpRestart());
            await this.start(launchTarget);
        }
    }

    public async autoStart(preferredPath: string): Promise<void> {
        const options = this.optionProvider.GetLatestOptions();
        const launchTargets = await findLaunchTargets(options);

        // If there aren't any potential launch targets, we create file watcher and try to
        // start the server again once a *.sln, *.slnf, *.csproj, project.json, CSX or Cake file is created.
        if (launchTargets.length === 0) {
            await new Promise<void>((resolve) => {
                // 1st watch for files
                const watcher = this.vscode.workspace.createFileSystemWatcher('{**/*.sln,**/*.slnf,**/*.csproj,**/project.json,**/*.csx,**/*.cake}',
                    /*ignoreCreateEvents*/ false,
                    /*ignoreChangeEvents*/ true,
                    /*ignoreDeleteEvents*/ true);

                watcher.onDidCreate(uri => {
                    watcher.dispose();
                    resolve();
                });
            });

            // 2nd try again
            return this.autoStart(preferredPath);
        }
        else if (launchTargets.length === 1) {
            // If there's only one target, just start
            return this.start(launchTargets[0]);
        }

        // First, try to launch against something that matches the user's preferred target
        const defaultLaunchSolutionConfigValue = this.optionProvider.GetLatestOptions().defaultLaunchSolution;
        const defaultLaunchSolutionTarget = launchTargets.find((a) => (path.basename(a.target) === defaultLaunchSolutionConfigValue));
        if (defaultLaunchSolutionTarget) {
            return this.start(defaultLaunchSolutionTarget);
        }

        // If there's more than one launch target, we start the server if one of the targets
        // matches the preferred path.
        if (preferredPath.length > 0) {
            const preferredLaunchTarget = launchTargets.find((a_1) => a_1.target === preferredPath);
            if (preferredLaunchTarget) {
                return this.start(preferredLaunchTarget);
            }
        }

        // To maintain previous behavior when there are mulitple targets available,
        // launch with first Solution or Folder target.
        const firstFolderOrSolutionTarget = launchTargets
            .find(target => target.workspaceKind == LaunchTargetKind.Folder || target.workspaceKind == LaunchTargetKind.Solution);
        if (firstFolderOrSolutionTarget) {
            return this.start(firstFolderOrSolutionTarget);
        }

        // When running integration tests, open the first launch target.
        if (process.env.RUNNING_INTEGRATION_TESTS === "true") {
            return this.start(launchTargets[0]);
        }

        // Otherwise, we fire the "MultipleLaunchTargets" event,
        // which is handled in status.ts to display the launch target selector.
        this._fireEvent(Events.MultipleLaunchTargets, launchTargets);
        return showProjectSelector(this, launchTargets);
    }

    // --- requests et al

    public async makeRequest<TResponse>(command: string, data?: any, token?: CancellationToken): Promise<TResponse> {
<<<<<<< HEAD
        if (!this.isRunning()) {
            return Promise.reject<TResponse>('OmniSharp server is not running.');
        }

        let startTime: number;
        let request: Request;

        const promise = new Promise<TResponse>((resolve, reject) => {
            startTime = Date.now();

            request = {
                command,
                data,
                onSuccess: value => resolve(value),
                onError: err => reject(err)
            };

            this._requestQueue.enqueue(request);
        });

        if (token !== undefined) {
            token.onCancellationRequested(() => {
                this.eventStream.post(new ObservableEvents.OmnisharpServerRequestCancelled(request.command, request.id));
                this._requestQueue.cancelRequest(request);
                // Note: This calls reject() on the promise returned by OmniSharpServer.makeRequest
                request.onError(new Error(`Request ${request.command} cancelled, id: ${request.id}`));
            });
        }

        return promise.then(response => {
            let endTime = Date.now();
            let elapsedTime = endTime - startTime;
            this._recordRequestDelay(command, elapsedTime);

            return response;
        });
    }

    private async _doConnect(
        disposables: CompositeDisposable,
        serverProcess: SpawnedChildProcess,
        options: Options): Promise<void> {
        serverProcess.stderr.on('data', (data: Buffer) => {
            let trimData = removeBOMFromBuffer(data);
            if (trimData.length > 0) {
                this._fireEvent(Events.StdErr, trimData.toString());
            }
        });

        const readLine = createInterface({
            input: serverProcess.stdout,
            output: serverProcess.stdin,
            terminal: false
        });

        const promise = new Promise<void>((resolve, reject) => {
            let listener: Disposable;

            // Convert the timeout from the seconds to milliseconds, which is required by setTimeout().
            const timeoutDuration = options.projectLoadTimeout * 1000;

            // timeout logic
            const handle = setTimeout(() => {
                if (listener) {
                    listener.dispose();
                }

                reject(new Error("OmniSharp server load timed out. Use the 'omnisharp.projectLoadTimeout' setting to override the default delay (one minute)."));
            }, timeoutDuration);

            // handle started-event
            listener = this.onOmnisharpStart(() => {
                if (listener) {
                    listener.dispose();
                }

                clearTimeout(handle);
                resolve();
            });
        });

        const lineReceived = this._onLineReceived.bind(this);

        readLine.addListener('line', lineReceived);

        disposables.add(new Disposable(() => {
            readLine.removeListener('line', lineReceived);
        }));

        return promise;
    }

    private _onLineReceived(line: string) {
        line = removeBOMFromString(line);

        if (line[0] !== '{') {
            this.eventStream.post(new ObservableEvents.OmnisharpServerMessage(line));
            return;
        }

        let packet: protocol.WireProtocol.Packet;
        try {
            packet = JSON.parse(line);
        }
        catch (err) {
            // This isn't JSON
            return;
        }

        if (!packet.Type) {
            // Bogus packet
            return;
        }

        switch (packet.Type) {
            case 'response':
                this._handleResponsePacket(<protocol.WireProtocol.ResponsePacket>packet);
                break;
            case 'event':
                this._handleEventPacket(<protocol.WireProtocol.EventPacket>packet);
                break;
            default:
                this.eventStream.post(new ObservableEvents.OmnisharpServerMessage(`Unknown packet type: ${packet.Type}`));
                break;
        }
    }

    private _handleResponsePacket(packet: protocol.WireProtocol.ResponsePacket) {
        const request = this._requestQueue.dequeue(packet.Command, packet.Request_seq);

        if (!request) {
            this.eventStream.post(new ObservableEvents.OmnisharpServerMessage(`Received response for ${packet.Command} but could not find request.`));
            return;
        }

        this.eventStream.post(new ObservableEvents.OmnisharpServerVerboseMessage(`handleResponse: ${packet.Command} (${packet.Request_seq})`));

        if (packet.Success) {
            request.onSuccess(packet.Body);
        }
        else {
            request.onError(packet.Message || packet.Body);
        }

        this._requestQueue.drain();
    }

    private _handleEventPacket(packet: protocol.WireProtocol.EventPacket): void {
        if (packet.Event === 'log') {
            const entry = <{ LogLevel: string; Name: string; Message: string; }>packet.Body;
            this.eventStream.post(new ObservableEvents.OmnisharpEventPacketReceived(entry.LogLevel, entry.Name, entry.Message));
        }
        else {
            // fwd all other events
            this._fireEvent(packet.Event, packet.Body);
        }
    }

    private _makeRequest(request: Request): number {
=======
>>>>>>> dfeeccf0
        if (this._state.status !== ServerState.Started) {
            return Promise.reject<TResponse>(
                'OmniSharp server is not running.'
            );
        }

        let { engine } = this._state;

        let startTime: number;
        startTime = Date.now();
        const response = await engine.makeRequest<TResponse>(command, data, token);

        let endTime = Date.now();
        let elapsedTime = endTime - startTime;
        this._recordRequestDelay(command, elapsedTime);

        return response;
    }
}<|MERGE_RESOLUTION|>--- conflicted
+++ resolved
@@ -8,21 +8,10 @@
 import * as protocol from './protocol';
 import * as serverUtils from '../omnisharp/utils';
 import { vscode, CancellationToken } from '../vscodeAdapter';
-<<<<<<< HEAD
-import { exec } from 'child_process';
-import { LaunchTarget, findLaunchTargets, LaunchTargetKind, SpawnedChildProcess } from './launcher';
-import { createInterface } from 'readline';
-import { Request, RequestQueueCollection } from './requestQueue';
+import { LaunchTarget, findLaunchTargets, LaunchTargetKind } from './launcher';
 import { DelayTracker } from './delayTracker';
 import { EventEmitter } from 'events';
 import { OmnisharpManager } from './OmnisharpManager';
-import { Options } from './options';
-=======
-import { LaunchTarget, findLaunchTargets, LaunchTargetKind } from './launcher';
-import { DelayTracker } from './delayTracker';
-import { EventEmitter } from 'events';
-import { OmnisharpManager, LaunchInfo } from './OmnisharpManager';
->>>>>>> dfeeccf0
 import { PlatformInformation } from '../platform';
 import { OmnisharpDownloader } from './OmnisharpDownloader';
 import * as ObservableEvents from './loggingEvents';
@@ -58,11 +47,7 @@
 } | {
     status: ServerState.Started,
     disposables: CompositeDisposable,
-<<<<<<< HEAD
-    serverProcess: SpawnedChildProcess,
-=======
     engine: IEngine,
->>>>>>> dfeeccf0
     telemetryIntervalId: NodeJS.Timeout,
 };
 
@@ -102,12 +87,6 @@
 }
 
 const TelemetryReportingDelay = 2 * 60 * 1000; // two minutes
-<<<<<<< HEAD
-=======
-const serverUrl = 'https://roslynomnisharp.blob.core.windows.net';
-const installPath = '.omnisharp';
-const latestVersionFileServerPath = 'releases/versioninfo.txt';
->>>>>>> dfeeccf0
 
 export class OmniSharpServer {
 
@@ -502,18 +481,7 @@
 
         let launchPath: string;
         try {
-<<<<<<< HEAD
             launchPath = await this._omnisharpManager.GetOmniSharpLaunchPath(this.packageJSON.defaults.omniSharp, options.path, /* useFramework */ !options.useModernNet, this.extensionPath);
-=======
-            launchInfo = await this._omnisharpManager.GetOmniSharpLaunchInfo(
-                this.packageJSON.defaults.omniSharp,
-                options.path,
-                /* useFramework */ !options.useModernNet,
-                serverUrl,
-                latestVersionFileServerPath,
-                installPath,
-                this.extensionPath);
->>>>>>> dfeeccf0
         }
         catch (e) {
             const error = e as Error; // Unsafe TypeScript hack to recognize the catch type as Error.
@@ -532,28 +500,13 @@
         this._fireEvent(Events.BeforeServerStart, solutionPath);
 
         try {
-<<<<<<< HEAD
-            const launchResult = await launchOmniSharp(cwd, args, launchPath, this.platformInfo, options, this.monoResolver, this.dotnetResolver);
-            this.eventStream.post(new ObservableEvents.OmnisharpLaunch(launchResult.hostVersion, launchResult.hostPath, launchResult.hostIsMono, launchResult.command, launchResult.process.pid));
-
-            if (!options.razorDisabled && options.razorPluginPath.length > 0) {
-                if (fs.existsSync(options.razorPluginPath)) {
-                    this.eventStream.post(new ObservableEvents.RazorPluginPathSpecified(options.razorPluginPath));
-                } else {
-                    this.eventStream.post(new ObservableEvents.RazorPluginPathDoesNotExist(options.razorPluginPath));
-                }
-            }
-
-            this._delayTrackers = {};
-=======
             await engine.start(
                 cwd,
                 args,
                 launchTarget,
-                launchInfo,
+                launchPath,
                 options
             );
->>>>>>> dfeeccf0
 
             this._setState({
                 status: ServerState.Started,
@@ -727,168 +680,6 @@
     // --- requests et al
 
     public async makeRequest<TResponse>(command: string, data?: any, token?: CancellationToken): Promise<TResponse> {
-<<<<<<< HEAD
-        if (!this.isRunning()) {
-            return Promise.reject<TResponse>('OmniSharp server is not running.');
-        }
-
-        let startTime: number;
-        let request: Request;
-
-        const promise = new Promise<TResponse>((resolve, reject) => {
-            startTime = Date.now();
-
-            request = {
-                command,
-                data,
-                onSuccess: value => resolve(value),
-                onError: err => reject(err)
-            };
-
-            this._requestQueue.enqueue(request);
-        });
-
-        if (token !== undefined) {
-            token.onCancellationRequested(() => {
-                this.eventStream.post(new ObservableEvents.OmnisharpServerRequestCancelled(request.command, request.id));
-                this._requestQueue.cancelRequest(request);
-                // Note: This calls reject() on the promise returned by OmniSharpServer.makeRequest
-                request.onError(new Error(`Request ${request.command} cancelled, id: ${request.id}`));
-            });
-        }
-
-        return promise.then(response => {
-            let endTime = Date.now();
-            let elapsedTime = endTime - startTime;
-            this._recordRequestDelay(command, elapsedTime);
-
-            return response;
-        });
-    }
-
-    private async _doConnect(
-        disposables: CompositeDisposable,
-        serverProcess: SpawnedChildProcess,
-        options: Options): Promise<void> {
-        serverProcess.stderr.on('data', (data: Buffer) => {
-            let trimData = removeBOMFromBuffer(data);
-            if (trimData.length > 0) {
-                this._fireEvent(Events.StdErr, trimData.toString());
-            }
-        });
-
-        const readLine = createInterface({
-            input: serverProcess.stdout,
-            output: serverProcess.stdin,
-            terminal: false
-        });
-
-        const promise = new Promise<void>((resolve, reject) => {
-            let listener: Disposable;
-
-            // Convert the timeout from the seconds to milliseconds, which is required by setTimeout().
-            const timeoutDuration = options.projectLoadTimeout * 1000;
-
-            // timeout logic
-            const handle = setTimeout(() => {
-                if (listener) {
-                    listener.dispose();
-                }
-
-                reject(new Error("OmniSharp server load timed out. Use the 'omnisharp.projectLoadTimeout' setting to override the default delay (one minute)."));
-            }, timeoutDuration);
-
-            // handle started-event
-            listener = this.onOmnisharpStart(() => {
-                if (listener) {
-                    listener.dispose();
-                }
-
-                clearTimeout(handle);
-                resolve();
-            });
-        });
-
-        const lineReceived = this._onLineReceived.bind(this);
-
-        readLine.addListener('line', lineReceived);
-
-        disposables.add(new Disposable(() => {
-            readLine.removeListener('line', lineReceived);
-        }));
-
-        return promise;
-    }
-
-    private _onLineReceived(line: string) {
-        line = removeBOMFromString(line);
-
-        if (line[0] !== '{') {
-            this.eventStream.post(new ObservableEvents.OmnisharpServerMessage(line));
-            return;
-        }
-
-        let packet: protocol.WireProtocol.Packet;
-        try {
-            packet = JSON.parse(line);
-        }
-        catch (err) {
-            // This isn't JSON
-            return;
-        }
-
-        if (!packet.Type) {
-            // Bogus packet
-            return;
-        }
-
-        switch (packet.Type) {
-            case 'response':
-                this._handleResponsePacket(<protocol.WireProtocol.ResponsePacket>packet);
-                break;
-            case 'event':
-                this._handleEventPacket(<protocol.WireProtocol.EventPacket>packet);
-                break;
-            default:
-                this.eventStream.post(new ObservableEvents.OmnisharpServerMessage(`Unknown packet type: ${packet.Type}`));
-                break;
-        }
-    }
-
-    private _handleResponsePacket(packet: protocol.WireProtocol.ResponsePacket) {
-        const request = this._requestQueue.dequeue(packet.Command, packet.Request_seq);
-
-        if (!request) {
-            this.eventStream.post(new ObservableEvents.OmnisharpServerMessage(`Received response for ${packet.Command} but could not find request.`));
-            return;
-        }
-
-        this.eventStream.post(new ObservableEvents.OmnisharpServerVerboseMessage(`handleResponse: ${packet.Command} (${packet.Request_seq})`));
-
-        if (packet.Success) {
-            request.onSuccess(packet.Body);
-        }
-        else {
-            request.onError(packet.Message || packet.Body);
-        }
-
-        this._requestQueue.drain();
-    }
-
-    private _handleEventPacket(packet: protocol.WireProtocol.EventPacket): void {
-        if (packet.Event === 'log') {
-            const entry = <{ LogLevel: string; Name: string; Message: string; }>packet.Body;
-            this.eventStream.post(new ObservableEvents.OmnisharpEventPacketReceived(entry.LogLevel, entry.Name, entry.Message));
-        }
-        else {
-            // fwd all other events
-            this._fireEvent(packet.Event, packet.Body);
-        }
-    }
-
-    private _makeRequest(request: Request): number {
-=======
->>>>>>> dfeeccf0
         if (this._state.status !== ServerState.Started) {
             return Promise.reject<TResponse>(
                 'OmniSharp server is not running.'
