--- conflicted
+++ resolved
@@ -12,11 +12,7 @@
 import { EventStream } from '../EventStream';
 import CSharpExtensionExports from '../CSharpExtensionExports';
 import { getRuntimeDependencyPackageWithId } from '../tools/RuntimeDependencyPackageUtils';
-<<<<<<< HEAD
 import { DotnetInfo } from '../utils/getDotnetInfo';
-=======
-import { getDotnetInfo } from '../utils/getDotnetInfo';
->>>>>>> 09b09bc0
 import { DotnetDebugConfigurationProvider } from './debugConfigurationProvider';
 import { Options } from '../omnisharp/options';
 
@@ -171,7 +167,6 @@
 
         // debugger has finished installation, kick off our debugger process
 
-<<<<<<< HEAD
         // Check for targetArchitecture
         // const targetArchitecture: string = getTargetArchitecture(this.platformInfo, _session.configuration.targetArchitecture, await getDotnetInfo());
 
@@ -179,18 +174,6 @@
         if (!executable) {
             const command = path.join(common.getExtensionPath(), ".debugger", "netcoredbg", "netcoredbg" + CoreClrDebugUtil.getPlatformExeExtension());
             executable = new vscode.DebugAdapterExecutable(command, ["--interpreter=vscode"]);
-=======
-        // use the executable specified in the package.json if it exists or determine it based on some other information (e.g. the session)
-        if (!executable) {
-            const dotNetInfo = await getDotnetInfo(this.options.dotNetCliPaths);
-            const targetArchitecture = getTargetArchitecture(this.platformInfo, _session.configuration.targetArchitecture, dotNetInfo);
-            const command = path.join(common.getExtensionPath(), ".debugger", targetArchitecture, "vsdbg-ui" + CoreClrDebugUtil.getPlatformExeExtension());
-            executable = new vscode.DebugAdapterExecutable(command, [], {
-                env: {
-                    DOTNET_ROOT: dotNetInfo.CliPath ? path.dirname(dotNetInfo.CliPath) : '',
-                }
-            });
->>>>>>> 09b09bc0
         }
 
         // make VS Code launch the DA executable
