--- conflicted
+++ resolved
@@ -3,7 +3,6 @@
  *  Licensed under the MIT License. See License.txt in the project root for license information.
  *--------------------------------------------------------------------------------------------*/
 
-import * as path from 'path';
 import * as vscode from 'vscode';
 import * as vscodeapi from 'vscode';
 import { ExtensionContext } from 'vscode';
@@ -90,34 +89,15 @@
 
         // Set up DevKit environment for telemetry
         if (csharpDevkitExtension) {
-<<<<<<< HEAD
             await setupDevKitEnvironment(env, csharpDevkitExtension, logger);
-=======
-            await setupDevKitEnvironment(dotnetInfo.env, csharpDevkitExtension, logger);
-
-            const telemetryExtensionPath = path.join(
-                util.getExtensionPath(),
-                '.razortelemetry',
-                'Microsoft.VisualStudio.DevKit.Razor.dll'
-            );
-            if (await util.fileExists(telemetryExtensionPath)) {
-                telemetryExtensionDllPath = telemetryExtensionPath;
-            }
->>>>>>> 1f2546d7
         }
 
         const languageServerClient = new RazorLanguageServerClient(
             vscodeType,
             languageServerDir,
             razorTelemetryReporter,
-<<<<<<< HEAD
             csharpDevkitExtension !== undefined,
             env,
-=======
-            vscodeTelemetryReporter,
-            telemetryExtensionDllPath,
-            dotnetInfo.env,
->>>>>>> 1f2546d7
             dotnetInfo.path,
             logger
         );
