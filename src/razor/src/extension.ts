--- conflicted
+++ resolved
@@ -49,12 +49,9 @@
 import { RazorLanguageServerOptions } from './razorLanguageServerOptions';
 import { resolveRazorLanguageServerOptions } from './razorLanguageServerOptionsResolver';
 import { RazorFormatNewFileHandler } from './formatNewFile/razorFormatNewFileHandler';
-<<<<<<< HEAD
 import * as path from 'path';
-=======
 import { InlayHintHandler } from './inlayHint/inlayHintHandler';
 import { InlayHintResolveHandler } from './inlayHint/inlayHintResolveHandler';
->>>>>>> 7ee346b4
 
 // We specifically need to take a reference to a particular instance of the vscode namespace,
 // otherwise providers attempt to operate on the null extension.
