﻿/*---------------------------------------------------------------------------------------------
 *  Copyright (c) Microsoft Corporation. All rights reserved.
 *  Licensed under the MIT License. See License.txt in the project root for license information.
 *--------------------------------------------------------------------------------------------*/

import * as path from 'path';
import * as vscode from 'vscode';
import * as vscodeapi from 'vscode';
import * as util from '../../common';
import { ExtensionContext } from 'vscode';
import { BlazorDebugConfigurationProvider } from './blazorDebug/blazorDebugConfigurationProvider';
import { CodeActionsHandler } from './codeActions/codeActionsHandler';
import { RazorCodeActionRunner } from './codeActions/razorCodeActionRunner';
import { RazorCodeLensProvider } from './codeLens/razorCodeLensProvider';
import { ColorPresentationHandler } from './colorPresentation/colorPresentationHandler';
import { ProvisionalCompletionOrchestrator } from './completion/provisionalCompletionOrchestrator';
import { RazorCompletionItemProvider } from './completion/razorCompletionItemProvider';
import { listenToConfigurationChanges } from './configurationChangeListener';
import { RazorCSharpFeature } from './csharp/razorCSharpFeature';
import { RazorDefinitionProvider } from './definition/razorDefinitionProvider';
import { ReportIssueCommand } from './diagnostics/reportIssueCommand';
import { RazorDocumentManager } from './document/razorDocumentManager';
import { RazorDocumentSynchronizer } from './document/razorDocumentSynchronizer';
import { DocumentColorHandler } from './documentColor/documentColorHandler';
import { RazorDocumentHighlightProvider } from './documentHighlight/razorDocumentHighlightProvider';
import { reportTelemetryForDocuments } from './documentTelemetryListener';
import { DynamicFileInfoHandler } from './dynamicFile/dynamicFileInfoHandler';
import { FoldingRangeHandler } from './folding/foldingRangeHandler';
import { FormattingHandler } from './formatting/formattingHandler';
import { HostEventStream } from './hostEventStream';
import { RazorHoverProvider } from './hover/razorHoverProvider';
import { RazorHtmlFeature } from './html/razorHtmlFeature';
import { IEventEmitterFactory } from './IEventEmitterFactory';
import { RazorImplementationProvider } from './implementation/razorImplementationProvider';
import { ProposedApisFeature } from './proposedApisFeature';
import { RazorLanguage } from './razorLanguage';
import { RazorLanguageConfiguration } from './razorLanguageConfiguration';
import { RazorLanguageServerClient } from './razorLanguageServerClient';
import { resolveRazorLanguageServerTrace } from './razorLanguageServerTraceResolver';
import { RazorLanguageServiceClient } from './razorLanguageServiceClient';
import { RazorLogger } from './razorLogger';
import { RazorReferenceProvider } from './reference/razorReferenceProvider';
import { RazorRenameProvider } from './rename/razorRenameProvider';
import { SemanticTokensRangeHandler } from './semantic/semanticTokensRangeHandler';
import { RazorSignatureHelpProvider } from './signatureHelp/razorSignatureHelpProvider';
import { TelemetryReporter as RazorTelemetryReporter } from './telemetryReporter';
import { RazorDiagnosticHandler } from './diagnostics/razorDiagnosticHandler';
import { RazorSimplifyMethodHandler } from './simplify/razorSimplifyMethodHandler';
import { CSharpDevKitExports } from '../../csharpDevKitExports';
import { DotnetRuntimeExtensionResolver } from '../../lsptoolshost/dotnetRuntimeExtensionResolver';
import { PlatformInformation } from '../../shared/platform';
import { RazorLanguageServerOptions } from './razorLanguageServerOptions';
import { resolveRazorLanguageServerOptions } from './razorLanguageServerOptionsResolver';
import { RazorFormatNewFileHandler } from './formatNewFile/razorFormatNewFileHandler';

// We specifically need to take a reference to a particular instance of the vscode namespace,
// otherwise providers attempt to operate on the null extension.
export async function activate(
    vscodeType: typeof vscodeapi,
    context: ExtensionContext,
    languageServerDir: string,
    eventStream: HostEventStream,
    csharpDevkitExtension: vscode.Extension<CSharpDevKitExports> | undefined,
    platformInfo: PlatformInformation,
    enableProposedApis = false
) {
    const razorTelemetryReporter = new RazorTelemetryReporter(eventStream);
    const eventEmitterFactory: IEventEmitterFactory = {
        create: <T>() => new vscode.EventEmitter<T>(),
    };

    const languageServerTrace = resolveRazorLanguageServerTrace(vscodeType);
    const logger = new RazorLogger(eventEmitterFactory, languageServerTrace);

    try {
        const razorOptions: RazorLanguageServerOptions = resolveRazorLanguageServerOptions(
            vscodeType,
            languageServerDir,
            languageServerTrace,
            logger
        );

        const hostExecutableResolver = new DotnetRuntimeExtensionResolver(
            platformInfo,
            () => razorOptions.serverPath,
            logger.outputChannel,
            context.extensionPath
        );

        const dotnetInfo = await hostExecutableResolver.getHostExecutableInfo();
        const dotnetRuntimePath = path.dirname(dotnetInfo.path);

        // Take care to always run .NET processes on the runtime that we intend.
        // The dotnet.exe we point to should not go looking for other runtimes.
        const env: NodeJS.ProcessEnv = { ...process.env };
        env.DOTNET_ROOT = dotnetRuntimePath;
        env.DOTNET_MULTILEVEL_LOOKUP = '0';
        // Save user's DOTNET_ROOT env-var value so server can recover the user setting when needed
        env.DOTNET_ROOT_USER = process.env.DOTNET_ROOT ?? 'EMPTY';

        let telemetryExtensionDllPath = '';
        // Set up DevKit environment for telemetry
        if (csharpDevkitExtension) {
            await setupDevKitEnvironment(env, csharpDevkitExtension, logger);

            const telemetryExtensionPath = path.join(
                util.getExtensionPath(),
                '.razortelemetry',
                'Microsoft.VisualStudio.DevKit.Razor.dll'
            );
            if (await util.fileExists(telemetryExtensionPath)) {
                telemetryExtensionDllPath = telemetryExtensionPath;
            }
        }

        const languageServerClient = new RazorLanguageServerClient(
            vscodeType,
            languageServerDir,
            razorTelemetryReporter,
<<<<<<< HEAD
            csharpDevkitExtension !== undefined,
=======
            vscodeTelemetryReporter,
            telemetryExtensionDllPath,
>>>>>>> f94bbb39
            env,
            dotnetInfo.path,
            logger
        );

        const languageServiceClient = new RazorLanguageServiceClient(languageServerClient);

        const documentManager = new RazorDocumentManager(
            languageServerClient,
            logger,
            razorTelemetryReporter,
            platformInfo
        );
        const documentSynchronizer = new RazorDocumentSynchronizer(documentManager, logger);
        reportTelemetryForDocuments(documentManager, razorTelemetryReporter);
        const languageConfiguration = new RazorLanguageConfiguration();
        const csharpFeature = new RazorCSharpFeature(documentManager, eventEmitterFactory, logger);
        const htmlFeature = new RazorHtmlFeature(documentManager, languageServiceClient, eventEmitterFactory, logger);
        const localRegistrations: vscode.Disposable[] = [];
        const reportIssueCommand = new ReportIssueCommand(vscodeType, documentManager, logger);
        const razorCodeActionRunner = new RazorCodeActionRunner(languageServerClient, logger);
        const codeActionsHandler = new CodeActionsHandler(
            documentManager,
            documentSynchronizer,
            languageServerClient,
            logger
        );

        // Our dynamic file handler needs to be registered regardless of whether the Razor language server starts
        // since the Roslyn implementation expects the dynamic file commands to always be registered.
        const dynamicFileInfoProvider = new DynamicFileInfoHandler(documentManager, logger);
        dynamicFileInfoProvider.register();

        languageServerClient.onStart(async () => {
            const provisionalCompletionOrchestrator = new ProvisionalCompletionOrchestrator(
                documentManager,
                csharpFeature.projectionProvider,
                languageServiceClient,
                logger
            );
            const semanticTokenHandler = new SemanticTokensRangeHandler(
                documentManager,
                documentSynchronizer,
                languageServerClient,
                logger
            );
            const colorPresentationHandler = new ColorPresentationHandler(
                documentManager,
                languageServerClient,
                logger
            );
            const documentColorHandler = new DocumentColorHandler(
                documentManager,
                documentSynchronizer,
                languageServerClient,
                logger
            );
            const foldingRangeHandler = new FoldingRangeHandler(languageServerClient, documentManager, logger);
            const formattingHandler = new FormattingHandler(
                documentManager,
                documentSynchronizer,
                languageServerClient,
                logger
            );

            const completionItemProvider = new RazorCompletionItemProvider(
                documentSynchronizer,
                documentManager,
                languageServiceClient,
                provisionalCompletionOrchestrator,
                logger
            );
            const signatureHelpProvider = new RazorSignatureHelpProvider(
                documentSynchronizer,
                documentManager,
                languageServiceClient,
                logger
            );
            const definitionProvider = new RazorDefinitionProvider(
                documentSynchronizer,
                documentManager,
                languageServiceClient,
                logger
            );
            const implementationProvider = new RazorImplementationProvider(
                documentSynchronizer,
                documentManager,
                languageServiceClient,
                logger
            );
            const hoverProvider = new RazorHoverProvider(
                documentSynchronizer,
                documentManager,
                languageServiceClient,
                logger
            );
            const codeLensProvider = new RazorCodeLensProvider(
                documentSynchronizer,
                documentManager,
                languageServiceClient,
                logger
            );
            const renameProvider = new RazorRenameProvider(
                documentSynchronizer,
                documentManager,
                languageServiceClient,
                logger
            );
            const referenceProvider = new RazorReferenceProvider(
                documentSynchronizer,
                documentManager,
                languageServiceClient,
                logger
            );
            const documentHighlightProvider = new RazorDocumentHighlightProvider(
                documentSynchronizer,
                documentManager,
                languageServiceClient,
                logger
            );
            const razorDiagnosticHandler = new RazorDiagnosticHandler(
                documentSynchronizer,
                languageServerClient,
                languageServiceClient,
                documentManager,
                logger
            );
            const razorSimplifyMethodHandler = new RazorSimplifyMethodHandler(
                documentSynchronizer,
                languageServerClient,
                languageServiceClient,
                documentManager,
                logger
            );
            const razorFormatNewFileHandler = new RazorFormatNewFileHandler(
                documentSynchronizer,
                languageServerClient,
                languageServiceClient,
                documentManager,
                logger
            );

            localRegistrations.push(
                languageConfiguration.register(),
                provisionalCompletionOrchestrator.register(),
                vscodeType.languages.registerCompletionItemProvider(
                    RazorLanguage.id,
                    completionItemProvider,
                    '.',
                    '<',
                    '@'
                ),
                vscodeType.languages.registerSignatureHelpProvider(RazorLanguage.id, signatureHelpProvider, '(', ','),
                vscodeType.languages.registerDefinitionProvider(RazorLanguage.id, definitionProvider),
                vscodeType.languages.registerImplementationProvider(RazorLanguage.id, implementationProvider),
                vscodeType.languages.registerHoverProvider(RazorLanguage.documentSelector, hoverProvider),
                vscodeType.languages.registerReferenceProvider(RazorLanguage.id, referenceProvider),
                vscodeType.languages.registerCodeLensProvider(RazorLanguage.id, codeLensProvider),
                vscodeType.languages.registerRenameProvider(RazorLanguage.id, renameProvider),
                vscodeType.languages.registerDocumentHighlightProvider(RazorLanguage.id, documentHighlightProvider),
                documentManager.register(),
                csharpFeature.register(),
                htmlFeature.register(),
                documentSynchronizer.register(),
                reportIssueCommand.register(),
                listenToConfigurationChanges(languageServerClient)
            );

            if (enableProposedApis) {
                const proposedApisFeature = new ProposedApisFeature();

                await proposedApisFeature.register(vscodeType);
            }

            razorCodeActionRunner.register();

            await Promise.all([
                colorPresentationHandler.register(),
                documentColorHandler.register(),
                foldingRangeHandler.register(),
                formattingHandler.register(),
                semanticTokenHandler.register(),
                razorDiagnosticHandler.register(),
                codeActionsHandler.register(),
                razorSimplifyMethodHandler.register(),
                razorFormatNewFileHandler.register(),
            ]);
        });

        const onStopRegistration = languageServerClient.onStop(() => {
            localRegistrations.forEach((r) => r.dispose());
            localRegistrations.length = 0;
        });

        const provider = new BlazorDebugConfigurationProvider(logger, vscodeType);
        context.subscriptions.push(vscodeType.debug.registerDebugConfigurationProvider('blazorwasm', provider));

        languageServerClient.onStarted(async () => {
            await documentManager.initialize();
        });

        await startLanguageServer(vscodeType, languageServerClient, logger, context);

        context.subscriptions.push(languageServerClient, onStopRegistration, logger);
    } catch (error) {
        logger.logError('Failed when activating Razor VSCode.', error as Error);
        razorTelemetryReporter.reportErrorOnActivation(error as Error);
    }
}

async function startLanguageServer(
    vscodeType: typeof vscodeapi,
    languageServerClient: RazorLanguageServerClient,
    logger: RazorLogger,
    context: vscode.ExtensionContext
) {
    const razorFiles = await vscodeType.workspace.findFiles(RazorLanguage.globbingPattern);
    if (razorFiles.length === 0) {
        // No Razor files in workspace, language server should stay off until one is added or opened.
        logger.logAlways('No Razor files detected in workspace, delaying language server start.');

        const watcher = vscodeType.workspace.createFileSystemWatcher(RazorLanguage.globbingPattern);
        const delayedLanguageServerStart = async () => {
            razorFileCreatedRegistration.dispose();
            razorFileOpenedRegistration.dispose();
            await languageServerClient.start();
        };
        const razorFileCreatedRegistration = watcher.onDidCreate(async () => delayedLanguageServerStart());
        const razorFileOpenedRegistration = vscodeType.workspace.onDidOpenTextDocument(async (event) => {
            if (event.languageId === RazorLanguage.id) {
                await delayedLanguageServerStart();
            }
        });
        context.subscriptions.push(razorFileCreatedRegistration, razorFileOpenedRegistration);
    } else {
        await languageServerClient.start();
    }
}

async function setupDevKitEnvironment(
    env: NodeJS.ProcessEnv,
    csharpDevkitExtension: vscode.Extension<CSharpDevKitExports>,
    logger: RazorLogger
): Promise<void> {
    try {
        const exports = await csharpDevkitExtension.activate();

        // setupTelemetryEnvironmentAsync was a later addition to devkit (not in preview 1)
        // so it may not exist in whatever version of devkit the user has installed
        if (!exports.setupTelemetryEnvironmentAsync) {
            return;
        }

        await exports.setupTelemetryEnvironmentAsync(env);
    } catch (error) {
        logger.logError('Failed to setup DevKit environment for telemetry.', error as Error);
    }
}<|MERGE_RESOLUTION|>--- conflicted
+++ resolved
@@ -98,31 +98,16 @@
         // Save user's DOTNET_ROOT env-var value so server can recover the user setting when needed
         env.DOTNET_ROOT_USER = process.env.DOTNET_ROOT ?? 'EMPTY';
 
-        let telemetryExtensionDllPath = '';
         // Set up DevKit environment for telemetry
         if (csharpDevkitExtension) {
             await setupDevKitEnvironment(env, csharpDevkitExtension, logger);
-
-            const telemetryExtensionPath = path.join(
-                util.getExtensionPath(),
-                '.razortelemetry',
-                'Microsoft.VisualStudio.DevKit.Razor.dll'
-            );
-            if (await util.fileExists(telemetryExtensionPath)) {
-                telemetryExtensionDllPath = telemetryExtensionPath;
-            }
         }
 
         const languageServerClient = new RazorLanguageServerClient(
             vscodeType,
             languageServerDir,
             razorTelemetryReporter,
-<<<<<<< HEAD
             csharpDevkitExtension !== undefined,
-=======
-            vscodeTelemetryReporter,
-            telemetryExtensionDllPath,
->>>>>>> f94bbb39
             env,
             dotnetInfo.path,
             logger
