--- conflicted
+++ resolved
@@ -3,25 +3,32 @@
  *  Licensed under the MIT License. See License.txt in the project root for license information.
  *--------------------------------------------------------------------------------------------*/
 
-import * as cp from 'child_process';
+import * as vscode from 'vscode';
 import * as fs from 'fs';
 import * as path from 'path';
-import * as vscode from 'vscode';
+import * as cp from 'child_process';
 import { registerCommands } from './commands';
 import { UriConverter } from './uriConverter';
 
 import {
-    DidChangeTextDocumentNotification, DidChangeTextDocumentParams, DidCloseTextDocumentNotification, DidCloseTextDocumentParams, DidOpenTextDocumentNotification, DidOpenTextDocumentParams, LanguageClient,
+    DidOpenTextDocumentNotification,
+    DidChangeTextDocumentNotification,
+    DidCloseTextDocumentNotification,
+    LanguageClient,
     LanguageClientOptions,
-    ServerOptions, State,
-    Trace
+    ServerOptions,
+    DidCloseTextDocumentParams,
+    DidOpenTextDocumentParams,
+    DidChangeTextDocumentParams,
+    State,
+    Trace,
 } from 'vscode-languageclient/node';
-import { DynamicFileInfoHandler } from '../razor/src/DynamicFile/DynamicFileInfoHandler';
+import { PlatformInformation } from '../shared/platform';
 import { DotnetResolver } from '../shared/DotnetResolver';
 import { readConfigurations } from './configurationMiddleware';
 import OptionProvider from '../shared/observers/OptionProvider';
+import { DynamicFileInfoHandler } from '../razor/src/DynamicFile/DynamicFileInfoHandler';
 import ShowInformationMessage from '../shared/observers/utils/ShowInformationMessage';
-import { PlatformInformation } from '../shared/platform';
 
 let _languageServer: RoslynLanguageServer;
 let _channel: vscode.OutputChannel;
@@ -192,17 +199,12 @@
 
         // Get the brokered service pipe name from C# Devkit (if installed).
         // We explicitly call this in the LSP server start action instead of awaiting it
-<<<<<<< HEAD
-        // in our activation because Green depends on Blue activation completing.
-        let vsGreenExports = await this.waitForGreenActivationAndGetExports();
+        // in our activation because C# Devkit depends on C# activation completing.
+        let vsGreenExports = await this.waitForCSharpDevkitActivationAndGetExports();
         let brokeredServicePipeName = await this.getBrokeredServicePipeName(vsGreenExports);
         let starredCompletionComponentPath = this.getStarredCompletionComponentPath(vsGreenExports);
-=======
-        // in our activation because C# Devkit depends on C# activation completing.
-        let brokeredServicePipeName = await this.waitForCSharpDevkitActivationAndGetPipeName();
->>>>>>> 7d151aca
-
-        let args: string[] = [];
+
+        let args: string[] = [ ];
 
         let options = this.optionProvider.GetLatestOptions();
         if (options.commonOptions.waitForDebugger) {
@@ -231,7 +233,7 @@
         let childProcess: cp.ChildProcessWithoutNullStreams;
         if (serverPath.endsWith('.dll')) {
             // If we were given a path to a dll, launch that via dotnet.
-            const argsWithPath = [serverPath].concat(args);
+            const argsWithPath = [ serverPath ].concat(args);
             childProcess = cp.spawn('dotnet', argsWithPath);
         } else {
             // Otherwise assume we were given a path to an executable.
@@ -281,29 +283,7 @@
         return `${serverFileName}${extension}`;
     }
 
-<<<<<<< HEAD
-    private async waitForGreenActivationAndGetExports(): Promise<any | undefined> {
-        let vsGreenExtension = vscode.extensions.getExtension(greenExtensionId);
-        if (!vsGreenExtension) {
-            // VS green is not installed - continue blue-only activation.
-            _channel.appendLine("Activating Blue standalone...");
-            this._wasActivatedWithGreen = false;
-            return undefined;
-        }
-
-        _channel.appendLine("Activating Blue + Green...");
-        this._wasActivatedWithGreen = true;
-        return await vsGreenExtension.activate();
-    }
-
-    private async getBrokeredServicePipeName(vsGreenExports: any | undefined): Promise<string | undefined> {
-        if (!vsGreenExports) {
-            return undefined;
-        }
-        if (!('getBrokeredServiceServerPipeName' in vsGreenExports)) {
-            throw new Error("VS Green is installed but missing expected export getBrokeredServiceServerPipeName");
-=======
-    private async waitForCSharpDevkitActivationAndGetPipeName(): Promise<string | undefined> {
+    private async waitForCSharpDevkitActivationAndGetExports(): Promise<any | undefined> {
         let csharpDevkitExtension = vscode.extensions.getExtension(csharpDevkitExtensionId);
         if (!csharpDevkitExtension) {
             // C# Devkit is not installed - continue C#-only activation.
@@ -314,25 +294,27 @@
 
         _channel.appendLine("Activating C# + Devkit...");
         this._wasActivatedWithCSharpDevkit = true;
-        let csharpDevkitExports = await csharpDevkitExtension.activate();
+        return await csharpDevkitExtension.activate();
+    }
+
+    private async getBrokeredServicePipeName(csharpDevkitExports: any | undefined): Promise<string | undefined> {
+        if (this._wasActivatedWithCSharpDevkit || !csharpDevkitExports) {
+            return undefined; // C# Devkit is not installed - continue activation without pipe name
+        }
         if (!('getBrokeredServiceServerPipeName' in csharpDevkitExports)) {
             throw new Error("C# Devkit is installed but missing expected export getBrokeredServiceServerPipeName");
->>>>>>> 7d151aca
-        }
-        return await vsGreenExports.getBrokeredServiceServerPipeName();
-    }
-
-<<<<<<< HEAD
-    private getStarredCompletionComponentPath(vsGreenExports: any | undefined): string | undefined {
-        if (!vsGreenExports || !vsGreenExports.components ||
-            !vsGreenExports.components["@vsintellicode/starred-suggestions-csharp"]) {
-            return undefined;
-        }
-        return vsGreenExports.components["@vsintellicode/starred-suggestions-csharp"];
-=======
+        }
+
         let brokeredServicePipeName = await csharpDevkitExports.getBrokeredServiceServerPipeName();
         return brokeredServicePipeName;
->>>>>>> 7d151aca
+    }
+    
+    private getStarredCompletionComponentPath(csharpDevkitExports: any | undefined): string | undefined {
+        if (this._wasActivatedWithCSharpDevkit || !csharpDevkitExports || !csharpDevkitExports.components ||
+            !csharpDevkitExports.components["@vsintellicode/starred-suggestions-csharp"]) {
+            return undefined;
+        }
+        return csharpDevkitExports.components["@vsintellicode/starred-suggestions-csharp"];
     }
 
     private GetTraceLevel(logLevel: string): Trace {
