/*---------------------------------------------------------------------------------------------
 *  Copyright (c) Microsoft Corporation. All rights reserved.
 *  Licensed under the MIT License. See License.txt in the project root for license information.
 *--------------------------------------------------------------------------------------------*/

import * as vscode from 'vscode';
import * as fs from 'fs';
import * as path from 'path';
import * as cp from 'child_process';
import { registerCommands } from './commands';
import { registerDebugger } from './debugger';
import { UriConverter } from './uriConverter';

import {
    DidChangeTextDocumentNotification,
    DidCloseTextDocumentNotification,
    LanguageClient,
    LanguageClientOptions,
    ServerOptions,
    DidCloseTextDocumentParams,
    DidChangeTextDocumentParams,
    DocumentDiagnosticParams,
    State,
    Trace,
    RequestType,
    RequestType0,
    FormattingOptions,
    TextDocumentIdentifier,
    DocumentDiagnosticRequest,
    DocumentDiagnosticReport,
    integer,
    CancellationToken,
    CodeAction,
    CodeActionParams,
    CodeActionRequest,
    CodeActionResolveRequest,
} from 'vscode-languageclient/node';
import { PlatformInformation } from '../shared/platform';
import { DotnetResolver } from '../shared/DotnetResolver';
import { readConfigurations } from './configurationMiddleware';
import OptionProvider from '../shared/observers/OptionProvider';
import { DynamicFileInfoHandler } from '../razor/src/DynamicFile/DynamicFileInfoHandler';
import ShowInformationMessage from '../shared/observers/utils/ShowInformationMessage';
import EventEmitter = require('events');
import Disposable from '../Disposable';
import { RegisterSolutionSnapshotRequest, OnAutoInsertRequest, RoslynProtocol, ProjectInitializationCompleteNotification } from './roslynProtocol';
import { OpenSolutionParams } from './OpenSolutionParams';
import { CSharpDevKitExports } from '../CSharpDevKitExports';
import { ISolutionSnapshotProvider } from './services/ISolutionSnapshotProvider';
import { Options } from '../shared/options';
import { ServerStateChange } from './ServerStateChange';
import TelemetryReporter from '@vscode/extension-telemetry';

let _languageServer: RoslynLanguageServer;
let _channel: vscode.OutputChannel;
let _traceChannel: vscode.OutputChannel;

const csharpDevkitExtensionId = "ms-dotnettools.csdevkit";
const csharpDevkitIntelliCodeExtensionId = "ms-dotnettools.vscodeintellicode-csharp";

export class RoslynLanguageServer {

    // These are commands that are invoked by the Razor extension, and are used to send LSP requests to the Roslyn LSP server
    public static readonly roslynDidOpenCommand: string = 'roslyn.openRazorCSharp';
    public static readonly roslynDidChangeCommand: string = 'roslyn.changeRazorCSharp';
    public static readonly roslynDidCloseCommand: string = 'roslyn.closeRazorCSharp';
    public static readonly roslynPullDiagnosticCommand: string = 'roslyn.pullDiagnosticRazorCSharp';
    public static readonly provideCodeActionsCommand: string = 'roslyn.provideCodeActions';
    public static readonly resolveCodeActionCommand: string = 'roslyn.resolveCodeAction';
    public static readonly razorInitializeCommand: string = 'razor.initialize';

    // These are notifications we will get from the LSP server and will forward to the Razor extension.
    private static readonly provideRazorDynamicFileInfoMethodName: string = 'razor/provideDynamicFileInfo';
    private static readonly removeRazorDynamicFileInfoMethodName: string = 'razor/removeDynamicFileInfo';

    /**
     * Event name used to fire events to the _eventBus when the server state changes.
     */
    private static readonly serverStateChangeEvent: string = "serverStateChange";

    /**
     * The timeout for stopping the language server (in ms).
     */
    private static _stopTimeout: number = 10000;
    private _languageClient: LanguageClient | undefined;

    /**
     * Flag indicating if C# Devkit was installed the last time we activated.
     * Used to determine if we need to restart the server on extension changes.
     */
    private _wasActivatedWithCSharpDevkit: boolean | undefined;

    /**
     * Event emitter that fires events when state related to the server changes.
     * For example when the server starts or stops.
     *
     * Consumers can register to listen for these events if they need to.
     */
    private _eventBus = new EventEmitter();

    /**
     * The solution file previously opened; we hold onto this so we can send this back over if the server were to be relaunched for any reason, like some other configuration
     * change that required the server to restart, or some other catastrophic failure that completely took down the process. In the case that the process is crashing because
     * of trying to load this solution file, we'll rely on VS Code's support to eventually stop relaunching the LSP server entirely.
     */
    private _solutionFile: vscode.Uri | undefined;

    constructor(
        private platformInfo: PlatformInformation,
        private optionProvider: OptionProvider,
        private context: vscode.ExtensionContext,
        private telemetryReporter: TelemetryReporter
    ) {
        // subscribe to extension change events so that we can get notified if C# Dev Kit is added/removed later.
        this.context.subscriptions.push(vscode.extensions.onDidChange(async () => {
            let csharpDevkitExtension = vscode.extensions.getExtension(csharpDevkitExtensionId);

            if (this._wasActivatedWithCSharpDevkit === undefined) {
                // Haven't activated yet.
                return;
            }

            const title = 'Restart Language Server';
            const command = 'dotnet.restartServer';
            if (csharpDevkitExtension && !this._wasActivatedWithCSharpDevkit) {
                // We previously started without C# Dev Kit and its now installed.
                // Offer a prompt to restart the server to use C# Dev Kit.
                _channel.appendLine(`Detected new installation of ${csharpDevkitExtensionId}`);
                let message = `Detected installation of ${csharpDevkitExtensionId}. Would you like to relaunch the language server for added features?`;
                ShowInformationMessage(vscode, message, { title, command });
            } else {
                // Any other change to extensions is irrelevant - an uninstall requires a reload of the window
                // which will automatically restart this extension too.
            }
        }));

        // Subscribe to telemetry events so we can enable/disable as needed
        this.context.subscriptions.push(vscode.env.onDidChangeTelemetryEnabled((isEnabled: boolean) => {
            const title = 'Restart Language Server';
            const command = 'dotnet.restartServer';
            const message = 'Detected change in telemetry settings. These will not take effect until the language server is restarted, would you like to restart?';
            ShowInformationMessage(vscode, message, { title, command });
        }));
    }

    /**
     * Resolves server options and starts the dotnet language server process.
     */
    public async start(): Promise<void> {
        const dotnetResolver = new DotnetResolver(this.platformInfo);

        let options = this.optionProvider.GetLatestOptions();
        let resolvedDotnet = await dotnetResolver.getHostExecutableInfo(options);
        _channel.appendLine("Dotnet version: " + resolvedDotnet.version);

        let logLevel = options.languageServerOptions.logLevel;
        const languageClientTraceLevel = this.GetTraceLevel(logLevel);

        let serverOptions: ServerOptions = async () => {
            return await this.startServer(logLevel);
        };

        let documentSelector = options.languageServerOptions.documentSelector;

        // Options to control the language client
        let clientOptions: LanguageClientOptions = {
            // Register the server for plain csharp documents
            documentSelector: documentSelector,
            synchronize: {
                // Notify the server about file changes to '.clientrc files contain in the workspace
                fileEvents: vscode.workspace.createFileSystemWatcher('**/*.*')
            },
            traceOutputChannel: _traceChannel,
            outputChannel: _channel,
            uriConverters: {
                // VSCode encodes the ":" as "%3A" in file paths, for example "file:///c%3A/Users/dabarbet/source/repos/ConsoleApp8/ConsoleApp8/Program.cs".
                // System.Uri does not decode the LocalPath property correctly into a valid windows path, instead you get something like
                // "/c:/Users/dabarbet/source/repos/ConsoleApp8/ConsoleApp8/Program.cs" (note the incorrect forward slashes and prepended "/").
                // Properly decoded, it would look something like "c:\Users\dabarbet\source\repos\ConsoleApp8\ConsoleApp8\Program.cs"
                // So instead we decode the URI here before sending to the server.
                code2Protocol: UriConverter.serialize,
                protocol2Code: UriConverter.deserialize,
            },
            middleware: {
                workspace: {
                    configuration: (params) => readConfigurations(params),
                }
            }
        };

        // Create the language client and start the client.
        let client = new LanguageClient(
            'microsoft-codeanalysis-languageserver',
            'Microsoft.CodeAnalysis.LanguageServer',
            serverOptions,
            clientOptions
        );

        client.registerProposedFeatures();

        this._languageClient = client;

        // Set the language client trace level based on the log level option.
        // setTrace only works after the client is already running.
        // We don't use registerOnStateChange here because we need to access the actual _languageClient instance.
        this._languageClient.onDidChangeState(async (state) => {
            if (state.newState === State.Running) {
                await this._languageClient!.setTrace(languageClientTraceLevel);
                await this.sendOpenSolutionNotification();
                this._eventBus.emit(RoslynLanguageServer.serverStateChangeEvent, ServerStateChange.Started);
            }
        });

        this._languageClient.onNotification(ProjectInitializationCompleteNotification.type, () => {
           this._eventBus.emit(RoslynLanguageServer.serverStateChangeEvent, ServerStateChange.ProjectInitializationComplete);
        });

        // Start the client. This will also launch the server
        this._languageClient.start();

        // Register Razor dynamic file info handling
        this.registerRazor(this._languageClient);
    }

    public async stop(): Promise<void> {
        await this._languageClient?.stop(RoslynLanguageServer._stopTimeout);
        this._languageClient?.dispose(RoslynLanguageServer._stopTimeout);
        this._languageClient = undefined;
    }

    /**
     * Restarts the language server.
     * Note that since some options affect how the language server is initialized, we must
     * re-create the LanguageClient instance instead of just stopping/starting it.
     */
    public async restart(): Promise<void> {
        await this.stop();
        await this.start();
    }

    /**
     * Allows consumers of this server to register for state change events.
     * These state change events will be registered each time the underlying _languageClient instance is created.
     */
    public registerStateChangeEvent(listener: (event: ServerStateChange) => Promise<any>): Disposable {
        this._eventBus.addListener(RoslynLanguageServer.serverStateChangeEvent, listener);
        return new Disposable(() => this._eventBus.removeListener(RoslynLanguageServer.serverStateChangeEvent, listener));
    }

    /**
     * Returns whether or not the underlying LSP server is running or not.
     */
    public isRunning(): boolean {
        return this._languageClient?.state === State.Running;
    }

    /**
     * Makes an LSP request to the server with a given type and parameters.
     */
    public async sendRequest<Params, Response, Error>(type: RequestType<Params, Response, Error>, params: Params, token: vscode.CancellationToken): Promise<Response> {
        if (!this.isRunning()) {
            throw new Error('Tried to send request while server is not started.');
        }

        let response = await this._languageClient!.sendRequest(type, params, token);
        return response;
    }

    /**
     * Makes an LSP request to the server with a given type and no parameters
     */
    public async sendRequest0<Response, Error>(type: RequestType0<Response, Error>, token: vscode.CancellationToken): Promise<Response> {
        if (!this.isRunning()) {
            throw new Error('Tried to send request while server is not started.');
        }

        let response = await this._languageClient!.sendRequest(type, token);
        return response;
    }

    public async registerSolutionSnapshot(token: vscode.CancellationToken) : Promise<integer> {
        let response = await _languageServer.sendRequest0(RegisterSolutionSnapshotRequest.type, token);
        if (response)
        {
            return response.snapshot_id;
        }

        throw new Error('Unable to retrieve current solution.');
    }

    public async openSolution(solutionFile: vscode.Uri): Promise<void> {
        this._solutionFile = solutionFile;
        await this.sendOpenSolutionNotification();
    }

    private async sendOpenSolutionNotification() {
        if (this._solutionFile !== undefined && this._languageClient !== undefined && this._languageClient.isRunning()) {
            let protocolUri = this._languageClient.clientOptions.uriConverters!.code2Protocol(this._solutionFile);
            await this._languageClient.sendNotification("solution/open", new OpenSolutionParams(protocolUri));
        }
    }

    public getServerCapabilities() : any {
        if (!this._languageClient) {
            throw new Error('Tried to send request while server is not started.');
        }

        let capabilities: any = this._languageClient.initializeResult?.capabilities;
        return capabilities;
    }

    private async startServer(logLevel: string | undefined): Promise<cp.ChildProcess> {
        let clientRoot = __dirname;

        let options = this.optionProvider.GetLatestOptions();
        let serverPath = options.commonOptions.serverPath;
        if (!serverPath) {
            // Option not set, use the path from the extension.
            serverPath = path.join(clientRoot, '..', '.roslyn', this.getServerFileName());
        }

        if (!fs.existsSync(serverPath)) {
            throw new Error(`Cannot find language server in path '${serverPath}'`);
        }

        let args: string[] = [ ];

        if (options.commonOptions.waitForDebugger) {
            args.push("--debug");
        }

        if (logLevel) {
            args.push("--logLevel", logLevel);
        }

        // Get the brokered service pipe name from C# Dev Kit (if installed).
        // We explicitly call this in the LSP server start action instead of awaiting it
        // in our activation because C# Dev Kit depends on C# activation completing.
        const csharpDevkitExtension = vscode.extensions.getExtension<CSharpDevKitExports>(csharpDevkitExtensionId);
        if (csharpDevkitExtension) {
            _channel.appendLine("Activating C# + C# Dev Kit...");
            this._wasActivatedWithCSharpDevkit = true;
            const csharpDevkitArgs = await this.getCSharpDevkitExportArgs(csharpDevkitExtension, options);
            args = args.concat(csharpDevkitArgs);
        } else {
            // C# Dev Kit is not installed - continue C#-only activation.
            _channel.appendLine("Activating C# standalone...");
            vscode.commands.executeCommand("setContext", "dotnet.server.activatedStandalone", true);
            this._wasActivatedWithCSharpDevkit = false;
        }

        // Get the starred suggestion dll location from C# Dev Kit IntelliCode (if both C# Dev Kit and C# Dev Kit IntelliCode are installed).
        const csharpDevkitIntelliCodeExtension = vscode.extensions.getExtension<CSharpDevKitExports>(csharpDevkitIntelliCodeExtensionId);
        if (csharpDevkitIntelliCodeExtension && csharpDevkitExtension) {
            _channel.appendLine("Activating C# IntelliCode...");
            const csharpDevkitIntelliCodeArgs = await this.getCSharpDevkitIntelliCodeExportArgs(csharpDevkitIntelliCodeExtension);
            args = args.concat(csharpDevkitIntelliCodeArgs);
        } 

        if (logLevel && [Trace.Messages, Trace.Verbose].includes(this.GetTraceLevel(logLevel))) {
            _channel.appendLine(`Starting server at ${serverPath}`);
        }

        args.push("--telemetryLevel", this.telemetryReporter.telemetryLevel);

        let childProcess: cp.ChildProcessWithoutNullStreams;
        if (serverPath.endsWith('.dll')) {
            // If we were given a path to a dll, launch that via dotnet.
            const argsWithPath = [ serverPath ].concat(args);
            childProcess = cp.spawn('dotnet', argsWithPath);
        } else {
            // Otherwise assume we were given a path to an executable.
            childProcess = cp.spawn(serverPath, args);
        }

        return childProcess;
    }

    private registerRazor(client: LanguageClient) {
        // When the Roslyn language server sends a request for Razor dynamic file info, we forward that request along to Razor via
        // a command.
        client.onRequest(
            RoslynLanguageServer.provideRazorDynamicFileInfoMethodName,
            async request => vscode.commands.executeCommand(DynamicFileInfoHandler.provideDynamicFileInfoCommand, request));
        client.onNotification(
            RoslynLanguageServer.removeRazorDynamicFileInfoMethodName,
            async notification => vscode.commands.executeCommand(DynamicFileInfoHandler.removeDynamicFileInfoCommand, notification));

        // Razor will call into us (via command) for generated file didChange/didClose notifications. We'll then forward these
        // notifications along to Roslyn. didOpen notifications are handled separately via the vscode.openTextDocument method.
        vscode.commands.registerCommand(RoslynLanguageServer.roslynDidChangeCommand, (notification: DidChangeTextDocumentParams) => {
            client.sendNotification(DidChangeTextDocumentNotification.method, notification);
        });
        vscode.commands.registerCommand(RoslynLanguageServer.roslynDidCloseCommand, (notification: DidCloseTextDocumentParams) => {
            client.sendNotification(DidCloseTextDocumentNotification.method, notification);
        });
        vscode.commands.registerCommand(RoslynLanguageServer.roslynPullDiagnosticCommand, async (request: DocumentDiagnosticParams) => {
            let diagnosticRequestType = new RequestType<DocumentDiagnosticParams, DocumentDiagnosticReport, any>(DocumentDiagnosticRequest.method);
            return await this.sendRequest(diagnosticRequestType, request, CancellationToken.None);
        });

        // The VS Code API for code actions (and the vscode.CodeAction type) doesn't support everything that LSP supports,
        // namely the data property, which Razor needs to identify which code actions are on their allow list, so we need
        // to expose a command for them to directly invoke our code actions LSP endpoints, rather than use built-in commands.
        vscode.commands.registerCommand(RoslynLanguageServer.provideCodeActionsCommand, async (request: CodeActionParams) => {
            return await this.sendRequest(CodeActionRequest.type, request, CancellationToken.None);
        });
        vscode.commands.registerCommand(RoslynLanguageServer.resolveCodeActionCommand, async (request: CodeAction) => {
            return await this.sendRequest(CodeActionResolveRequest.type, request, CancellationToken.None);
        });

        // Roslyn is responsible for producing a json file containing information for Razor, that comes from the compilation for
        // a project. We want to defer this work until necessary, so this command is called by the Razor document manager to tell
        // us when they need us to initialize the Razor things.
        vscode.commands.registerCommand(RoslynLanguageServer.razorInitializeCommand, () => {
            client.sendNotification("razor/initialize", { });
        });
    }

    private getServerFileName() {
        const serverFileName = 'Microsoft.CodeAnalysis.LanguageServer';
        let extension = '';
        if (this.platformInfo.isWindows()) {
            extension = '.exe';
        }

        if (this.platformInfo.isMacOS()) {
            // MacOS executables must be signed with codesign.  Currently all Roslyn server executables are built on windows
            // and therefore dotnet publish does not automatically sign them.
            // Tracking bug - https://devdiv.visualstudio.com/DevDiv/_workitems/edit/1767519/
            extension = '.dll';
        }

        return `${serverFileName}${extension}`;
    }

    private async getCSharpDevkitExportArgs(csharpDevkitExtension: vscode.Extension<CSharpDevKitExports>, options: Options) : Promise<string[]> {
        const exports = await csharpDevkitExtension.activate();

        const brokeredServicePipeName = await exports.getBrokeredServiceServerPipeName();
<<<<<<< HEAD

        let csharpDevkitArgs: string[] = [ ];
        csharpDevkitArgs.push("--brokeredServicePipeName", brokeredServicePipeName);
=======
        const starredCompletionComponentPath = this.getStarredCompletionComponentPath(exports);
        const extensionPaths = options.languageServerOptions.extensionsPaths || [this.getLanguageServicesDevKitComponentPath(exports)];
        
        // required for the telemetry service to work
        await exports.writeCommonPropsAsync(this.context);

        let csharpDevkitArgs: string[] = [ ];
        csharpDevkitArgs.push("--brokeredServicePipeName", brokeredServicePipeName);
        csharpDevkitArgs.push("--starredCompletionComponentPath", starredCompletionComponentPath);
        csharpDevkitArgs.push("--extensions", extensionPaths.join(" "));
>>>>>>> c17199b6
        return csharpDevkitArgs;
    }

    private async getCSharpDevkitIntelliCodeExportArgs(csharpDevkitIntelliCodeExtension: vscode.Extension<CSharpDevKitExports>) : Promise<string[]> {
        const exports = await csharpDevkitIntelliCodeExtension.activate();

        const starredCompletionComponentPath = exports.components["@vsintellicode/starred-suggestions-csharp"];

        let csharpIntelliCodeArgs: string[] = [ ];
        csharpIntelliCodeArgs.push("--starredCompletionComponentPath", starredCompletionComponentPath);
        return csharpIntelliCodeArgs;
    }

    private getLanguageServicesDevKitComponentPath(csharpDevKitExports: CSharpDevKitExports) : string {
        return path.join(
            csharpDevKitExports.components["@microsoft/visualstudio-languageservices-devkit"],
            "Microsoft.VisualStudio.LanguageServices.DevKit.dll");
    }
    
    private GetTraceLevel(logLevel: string): Trace {
        switch (logLevel) {
            case "Trace":
                return Trace.Verbose;
            case "Debug":
                return Trace.Messages;
            case "Information":
                return Trace.Off;
            case "Warning":
                return Trace.Off;
            case "Error":
                return Trace.Off;
            case "Critical":
                return Trace.Off;
            case "None":
                return Trace.Off;
            default:
                _channel.appendLine(`Invalid log level ${logLevel}, server will not start. Please set the 'dotnet.server.trace' configuration to a valid value`);
                throw new Error(`Invalid log level ${logLevel}`);
        }
    }
}

/**
 * Brokered service implementation.
 */
export class SolutionSnapshotProvider implements ISolutionSnapshotProvider {
    public async registerSolutionSnapshot(token: vscode.CancellationToken): Promise<integer> {
        return _languageServer.registerSolutionSnapshot(token);
    }
}

export async function activateRoslynLanguageServer(context: vscode.ExtensionContext, platformInfo: PlatformInformation, optionProvider: OptionProvider, outputChannel: vscode.OutputChannel, reporter: TelemetryReporter) {

    // Create a channel for outputting general logs from the language server.
    _channel = outputChannel;
    // Create a separate channel for outputting trace logs - these are incredibly verbose and make other logs very difficult to see.
    _traceChannel = vscode.window.createOutputChannel("C# LSP Trace Logs");

    _languageServer = new RoslynLanguageServer(platformInfo, optionProvider, context, reporter);

    // Register any commands that need to be handled by the extension.
    registerCommands(context, _languageServer);

    // Register any needed debugger components that need to communicate with the language server.
    registerDebugger(context, _languageServer, platformInfo, optionProvider, _channel);

    let options = optionProvider.GetLatestOptions();
    let source = new vscode.CancellationTokenSource();
    vscode.workspace.onDidChangeTextDocument(async e => {
        if (!options.languageServerOptions.documentSelector.includes(e.document.languageId))
        {
            return;
        }

        if (e.contentChanges.length > 1 || e.contentChanges.length === 0) {
            return;
        }

        const change = e.contentChanges[0];

        if (!change.range.isEmpty) {
            return;
        }

        const capabilities = await _languageServer.getServerCapabilities();

        if (capabilities._vs_onAutoInsertProvider) {
            if (!capabilities._vs_onAutoInsertProvider._vs_triggerCharacters.includes(change.text)) {
                return;
            }

            source.cancel();
            source = new vscode.CancellationTokenSource();
            await applyAutoInsertEdit(e, source.token);
        }
    });

    // Start the language server.
    await _languageServer.start();
}

async function applyAutoInsertEdit(e: vscode.TextDocumentChangeEvent, token: vscode.CancellationToken) {
    const change = e.contentChanges[0];

    // Need to add 1 since the server expects the position to be where the caret is after the last token has been inserted.
    const position = new vscode.Position(change.range.start.line, change.range.start.character + 1);
    const uri = UriConverter.serialize(e.document.uri);
    const textDocument = TextDocumentIdentifier.create(uri);
    const formattingOptions = getFormattingOptions();
    const request: RoslynProtocol.OnAutoInsertParams = { _vs_textDocument: textDocument, _vs_position: position, _vs_ch: change.text, _vs_options: formattingOptions };
    let response = await _languageServer.sendRequest(OnAutoInsertRequest.type, request, token);
    if (response)
    {
        const textEdit = response._vs_textEdit;
        const startPosition = new vscode.Position(textEdit.range.start.line, textEdit.range.start.character);
        const endPosition = new vscode.Position(textEdit.range.end.line, textEdit.range.end.character);
        const docComment = new vscode.SnippetString(textEdit.newText);
        const code: any = vscode;
        const textEdits = [new code.SnippetTextEdit(new vscode.Range(startPosition, endPosition), docComment)];
        let edit = new vscode.WorkspaceEdit();
        edit.set(e.document.uri, textEdits);

        const applied = vscode.workspace.applyEdit(edit);
        if (!applied) {
            throw new Error("Tried to insert a comment but an error occurred.");
        }
    }
}

function getFormattingOptions() : FormattingOptions {
    const editorConfig = vscode.workspace.getConfiguration('editor');
    const tabSize = editorConfig.get<number>('tabSize') ?? 4;
    const insertSpaces = editorConfig.get<boolean>('insertSpaces') ?? true;
    return FormattingOptions.create(tabSize, insertSpaces);
}

// this method is called when your extension is deactivated
export async function deactivate() {
    if (!_languageServer) {
        return undefined;
    }
    return _languageServer.stop();
}
<|MERGE_RESOLUTION|>--- conflicted
+++ resolved
@@ -438,12 +438,6 @@
         const exports = await csharpDevkitExtension.activate();
 
         const brokeredServicePipeName = await exports.getBrokeredServiceServerPipeName();
-<<<<<<< HEAD
-
-        let csharpDevkitArgs: string[] = [ ];
-        csharpDevkitArgs.push("--brokeredServicePipeName", brokeredServicePipeName);
-=======
-        const starredCompletionComponentPath = this.getStarredCompletionComponentPath(exports);
         const extensionPaths = options.languageServerOptions.extensionsPaths || [this.getLanguageServicesDevKitComponentPath(exports)];
         
         // required for the telemetry service to work
@@ -451,9 +445,7 @@
 
         let csharpDevkitArgs: string[] = [ ];
         csharpDevkitArgs.push("--brokeredServicePipeName", brokeredServicePipeName);
-        csharpDevkitArgs.push("--starredCompletionComponentPath", starredCompletionComponentPath);
         csharpDevkitArgs.push("--extensions", extensionPaths.join(" "));
->>>>>>> c17199b6
         return csharpDevkitArgs;
     }
 
