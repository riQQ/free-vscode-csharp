--- conflicted
+++ resolved
@@ -22,8 +22,6 @@
 import { OmnisharpStatusBarObserver } from './observers/OmnisharpStatusBarObserver';
 import { PlatformInformation } from './platform';
 import { StatusBarItemAdapter } from './statusBarItemAdapter';
-// import { TelemetryObserver } from './observers/TelemetryObserver';
-// import TelemetryReporter from 'vscode-extension-telemetry';
 import { addJSONProviders } from './features/json/jsonContributions';
 import { ProjectStatusBarObserver } from './observers/ProjectStatusBarObserver';
 import CSharpExtensionExports from './CSharpExtensionExports';
@@ -44,11 +42,7 @@
 import { installRuntimeDependencies } from './InstallRuntimeDependencies';
 import { isValidDownload } from './packageManager/isValidDownload';
 import { BackgroundWorkStatusBarObserver } from './observers/BackgroundWorkStatusBarObserver';
-<<<<<<< HEAD
-import { getDecompilationAuthorization } from './omnisharp/decompilationPrompt';
-=======
 import { getDotnetPackApi } from './DotnetPack';
->>>>>>> 6c4ea5cf
 
 export async function activate(context: vscode.ExtensionContext): Promise<CSharpExtensionExports> {
 
@@ -152,8 +146,8 @@
         return null;
     }
 
-    // let telemetryObserver = new TelemetryObserver(platformInfo, () => reporter);
-    // eventStream.subscribe(telemetryObserver.post);
+    // If the dotnet bundle is installed, this will ensure the dotnet CLI is on the path.
+    await initializeDotnetPath();
 
     let networkSettingsProvider = vscodeNetworkSettingsProvider(vscode);
     let installDependencies: IInstallDependencies = async (dependencies: AbsolutePathPackage[]) => downloadAndInstallPackages(dependencies, networkSettingsProvider, eventStream, isValidDownload);
@@ -218,7 +212,8 @@
     if (platform.isLinux()) {
         return platform.architecture === "x86_64" ||
             platform.architecture === "x86" ||
-            platform.architecture === "i686";
+            platform.architecture === "i686" ||
+            platform.architecture === "arm64";
     }
 
     return false;
@@ -226,4 +221,12 @@
 
 async function ensureRuntimeDependencies(extension: vscode.Extension<CSharpExtensionExports>, eventStream: EventStream, platformInfo: PlatformInformation, installDependencies: IInstallDependencies): Promise<boolean> {
     return installRuntimeDependencies(extension.packageJSON, extension.extensionPath, installDependencies, eventStream, platformInfo);
+}
+
+async function initializeDotnetPath() {
+    const dotnetPackApi = await getDotnetPackApi();
+    if (!dotnetPackApi) {
+        return null;
+    }
+    return await dotnetPackApi.getDotnetPath();
 }