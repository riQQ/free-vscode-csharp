/*---------------------------------------------------------------------------------------------
 *  Copyright (c) Microsoft Corporation. All rights reserved.
 *  Licensed under the MIT License. See License.txt in the project root for license information.
 *--------------------------------------------------------------------------------------------*/

import * as OmniSharp from './omnisharp/extension';
import * as coreclrdebug from './coreclr-debug/activate';
import * as util from './common';
import * as vscode from 'vscode';

import { ActivationFailure, ActiveTextEditorChanged } from './omnisharp/loggingEvents';
import { WarningMessageObserver } from './observers/WarningMessageObserver';
import { CsharpChannelObserver } from './observers/CsharpChannelObserver';
import { CsharpLoggerObserver } from './observers/CsharpLoggerObserver';
import { DotNetChannelObserver } from './observers/DotnetChannelObserver';
import { DotnetLoggerObserver } from './observers/DotnetLoggerObserver';
import { EventStream } from './EventStream';
import { InformationMessageObserver } from './observers/InformationMessageObserver';
import { OmnisharpChannelObserver } from './observers/OmnisharpChannelObserver';
import { OmnisharpDebugModeLoggerObserver } from './observers/OmnisharpDebugModeLoggerObserver';
import { OmnisharpLoggerObserver } from './observers/OmnisharpLoggerObserver';
import { OmnisharpStatusBarObserver } from './observers/OmnisharpStatusBarObserver';
import { PlatformInformation } from './platform';
import { StatusBarItemAdapter } from './statusBarItemAdapter';
import { addJSONProviders } from './features/json/jsonContributions';
import { ProjectStatusBarObserver } from './observers/ProjectStatusBarObserver';
import CSharpExtensionExports from './CSharpExtensionExports';
import { vscodeNetworkSettingsProvider } from './NetworkSettings';
import { ErrorMessageObserver } from './observers/ErrorMessageObserver';
import OptionProvider from './observers/OptionProvider';
import DotNetTestChannelObserver from './observers/DotnetTestChannelObserver';
import DotNetTestLoggerObserver from './observers/DotnetTestLoggerObserver';
import { ShowOmniSharpConfigChangePrompt } from './observers/OptionChangeObserver';
import createOptionStream from './observables/CreateOptionStream';
import { OpenURLObserver } from './observers/OpenURLObserver';
import { activateRazorExtension } from './razor/razor';
import { RazorLoggerObserver } from './observers/RazorLoggerObserver';
import { AbsolutePathPackage } from './packageManager/AbsolutePathPackage';
import { downloadAndInstallPackages } from './packageManager/downloadAndInstallPackages';
import IInstallDependencies from './packageManager/IInstallDependencies';
import { installRuntimeDependencies } from './InstallRuntimeDependencies';
import { isValidDownload } from './packageManager/isValidDownload';
import { BackgroundWorkStatusBarObserver } from './observers/BackgroundWorkStatusBarObserver';
import { getDotnetPackApi } from './DotnetPack';

export async function activate(context: vscode.ExtensionContext): Promise<CSharpExtensionExports | null> {

    util.setExtensionPath(context.extension.extensionPath);

    const eventStream = new EventStream();

    let platformInfo: PlatformInformation;
    try {
        platformInfo = await PlatformInformation.GetCurrent();
    }
    catch (error) {
        eventStream.post(new ActivationFailure());
        throw error;
    }

    const optionStream = createOptionStream(vscode);
    let optionProvider = new OptionProvider(optionStream);

    let dotnetChannel = vscode.window.createOutputChannel('.NET');
    let dotnetChannelObserver = new DotNetChannelObserver(dotnetChannel);
    let dotnetLoggerObserver = new DotnetLoggerObserver(dotnetChannel);
    eventStream.subscribe(dotnetChannelObserver.post);
    eventStream.subscribe(dotnetLoggerObserver.post);

    let dotnetTestChannel = vscode.window.createOutputChannel(".NET Test Log");
    let dotnetTestChannelObserver = new DotNetTestChannelObserver(dotnetTestChannel);
    let dotnetTestLoggerObserver = new DotNetTestLoggerObserver(dotnetTestChannel);
    eventStream.subscribe(dotnetTestChannelObserver.post);
    eventStream.subscribe(dotnetTestLoggerObserver.post);

    let csharpChannel = vscode.window.createOutputChannel('C#');
    let csharpchannelObserver = new CsharpChannelObserver(csharpChannel);
    let csharpLogObserver = new CsharpLoggerObserver(csharpChannel);
    eventStream.subscribe(csharpchannelObserver.post);
    eventStream.subscribe(csharpLogObserver.post);

    let omnisharpChannel = vscode.window.createOutputChannel('OmniSharp Log');
    let omnisharpLogObserver = new OmnisharpLoggerObserver(omnisharpChannel, platformInfo);
    let omnisharpChannelObserver = new OmnisharpChannelObserver(omnisharpChannel, vscode);
    eventStream.subscribe(omnisharpLogObserver.post);
    eventStream.subscribe(omnisharpChannelObserver.post);

    let warningMessageObserver = new WarningMessageObserver(vscode, () => optionProvider.GetLatestOptions().disableMSBuildDiagnosticWarning || false);
    eventStream.subscribe(warningMessageObserver.post);

    let informationMessageObserver = new InformationMessageObserver(vscode);
    eventStream.subscribe(informationMessageObserver.post);

    let errorMessageObserver = new ErrorMessageObserver(vscode);
    eventStream.subscribe(errorMessageObserver.post);

    let omnisharpStatusBar = new StatusBarItemAdapter(vscode.window.createStatusBarItem("C#-Language-Service-Status", vscode.StatusBarAlignment.Left, Number.MIN_VALUE + 2));
    omnisharpStatusBar.name = "C# Language Service Status";
    let omnisharpStatusBarObserver = new OmnisharpStatusBarObserver(omnisharpStatusBar);
    eventStream.subscribe(omnisharpStatusBarObserver.post);

    let projectStatusBar = new StatusBarItemAdapter(vscode.window.createStatusBarItem("C#-Project-Selector", vscode.StatusBarAlignment.Left, Number.MIN_VALUE + 1));
    projectStatusBar.name = "C# Project Selector";
    let projectStatusBarObserver = new ProjectStatusBarObserver(projectStatusBar);
    eventStream.subscribe(projectStatusBarObserver.post);

    let backgroundWorkStatusBar = new StatusBarItemAdapter(vscode.window.createStatusBarItem("C#-Code-Analysis", vscode.StatusBarAlignment.Left, Number.MIN_VALUE));
    backgroundWorkStatusBar.name = "C# Code Analysis";
    let backgroundWorkStatusBarObserver = new BackgroundWorkStatusBarObserver(backgroundWorkStatusBar);
    eventStream.subscribe(backgroundWorkStatusBarObserver.post);

    let openURLObserver = new OpenURLObserver(vscode);
    eventStream.subscribe(openURLObserver.post);

    const debugMode = false;
    if (debugMode) {
        let omnisharpDebugModeLoggerObserver = new OmnisharpDebugModeLoggerObserver(omnisharpChannel);
        eventStream.subscribe(omnisharpDebugModeLoggerObserver.post);
    }

    if (!isSupportedPlatform(platformInfo)) {
        let errorMessage: string = `The C# extension for Visual Studio Code (powered by OmniSharp) is incompatible on ${platformInfo.platform} ${platformInfo.architecture}`;

        // Check to see if VS Code is running remotely
        if (context.extension.extensionKind === vscode.ExtensionKind.Workspace) {
            const setupButton: string = "How to setup Remote Debugging";
            errorMessage += ` with the VS Code Remote Extensions. To see avaliable workarounds, click on '${setupButton}'.`;

            await vscode.window.showErrorMessage(errorMessage, setupButton).then(selectedItem => {
                if (selectedItem === setupButton) {
                    const remoteDebugInfoURL = 'https://github.com/OmniSharp/omnisharp-vscode/wiki/Remote-Debugging-On-Linux-Arm';
                    vscode.env.openExternal(vscode.Uri.parse(remoteDebugInfoURL));
                }
            });
        } else {
            await vscode.window.showErrorMessage(errorMessage);
        }

        // Unsupported platform
        return null;
    }

    // If the dotnet bundle is installed, this will ensure the dotnet CLI is on the path.
    await initializeDotnetPath();

<<<<<<< HEAD
=======
    let useModernNetOption = optionProvider.GetLatestOptions().useModernNet;
    let telemetryObserver = new TelemetryObserver(platformInfo, () => reporter, useModernNetOption);
    eventStream.subscribe(telemetryObserver.post);

>>>>>>> fecf0249
    let networkSettingsProvider = vscodeNetworkSettingsProvider(vscode);
    const useFramework = useModernNetOption !== true;
    let installDependencies: IInstallDependencies = async (dependencies: AbsolutePathPackage[]) => downloadAndInstallPackages(dependencies, networkSettingsProvider, eventStream, isValidDownload, useFramework);
    let runtimeDependenciesExist = await ensureRuntimeDependencies(context.extension, eventStream, platformInfo, installDependencies, useFramework);

    // activate language services
    let langServicePromise = OmniSharp.activate(context, context.extension.packageJSON, platformInfo, networkSettingsProvider, eventStream, optionProvider, context.extension.extensionPath);

    // register JSON completion & hover providers for project.json
    context.subscriptions.push(addJSONProviders());
    context.subscriptions.push(vscode.window.onDidChangeActiveTextEditor(() => {
        eventStream.post(new ActiveTextEditorChanged());
    }));

    context.subscriptions.push(optionProvider);
    context.subscriptions.push(ShowOmniSharpConfigChangePrompt(optionStream, vscode));

    let coreClrDebugPromise = Promise.resolve();
    if (runtimeDependenciesExist) {
        // activate coreclr-debug
        coreClrDebugPromise = coreclrdebug.activate(context.extension, context, platformInfo, eventStream, optionProvider.GetLatestOptions());
    }

    let razorPromise = Promise.resolve();
    if (!optionProvider.GetLatestOptions().razorDisabled) {
        const razorObserver = new RazorLoggerObserver(omnisharpChannel);
        eventStream.subscribe(razorObserver.post);

        if (!optionProvider.GetLatestOptions().razorDevMode) {
            razorPromise = activateRazorExtension(context, context.extension.extensionPath, eventStream);
        }
    }

    return {
        initializationFinished: async () => {
            let langService = await langServicePromise;
            await langService.server.waitForEmptyEventQueue();
            await coreClrDebugPromise;
            await razorPromise;
        },
        getAdvisor: async () => {
            let langService = await langServicePromise;
            return langService.advisor;
        },
        getTestManager: async () => {
            let langService = await langServicePromise;
            return langService.testManager;
        },
        eventStream
    };
}

function isSupportedPlatform(platform: PlatformInformation): boolean {
    if (platform.isWindows()) {
        return platform.architecture === "x86" || platform.architecture === "x86_64" || platform.architecture === "arm64";
    }

    if (platform.isMacOS()) {
        return true;
    }

    if (platform.isLinux()) {
        return platform.architecture === "x86_64" ||
            platform.architecture === "x86" ||
            platform.architecture === "i686" ||
            platform.architecture === "arm64";
    }

    return false;
}

async function ensureRuntimeDependencies(extension: vscode.Extension<CSharpExtensionExports>, eventStream: EventStream, platformInfo: PlatformInformation, installDependencies: IInstallDependencies, useFramework: boolean): Promise<boolean> {
    return installRuntimeDependencies(extension.packageJSON, extension.extensionPath, installDependencies, eventStream, platformInfo, useFramework);
}

async function initializeDotnetPath(): Promise<void> {
    const dotnetPackApi = await getDotnetPackApi();
    if (dotnetPackApi !== undefined) {
        await dotnetPackApi.getDotnetPath();
    }
}<|MERGE_RESOLUTION|>--- conflicted
+++ resolved
@@ -143,13 +143,8 @@
     // If the dotnet bundle is installed, this will ensure the dotnet CLI is on the path.
     await initializeDotnetPath();
 
-<<<<<<< HEAD
-=======
     let useModernNetOption = optionProvider.GetLatestOptions().useModernNet;
-    let telemetryObserver = new TelemetryObserver(platformInfo, () => reporter, useModernNetOption);
-    eventStream.subscribe(telemetryObserver.post);
-
->>>>>>> fecf0249
+
     let networkSettingsProvider = vscodeNetworkSettingsProvider(vscode);
     const useFramework = useModernNetOption !== true;
     let installDependencies: IInstallDependencies = async (dependencies: AbsolutePathPackage[]) => downloadAndInstallPackages(dependencies, networkSettingsProvider, eventStream, isValidDownload, useFramework);
