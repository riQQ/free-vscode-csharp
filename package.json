{
  "name": "csharp",
  "publisher": "muhammad-sammy",
  "version": "2.22.5",
  "description": "Free/Libre C# support for vscode-compatible editors.",
  "displayName": "C#",
  "author": "Muhammad Sammy",
  "license": "SEE LICENSE IN RuntimeLicenses/license.txt",
  "qna": "https://github.com/muhammadsammy/free-vscode-csharp/issues",
  "icon": "images/csharpIcon.png",
  "preview": false,
  "bugs": {
    "url": "https://github.com/muhammadsammy/free-vscode-csharp/issues"
  },
  "repository": {
    "type": "git",
    "url": "https://github.com/muhammadsammy/free-vscode-csharp.git"
  },
  "categories": [
    "Debuggers",
    "Programming Languages",
    "Linters",
    "Snippets"
  ],
  "keywords": [
    "multi-root ready",
    ".NET",
    "ASP.NET",
    ".NET Core",
    "dotnet",
    "coreclr"
  ],
  "capabilities": {
    "virtualWorkspaces": false,
    "untrustedWorkspaces": {
      "supported": false
    }
  },
  "defaults": {
    "roslyn": "4.10.0-3.24168.7",
    "omniSharp": "1.39.11",
    "razor": "7.0.0-preview.24168.4",
    "razorOmnisharp": "7.0.0-preview.23363.1",
    "razorTelemetry": "7.0.0-preview.24168.4"
  },
  "main": "./dist/extension",
  "l10n": "./l10n",
  "brokeredServices": [
    {
      "moniker": {
        "name": "Microsoft.CodeAnalysis.LanguageClient.SolutionSnapshotProvider",
        "version": "0.1"
      }
    },
    {
      "moniker": {
        "name": "Microsoft.VisualStudio.CSharpExtension.BuildResultService",
        "version": "0.1"
      }
    }
  ],
  "scripts": {
    "vscode:prepublish": "tsc -p ./ && webpack --mode production",
    "l10nDevGenerateLocalizationBundle": "npx @vscode/l10n-dev export --outDir ./l10n ./src",
    "compile": "tsc -p ./ && npx eslint ./ && npm run l10nDevGenerateLocalizationBundle && npm run compile:razorTextMate",
    "compile:razorTextMate": "npx js-yaml src/razor/syntaxes/aspnetcorerazor.tmLanguage.yml > src/razor/syntaxes/aspnetcorerazor.tmLanguage.json",
    "compileDev": "tsc -p ./ && npx eslint ./ && webpack --mode development && npm run l10nDevGenerateLocalizationBundle",
    "watch": "tsc -watch -p ./",
    "test": "tsc -p ./ && gulp test",
    "test:integration": "tsc -p ./ && gulp test:integration",
    "test:razor": "tsc -p ./ && npm run compile:razorTextMate && gulp test:razor",
    "test:razorintegration": "tsc -p ./ && gulp test:razorintegration",
    "test:artifacts": "tsc -p ./ && gulp test:artifacts",
    "omnisharptest": "tsc -p ./ && gulp omnisharptest",
    "omnisharptest:unit": "tsc -p ./ && gulp omnisharptest:unit",
    "omnisharptest:integration": "tsc -p ./ && gulp omnisharptest:integration",
    "omnisharptest:integration:singleCsproj": "tsc -p ./ && gulp omnisharptest:integration:singleCsproj",
    "omnisharptest:integration:slnWithCsproj": "tsc -p ./ && gulp omnisharptest:integration:slnWithCsproj",
    "omnisharptest:integration:slnFilterWithCsproj": "tsc -p ./ && gulp omnisharptest:integration:slnFilterWithCsproj",
    "unpackage:vsix": "gulp vsix:release:unpackage",
    "updatePackageDependencies": "gulp updatePackageDependencies",
    "l10nDevGenerateXlf": "npx @vscode/l10n-dev generate-xlf ./package.nls.json ./l10n/bundle.l10n.json --outFile ./loc/vscode-csharp.xlf",
    "l10nDevImportXlf": "npx @vscode/l10n-dev import-xlf ./loc/vscode-csharp.*.xlf --outDir ./l10n && move l10n\\package.nls.*.json ."
  },
  "extensionDependencies": [
    "ms-dotnettools.vscode-dotnet-runtime"
  ],
  "dependencies": {
    "@microsoft/servicehub-framework": "4.2.99-beta",
    "@octokit/rest": "^20.0.1",
    "@types/cross-spawn": "6.0.2",
    "@vscode/debugprotocol": "1.56.0",
    "@vscode/extension-telemetry": "^0.9.0",
    "@vscode/js-debug-browsers": "^1.1.0",
    "async-file": "2.0.2",
    "cross-spawn": "6.0.5",
    "execa": "4.0.0",
    "fs-extra": "9.1.0",
    "http-proxy-agent": "7.0.0",
    "https-proxy-agent": "7.0.2",
    "jsonc-parser": "3.0.0",
    "microsoft.aspnetcore.razor.vscode": "https://download.visualstudio.microsoft.com/download/pr/aee63398-023f-48db-bba2-30162c68f0c4/0af42abab690d5de903a4a814d6aedc1/microsoft.aspnetcore.razor.vscode-7.0.0-preview.23363.1.tgz",
    "nerdbank-gitversioning": "^3.6.79-alpha",
    "node-machine-id": "1.1.12",
    "ps-list": "7.2.0",
    "request-light": "0.7.0",
    "rxjs": "6.6.7",
    "semver": "7.5.4",
    "stream": "0.0.2",
    "strip-bom": "5.0.0",
    "strip-bom-buf": "2.0.0",
    "tar": "^6.1.15",
    "tmp": "0.0.33",
    "uuid": "^9.0.0",
    "vscode-html-languageservice": "^5.0.1",
    "vscode-jsonrpc": "8.2.0-next.0",
    "vscode-languageclient": "8.2.0-next.1",
    "vscode-languageserver-protocol": "3.17.4-next.1",
    "vscode-languageserver-textdocument": "^1.0.5",
    "vscode-nls": "5.0.1",
    "yauzl": "2.10.0"
  },
  "devDependencies": {
    "@jest/globals": "^29.6.2",
    "@types/archiver": "5.1.0",
    "@types/del": "3.0.1",
    "@types/fs-extra": "5.0.4",
    "@types/gulp": "4.0.5",
    "@types/minimist": "1.2.1",
    "@types/node": "16.11.38",
    "@types/semver": "7.3.13",
    "@types/tar": "6.1.5",
    "@types/tmp": "0.0.33",
    "@types/unzipper": "^0.9.1",
    "@types/uuid": "^9.0.1",
    "@types/vscode": "1.73.0",
    "@types/yauzl": "2.10.0",
    "@typescript-eslint/eslint-plugin": "^5.61.0",
    "@typescript-eslint/parser": "^5.61.0",
    "@vscode/l10n-dev": "^0.0.30",
    "@vscode/test-electron": "2.3.8",
    "@vscode/vsce": "2.21.0",
    "archiver": "5.3.0",
    "del": "3.0.0",
    "eslint": "^8.43.0",
    "eslint-config-prettier": "^8.8.0",
    "eslint-config-standard-with-typescript": "^35.0.0",
    "eslint-plugin-header": "^3.1.1",
    "eslint-plugin-import": "^2.27.5",
    "eslint-plugin-n": "^15.7.0",
    "eslint-plugin-prettier": "^4.2.1",
    "eslint-plugin-promise": "^6.1.1",
    "eslint-plugin-unicorn": "^47.0.0",
    "find-versions": "4.0.0",
    "get-port": "5.1.1",
    "glob-promise": "4.1.0",
    "gulp": "4.0.2",
    "jest": "^29.6.2",
    "jest-cli": "^29.6.4",
    "jest-junit": "^16.0.0",
    "js-yaml": ">=3.13.1",
    "minimatch": "3.0.5",
    "mock-http-server": "1.4.2",
    "octokit": "^3.1.0",
    "prettier": "2.8.8",
    "rimraf": "2.6.3",
    "source-map-support": "^0.5.21",
    "ts-jest": "^29.1.1",
    "ts-loader": "9.0.0",
    "ts-node": "9.1.1",
    "typescript": "^5.1.6",
    "unzipper": "0.10.11",
    "vscode-oniguruma": "^1.6.1",
    "vscode-textmate": "^6.0.0",
    "vscode-uri": "^3.0.7",
    "webpack": "5.76.0",
    "webpack-cli": "4.6.0"
  },
  "runtimeDependencies": [
    {
      "id": "OmniSharp",
      "description": "OmniSharp for Windows (.NET 4.7.2 / x64)",
      "url": "https://roslynomnisharp.blob.core.windows.net/releases/1.39.11/omnisharp-win-x64-1.39.11.zip",
      "installPath": ".omnisharp/1.39.11",
      "platforms": [
        "win32"
      ],
      "architectures": [
        "x86_64"
      ],
      "installTestPath": "./.omnisharp/1.39.11/OmniSharp.exe",
      "platformId": "win-x64",
      "isFramework": true,
      "integrity": "E1AD559974430C9AA81819F1433583B0EE9A977D2DAAE1DE32D4D408503B2867"
    },
    {
      "id": "OmniSharp",
      "description": "OmniSharp for Windows (.NET 6 / x64)",
      "url": "https://roslynomnisharp.blob.core.windows.net/releases/1.39.11/omnisharp-win-x64-net6.0-1.39.11.zip",
      "installPath": ".omnisharp/1.39.11-net6.0",
      "platforms": [
        "win32"
      ],
      "architectures": [
        "x86_64"
      ],
      "installTestPath": "./.omnisharp/1.39.11-net6.0/OmniSharp.dll",
      "platformId": "win-x64",
      "isFramework": false,
      "integrity": "A71FD29E6CACDF41FD44ACB9F8532BE33DBD4CB313513E47A031443F648BDBAB"
    },
    {
      "id": "OmniSharp",
      "description": "OmniSharp for Windows (.NET 4.7.2 / arm64)",
      "url": "https://roslynomnisharp.blob.core.windows.net/releases/1.39.11/omnisharp-win-arm64-1.39.11.zip",
      "installPath": ".omnisharp/1.39.11",
      "platforms": [
        "win32"
      ],
      "architectures": [
        "arm64"
      ],
      "installTestPath": "./.omnisharp/1.39.11/OmniSharp.exe",
      "platformId": "win-arm64",
      "isFramework": true,
      "integrity": "D42BB3A146B9DED5C59630708A6FFB0F76B2067B31AE3A6596596AFFCE7D79C9"
    },
    {
      "id": "OmniSharp",
      "description": "OmniSharp for Windows (.NET 6 / arm64)",
      "url": "https://roslynomnisharp.blob.core.windows.net/releases/1.39.11/omnisharp-win-arm64-net6.0-1.39.11.zip",
      "installPath": ".omnisharp/1.39.11-net6.0",
      "platforms": [
        "win32"
      ],
      "architectures": [
        "arm64"
      ],
      "installTestPath": "./.omnisharp/1.39.11-net6.0/OmniSharp.dll",
      "platformId": "win-arm64",
      "isFramework": false,
      "integrity": "FFC67D2A97F8E04161BE2DCA5CE48ECEB1B09A3DD0FCE697122D5B77302FC152"
    },
    {
      "id": "OmniSharp",
      "description": "OmniSharp for OSX (Mono / x64)",
      "url": "https://roslynomnisharp.blob.core.windows.net/releases/1.39.11/omnisharp-osx-1.39.11.zip",
      "installPath": ".omnisharp/1.39.11",
      "platforms": [
        "darwin"
      ],
      "architectures": [
        "x86_64",
        "arm64"
      ],
      "binaries": [
        "./mono.osx",
        "./run"
      ],
      "installTestPath": "./.omnisharp/1.39.11/run",
      "platformId": "osx",
      "isFramework": true,
      "integrity": "1E339604AE52F531655B57A1058EB56E5CE0E1311C62B4CE16BE7CD0D265AA50"
    },
    {
      "id": "OmniSharp",
      "description": "OmniSharp for OSX (.NET 6 / x64)",
      "url": "https://roslynomnisharp.blob.core.windows.net/releases/1.39.11/omnisharp-osx-x64-net6.0-1.39.11.zip",
      "installPath": ".omnisharp/1.39.11-net6.0",
      "platforms": [
        "darwin"
      ],
      "architectures": [
        "x86_64"
      ],
      "installTestPath": "./.omnisharp/1.39.11-net6.0/OmniSharp.dll",
      "platformId": "osx-x64",
      "isFramework": false,
      "integrity": "01571AE3B5DF4345E42B1EBD85601A654985590D403F40D2F802ED3204516350"
    },
    {
      "id": "OmniSharp",
      "description": "OmniSharp for OSX (.NET 6 / arm64)",
      "url": "https://roslynomnisharp.blob.core.windows.net/releases/1.39.11/omnisharp-osx-arm64-net6.0-1.39.11.zip",
      "installPath": ".omnisharp/1.39.11-net6.0",
      "platforms": [
        "darwin"
      ],
      "architectures": [
        "arm64"
      ],
      "installTestPath": "./.omnisharp/1.39.11-net6.0/OmniSharp.dll",
      "platformId": "osx-arm64",
      "isFramework": false,
      "integrity": "9318997071878AB2DD7ECA29F1C797449B6C5454A0CB78BED0D17121BEC37B10"
    },
    {
      "id": "OmniSharp",
      "description": "OmniSharp for Linux (Mono / x86)",
      "url": "https://roslynomnisharp.blob.core.windows.net/releases/1.39.11/omnisharp-linux-x86-1.39.11.zip",
      "installPath": ".omnisharp/1.39.11",
      "platforms": [
        "linux"
      ],
      "architectures": [
        "x86",
        "i686"
      ],
      "binaries": [
        "./mono.linux-x86",
        "./run"
      ],
      "installTestPath": "./.omnisharp/1.39.11/run",
      "platformId": "linux-x86",
      "isFramework": true,
      "integrity": "9568941017C31318D893669647042065985A0BA871708DA3688208D50CA7F452"
    },
    {
      "id": "OmniSharp",
      "description": "OmniSharp for Linux (Mono / x64)",
      "url": "https://roslynomnisharp.blob.core.windows.net/releases/1.39.11/omnisharp-linux-x64-1.39.11.zip",
      "installPath": ".omnisharp/1.39.11",
      "platforms": [
        "linux"
      ],
      "architectures": [
        "x86_64"
      ],
      "binaries": [
        "./mono.linux-x86_64",
        "./run"
      ],
      "installTestPath": "./.omnisharp/1.39.11/run",
      "platformId": "linux-x64",
      "isFramework": true,
      "integrity": "88B70F9D4D7587562C3F25EC1062E8A8120EBCE7083D56E91D9AE4A6C72E4340"
    },
    {
      "id": "OmniSharp",
      "description": "OmniSharp for Linux (.NET 6 / x64)",
      "url": "https://roslynomnisharp.blob.core.windows.net/releases/1.39.11/omnisharp-linux-x64-net6.0-1.39.11.zip",
      "installPath": ".omnisharp/1.39.11-net6.0",
      "platforms": [
        "linux"
      ],
      "architectures": [
        "x86_64"
      ],
      "installTestPath": "./.omnisharp/1.39.11-net6.0/OmniSharp.dll",
      "platformId": "linux-x64",
      "isFramework": false,
      "integrity": "E58BE0F23DD84F2ACCEA245D7DBB8F9DE6ADEA354D44CB2A3F10D7F1326571D9"
    },
    {
      "id": "OmniSharp",
      "description": "OmniSharp for Linux (Mono / arm64)",
      "url": "https://roslynomnisharp.blob.core.windows.net/releases/1.39.11/omnisharp-linux-arm64-1.39.11.zip",
      "installPath": ".omnisharp/1.39.11",
      "platforms": [
        "linux"
      ],
      "architectures": [
        "arm64"
      ],
      "binaries": [
        "./mono.linux-arm64",
        "./run"
      ],
      "installTestPath": "./.omnisharp/1.39.11/run",
      "platformId": "linux-arm64",
      "isFramework": true,
      "integrity": "A10A5595AB0B13BD22495A7278995D9711B12F9EDE04AA3BB29CBE8F175EFABA"
    },
    {
      "id": "OmniSharp",
      "description": "OmniSharp for Linux (.NET 6 / arm64)",
      "url": "https://roslynomnisharp.blob.core.windows.net/releases/1.39.11/omnisharp-linux-arm64-net6.0-1.39.11.zip",
      "installPath": ".omnisharp/1.39.11-net6.0",
      "platforms": [
        "linux"
      ],
      "architectures": [
        "arm64"
      ],
      "installTestPath": "./.omnisharp/1.39.11-net6.0/OmniSharp.dll",
      "platformId": "linux-arm64",
      "isFramework": false,
      "integrity": "D4794CBA966B9B5D0F731E1606E732D5C231D4B1D345788B837565914D880A0E"
    },
    {
      "id": "OmniSharp",
      "description": "OmniSharp for Linux musl (.NET 6 / x64)",
      "url": "https://roslynomnisharp.blob.core.windows.net/releases/1.39.11/omnisharp-linux-musl-x64-net6.0-1.39.11.zip",
      "installPath": ".omnisharp/1.39.11-net6.0",
      "platforms": [
        "linux-musl"
      ],
      "architectures": [
        "x86_64"
      ],
      "installTestPath": "./.omnisharp/1.39.11-net6.0/OmniSharp.dll",
      "platformId": "linux-musl-x64",
      "isFramework": false,
      "integrity": "E8F924BB793C60B032FADE805030DF8F8F9B62F7FC32BF3B688EEA1B7E94B5DA"
    },
    {
      "id": "OmniSharp",
      "description": "OmniSharp for Linux musl (.NET 6 / arm64)",
      "url": "https://roslynomnisharp.blob.core.windows.net/releases/1.39.11/omnisharp-linux-musl-arm64-net6.0-1.39.11.zip",
      "installPath": ".omnisharp/1.39.11-net6.0",
      "platforms": [
        "linux-musl"
      ],
      "architectures": [
        "arm64"
      ],
      "installTestPath": "./.omnisharp/1.39.11-net6.0/OmniSharp.dll",
      "platformId": "linux-musl-arm64",
      "isFramework": false,
      "integrity": "223B58388C0F7226874DCA9053FE10B10739F2E43663DEED3F2F48C892E0D8E6"
    },
    {
      "id": "Debugger",
      "description": ".NET Core Debugger (Windows / x64)",
      "url": "https://github.com/Samsung/netcoredbg/releases/download/3.1.0-1031/netcoredbg-win64.zip",
      "installPath": ".debugger",
      "platforms": [
        "win32"
      ],
      "architectures": [
        "x86_64"
      ],
      "installTestPath": ".debugger/netcoredbg/netcoredbg.exe"
    },
    {
      "id": "Debugger",
      "description": ".NET Core Debugger (macOS / x64)",
      "url": "https://github.com/Samsung/netcoredbg/releases/download/3.1.0-1031/netcoredbg-osx-amd64.tar.gz",
      "installPath": ".debugger",
      "platforms": [
        "darwin"
      ],
      "architectures": [
        "x86_64",
        "arm64"
      ],
      "binaries": [
        "./netcoredbg"
      ],
      "installTestPath": ".debugger/netcoredbg/netcoredbg"
    },
    {
      "id": "Debugger",
      "description": ".NET Core Debugger (linux / ARM64)",
      "url": "https://github.com/Samsung/netcoredbg/releases/download/3.1.0-1031/netcoredbg-linux-arm64.tar.gz",
      "installPath": ".debugger",
      "platforms": [
        "linux"
      ],
      "architectures": [
        "arm64"
      ],
      "binaries": [
        "./netcoredbg"
      ],
      "installTestPath": ".debugger/netcoredbg/netcoredbg"
    },
    {
      "id": "Debugger",
      "description": ".NET Core Debugger (linux / x64)",
      "url": "https://github.com/Samsung/netcoredbg/releases/download/3.1.0-1031/netcoredbg-linux-amd64.tar.gz",
      "installPath": ".debugger",
      "platforms": [
        "linux",
        "linux-musl"
      ],
      "architectures": [
        "x86_64"
      ],
      "binaries": [
        "./netcoredbg"
      ],
      "installTestPath": ".debugger/netcoredbg/netcoredbg"
    },
    {
      "id": "Razor",
      "description": "Razor Language Server (Windows / x64)",
      "url": "https://download.visualstudio.microsoft.com/download/pr/e6af6483-13d8-4a24-8f9d-d418fb39bd97/dc3bfe5f9473a09cb823d665193d4ff0/razorlanguageserver-win-x64-7.0.0-preview.24168.4.zip",
      "installPath": ".razor",
      "platforms": [
        "win32"
      ],
      "architectures": [
        "x86_64"
      ],
      "integrity": "0F2BFD0048540086D608BB958F40E244536A33786FB7F76EE1A9FF7D34C1B124"
    },
    {
      "id": "Razor",
      "description": "Razor Language Server (Windows / ARM64)",
      "url": "https://download.visualstudio.microsoft.com/download/pr/e6af6483-13d8-4a24-8f9d-d418fb39bd97/bbc8d2a30ba7da4e0eb4465a329b1fa1/razorlanguageserver-win-arm64-7.0.0-preview.24168.4.zip",
      "installPath": ".razor",
      "platforms": [
        "win32"
      ],
      "architectures": [
        "arm64"
      ],
      "integrity": "7FB8617456C0C9CB12BEC5A18189B91709925E3AC74CCC95E4DF11E24C87A270"
    },
    {
      "id": "Razor",
      "description": "Razor Language Server (Linux / x64)",
      "url": "https://download.visualstudio.microsoft.com/download/pr/e6af6483-13d8-4a24-8f9d-d418fb39bd97/fdf85820363515f55ce0f4e35a7fe780/razorlanguageserver-linux-x64-7.0.0-preview.24168.4.zip",
      "installPath": ".razor",
      "platforms": [
        "linux"
      ],
      "architectures": [
        "x86_64"
      ],
      "binaries": [
        "./rzls"
      ],
      "integrity": "92993C6D3F74D5176826714AE6C1619B6538FD8085913F41BEFB7F8202CED137"
    },
    {
      "id": "Razor",
      "description": "Razor Language Server (Linux ARM64)",
      "url": "https://download.visualstudio.microsoft.com/download/pr/e6af6483-13d8-4a24-8f9d-d418fb39bd97/74b76bfa424bd6a36b5fcbd11b801b45/razorlanguageserver-linux-arm64-7.0.0-preview.24168.4.zip",
      "installPath": ".razor",
      "platforms": [
        "linux"
      ],
      "architectures": [
        "arm64"
      ],
      "binaries": [
        "./rzls"
      ],
      "integrity": "5BCBBF401B31274193900AAE1285E90FDF58B5225841BE66099B57D4E978E295"
    },
    {
      "id": "Razor",
      "description": "Razor Language Server (Linux musl / x64)",
      "url": "https://download.visualstudio.microsoft.com/download/pr/e6af6483-13d8-4a24-8f9d-d418fb39bd97/97b57265a3097b6128aaa4be297f1243/razorlanguageserver-linux-musl-x64-7.0.0-preview.24168.4.zip",
      "installPath": ".razor",
      "platforms": [
        "linux-musl"
      ],
      "architectures": [
        "x86_64"
      ],
      "binaries": [
        "./rzls"
      ],
      "integrity": "388B127FBA5025D52806EB0900D5E13C065203FEA4DF6C6CA1BA8EEE320D5D31"
    },
    {
      "id": "Razor",
      "description": "Razor Language Server (Linux musl ARM64)",
      "url": "https://download.visualstudio.microsoft.com/download/pr/e6af6483-13d8-4a24-8f9d-d418fb39bd97/b6fa76f8ccfa8053f56f1fa3d39e78c9/razorlanguageserver-linux-musl-arm64-7.0.0-preview.24168.4.zip",
      "installPath": ".razor",
      "platforms": [
        "linux-musl"
      ],
      "architectures": [
        "arm64"
      ],
      "binaries": [
        "./rzls"
      ],
      "integrity": "CF03AE8CFE86FB7DDC169ACA9F078A03FA32C1AB8535B92BAC83D5F47291249D"
    },
    {
      "id": "Razor",
      "description": "Razor Language Server (macOS / x64)",
      "url": "https://download.visualstudio.microsoft.com/download/pr/e6af6483-13d8-4a24-8f9d-d418fb39bd97/581c065f415941a97c7687403da5d61c/razorlanguageserver-osx-x64-7.0.0-preview.24168.4.zip",
      "installPath": ".razor",
      "platforms": [
        "darwin"
      ],
      "architectures": [
        "x86_64"
      ],
      "binaries": [
        "./rzls"
      ],
      "integrity": "7CA7693BDB386C98BD26E7BA5724D2848F564F1463324BDAC9AE61C22B5CE6C9"
    },
    {
      "id": "Razor",
      "description": "Razor Language Server (macOS ARM64)",
      "url": "https://download.visualstudio.microsoft.com/download/pr/e6af6483-13d8-4a24-8f9d-d418fb39bd97/48d3bef6b7f06634e53ca433be40e52a/razorlanguageserver-osx-arm64-7.0.0-preview.24168.4.zip",
      "installPath": ".razor",
      "platforms": [
        "darwin"
      ],
      "architectures": [
        "arm64"
      ],
      "binaries": [
        "./rzls"
      ],
      "integrity": "AF561492013B04AEA29FDF93F1233922B8281905A0ECA09DA99657BF059682AA"
    },
    {
      "id": "Razor",
      "description": "Razor Language Server (Platform Agnostic)",
      "url": "https://download.visualstudio.microsoft.com/download/pr/e6af6483-13d8-4a24-8f9d-d418fb39bd97/b2940e8871ef222b0bc820b51ec44ed2/razorlanguageserver-platformagnostic-7.0.0-preview.24168.4.zip",
      "installPath": ".razor",
      "platforms": [
        "neutral"
      ],
      "architectures": [
        "neutral"
      ],
      "binaries": [
        "./rzls"
      ],
      "integrity": "F20BBB9A2CBA42938DB63BB4D8C0557029C29D92E2BF2B4390F4B69A116E9F17"
    },
    {
      "id": "RazorOmnisharp",
      "description": "Razor Language Server for OmniSharp (Windows / x64)",
      "url": "https://download.visualstudio.microsoft.com/download/pr/aee63398-023f-48db-bba2-30162c68f0c4/8d42e62ea4051381c219b3e31bc4eced/razorlanguageserver-win-x64-7.0.0-preview.23363.1.zip",
      "installPath": ".razoromnisharp",
      "platforms": [
        "win32"
      ],
      "architectures": [
        "x86_64"
      ]
    },
    {
      "id": "RazorOmnisharp",
      "description": "Razor Language Server for OmniSharp (Windows / ARM64)",
      "url": "https://download.visualstudio.microsoft.com/download/pr/aee63398-023f-48db-bba2-30162c68f0c4/4ef26e45cf32fe8d51c0e7dd21f1fef6/razorlanguageserver-win-arm64-7.0.0-preview.23363.1.zip",
      "installPath": ".razoromnisharp",
      "platforms": [
        "win32"
      ],
      "architectures": [
        "arm64"
      ]
    },
    {
      "id": "RazorOmnisharp",
      "description": "Razor Language Server for OmniSharp (Linux / x64)",
      "url": "https://download.visualstudio.microsoft.com/download/pr/aee63398-023f-48db-bba2-30162c68f0c4/6d4e23a3c7cf0465743950a39515a716/razorlanguageserver-linux-x64-7.0.0-preview.23363.1.zip",
      "installPath": ".razoromnisharp",
      "platforms": [
        "linux"
      ],
      "architectures": [
        "x86_64"
      ],
      "binaries": [
        "./rzls"
      ]
    },
    {
      "id": "RazorOmnisharp",
      "description": "Razor Language Server for OmniSharp (Linux ARM64)",
      "url": "https://download.visualstudio.microsoft.com/download/pr/aee63398-023f-48db-bba2-30162c68f0c4/85deebd44647ebf65724cc291d722283/razorlanguageserver-linux-arm64-7.0.0-preview.23363.1.zip",
      "installPath": ".razoromnisharp",
      "platforms": [
        "linux"
      ],
      "architectures": [
        "arm64"
      ],
      "binaries": [
        "./rzls"
      ]
    },
    {
      "id": "RazorOmnisharp",
      "description": "Razor Language Server for OmniSharp (Linux musl / x64)",
      "url": "https://download.visualstudio.microsoft.com/download/pr/aee63398-023f-48db-bba2-30162c68f0c4/4f0caa94ae182785655efb15eafcef23/razorlanguageserver-linux-musl-x64-7.0.0-preview.23363.1.zip",
      "installPath": ".razoromnisharp",
      "platforms": [
        "linux-musl"
      ],
      "architectures": [
        "x86_64"
      ],
      "binaries": [
        "./rzls"
      ]
    },
    {
      "id": "RazorOmnisharp",
      "description": "Razor Language Server for OmniSharp (Linux musl ARM64)",
      "url": "https://download.visualstudio.microsoft.com/download/pr/aee63398-023f-48db-bba2-30162c68f0c4/0a24828206a6f3b4bc743d058ef88ce7/razorlanguageserver-linux-musl-arm64-7.0.0-preview.23363.1.zip",
      "installPath": ".razoromnisharp",
      "platforms": [
        "linux-musl"
      ],
      "architectures": [
        "arm64"
      ],
      "binaries": [
        "./rzls"
      ]
    },
    {
      "id": "RazorOmnisharp",
      "description": "Razor Language Server for OmniSharp (macOS / x64)",
      "url": "https://download.visualstudio.microsoft.com/download/pr/aee63398-023f-48db-bba2-30162c68f0c4/2afcafaf41082989efcc10405abb9314/razorlanguageserver-osx-x64-7.0.0-preview.23363.1.zip",
      "installPath": ".razoromnisharp",
      "platforms": [
        "darwin"
      ],
      "architectures": [
        "x86_64"
      ],
      "binaries": [
        "./rzls"
      ]
    },
    {
      "id": "RazorOmnisharp",
      "description": "Razor Language Server for OmniSharp (macOS ARM64)",
      "url": "https://download.visualstudio.microsoft.com/download/pr/aee63398-023f-48db-bba2-30162c68f0c4/8bf2ed2f00d481a5987e3eb5165afddd/razorlanguageserver-osx-arm64-7.0.0-preview.23363.1.zip",
      "installPath": ".razoromnisharp",
      "platforms": [
        "darwin"
      ],
      "architectures": [
        "arm64"
      ],
      "binaries": [
        "./rzls"
      ]
<<<<<<< HEAD
=======
    },
    {
      "id": "RazorTelemetry",
      "description": "Razor Language Server Telemetry (Windows / x64)",
      "url": "https://download.visualstudio.microsoft.com/download/pr/e6af6483-13d8-4a24-8f9d-d418fb39bd97/95481d73dc1be495fccce0372813edac/devkittelemetry-win-x64-7.0.0-preview.24168.4.zip",
      "installPath": ".razortelemetry",
      "platforms": [
        "win32"
      ],
      "architectures": [
        "x86_64"
      ],
      "integrity": "8B8078A13EF000F1207FA1CF1646492A78B19406280EFA9A9F077AAA6C5ED8AB"
    },
    {
      "id": "RazorTelemetry",
      "description": "Razor Language Server Telemetry (Windows / ARM64)",
      "url": "https://download.visualstudio.microsoft.com/download/pr/e6af6483-13d8-4a24-8f9d-d418fb39bd97/973b8d03917bb4256ca01c91fe3638a7/devkittelemetry-win-arm64-7.0.0-preview.24168.4.zip",
      "installPath": ".razortelemetry",
      "platforms": [
        "win32"
      ],
      "architectures": [
        "arm64"
      ],
      "integrity": "8313AEEF5799B6CD2D888B172B0142FA176754E566C5AAE12058A15CB864D13D"
    },
    {
      "id": "RazorTelemetry",
      "description": "Razor Language Server Telemetry (Linux / x64)",
      "url": "https://download.visualstudio.microsoft.com/download/pr/e6af6483-13d8-4a24-8f9d-d418fb39bd97/5c0781c22717cbf061552947d173035e/devkittelemetry-linux-x64-7.0.0-preview.24168.4.zip",
      "installPath": ".razortelemetry",
      "platforms": [
        "linux"
      ],
      "architectures": [
        "x86_64"
      ],
      "integrity": "314B9FE9DE95EAF36B1800693719507BF4222D0EA972A695A09AD1E3FA571BCC"
    },
    {
      "id": "RazorTelemetry",
      "description": "Razor Language Server Telemetry (Linux ARM64)",
      "url": "https://download.visualstudio.microsoft.com/download/pr/e6af6483-13d8-4a24-8f9d-d418fb39bd97/b9a6b44701b08cd5a8b2934260f5ad59/devkittelemetry-linux-arm64-7.0.0-preview.24168.4.zip",
      "installPath": ".razortelemetry",
      "platforms": [
        "linux"
      ],
      "architectures": [
        "arm64"
      ],
      "integrity": "383CB6D5D274DC3772B11FA3EEDC3967AC0B25A2903E54A46A313F2629658433"
    },
    {
      "id": "RazorTelemetry",
      "description": "Razor Language Server Telemetry (Linux musl / x64)",
      "url": "https://download.visualstudio.microsoft.com/download/pr/e6af6483-13d8-4a24-8f9d-d418fb39bd97/d0eb6050d4429ba1f833bb90549d6014/devkittelemetry-linux-musl-x64-7.0.0-preview.24168.4.zip",
      "installPath": ".razortelemetry",
      "platforms": [
        "linux-musl"
      ],
      "architectures": [
        "x86_64"
      ],
      "integrity": "90EBB37711460744046230546284EFE255970A58A42C4C3DB47C4D38EEE637E4"
    },
    {
      "id": "RazorTelemetry",
      "description": "Razor Language Server Telemetry (Linux musl ARM64)",
      "url": "https://download.visualstudio.microsoft.com/download/pr/e6af6483-13d8-4a24-8f9d-d418fb39bd97/3569c56beb063da89dff13444964e5ee/devkittelemetry-linux-musl-arm64-7.0.0-preview.24168.4.zip",
      "installPath": ".razortelemetry",
      "platforms": [
        "linux-musl"
      ],
      "architectures": [
        "arm64"
      ],
      "integrity": "65301E973BDFC8760237092E67CCE0371C98C9E7C15D0625B5B128914F46004B"
    },
    {
      "id": "RazorTelemetry",
      "description": "Razor Language Server Telemetry (macOS / x64)",
      "url": "https://download.visualstudio.microsoft.com/download/pr/e6af6483-13d8-4a24-8f9d-d418fb39bd97/aeb2b93f02a901cc3b6f0a01db5ffefa/devkittelemetry-osx-x64-7.0.0-preview.24168.4.zip",
      "installPath": ".razortelemetry",
      "platforms": [
        "darwin"
      ],
      "architectures": [
        "x86_64"
      ],
      "integrity": "7F05B9A5B3C756F59E407C0C4E406B972C5867BF243F392B37D9C61770ACA930"
    },
    {
      "id": "RazorTelemetry",
      "description": "Razor Language Server Telemetry (macOS ARM64)",
      "url": "https://download.visualstudio.microsoft.com/download/pr/e6af6483-13d8-4a24-8f9d-d418fb39bd97/962eebbee4f1618b8042745af0ee252d/devkittelemetry-osx-arm64-7.0.0-preview.24168.4.zip",
      "installPath": ".razortelemetry",
      "platforms": [
        "darwin"
      ],
      "architectures": [
        "arm64"
      ],
      "integrity": "75059674B947281485AB922A831B8DF8770FFBBA1479C77313D9DB9C2C2E61F0"
    },
    {
      "id": "RazorTelemetry",
      "description": "Razor Language Server Telemetry (Platform Agnostic)",
      "url": "https://download.visualstudio.microsoft.com/download/pr/e6af6483-13d8-4a24-8f9d-d418fb39bd97/addbbd1ec261f5576add7369416102c4/devkittelemetry-platformagnostic-7.0.0-preview.24168.4.zip",
      "installPath": ".razortelemetry",
      "platforms": [
        "netural"
      ],
      "architectures": [
        "neutral"
      ],
      "integrity": "464173CCFC636AD1AE4DFCDD2306F5DB03BA32CD87071B00D3281967B844EC1D"
>>>>>>> fd9d6fcc
    }
  ],
  "engines": {
    "vscode": "^1.75.0"
  },
  "activationEvents": [
    "onDebugInitialConfigurations",
    "onDebugResolve:blazorwasm",
    "onDebugResolve:coreclr",
    "onDebugResolve:clr",
    "onDebugResolve:monovsdbg",
    "onDebugResolve:dotnet",
    "onLanguage:csharp",
    "onCommand:o.showOutput",
    "onCommand:omnisharp.registerLanguageMiddleware",
    "workspaceContains:project.json",
    "workspaceContains:**/*.{csproj,sln,slnf,csx,cake}"
  ],
  "contributes": {
    "themes": [
      {
        "label": "Visual Studio 2019 Dark",
        "uiTheme": "vs-dark",
        "path": "./themes/vs2019_dark.json"
      },
      {
        "label": "Visual Studio 2019 Light",
        "uiTheme": "vs",
        "path": "./themes/vs2019_light.json"
      }
    ],
    "configuration": [
      {
        "title": "Project",
        "order": 0,
        "properties": {
          "dotnet.defaultSolution": {
            "type": "string",
            "description": "%configuration.dotnet.defaultSolution.description%",
            "order": 0
          }
        }
      },
      {
        "title": "Text Editor",
        "order": 1,
        "properties": {
          "dotnet.implementType.insertionBehavior": {
            "type": "string",
            "enum": [
              "withOtherMembersOfTheSameKind",
              "atTheEnd"
            ],
            "default": "withOtherMembersOfTheSameKind",
            "enumDescriptions": [
              "%configuration.dotnet.implementType.insertionBehavior.withOtherMembersOfTheSameKind%",
              "%configuration.dotnet.implementType.insertionBehavior.atTheEnd%"
            ],
            "description": "%configuration.dotnet.implementType.insertionBehavior%",
            "order": 10
          },
          "dotnet.implementType.propertyGenerationBehavior": {
            "type": "string",
            "enum": [
              "preferThrowingProperties",
              "preferAutoProperties"
            ],
            "default": "preferThrowingProperties",
            "enumDescriptions": [
              "%configuration.dotnet.implementType.propertyGenerationBehavior.preferThrowingProperties%",
              "%configuration.dotnet.implementType.propertyGenerationBehavior.preferAutoProperties%"
            ],
            "description": "%configuration.dotnet.implementType.propertyGenerationBehavior%",
            "order": 10
          },
          "dotnet.codeLens.enableReferencesCodeLens": {
            "type": "boolean",
            "default": true,
            "description": "%configuration.dotnet.codeLens.enableReferencesCodeLens%"
          },
          "dotnet.codeLens.enableTestsCodeLens": {
            "type": "boolean",
            "default": true,
            "description": "%configuration.dotnet.codeLens.enableTestsCodeLens%"
          },
          "dotnet.completion.showCompletionItemsFromUnimportedNamespaces": {
            "type": "boolean",
            "default": true,
            "description": "%configuration.dotnet.completion.showCompletionItemsFromUnimportedNamespaces%",
            "order": 20
          },
          "dotnet.completion.showNameCompletionSuggestions": {
            "type": "boolean",
            "default": "true",
            "description": "%configuration.dotnet.completion.showNameCompletionSuggestions%",
            "order": 20
          },
          "dotnet.completion.provideRegexCompletions": {
            "type": "boolean",
            "default": "true",
            "description": "%configuration.dotnet.completion.provideRegexCompletions%",
            "order": 20
          },
          "dotnet.backgroundAnalysis.analyzerDiagnosticsScope": {
            "type": "string",
            "enum": [
              "openFiles",
              "fullSolution",
              "none"
            ],
            "default": "openFiles",
            "enumDescriptions": [
              "%configuration.dotnet.backgroundAnalysis.analyzerDiagnosticsScope.openFiles%",
              "%configuration.dotnet.backgroundAnalysis.analyzerDiagnosticsScope.fullSolution%",
              "%configuration.dotnet.backgroundAnalysis.analyzerDiagnosticsScope.none%"
            ],
            "description": "%configuration.dotnet.backgroundAnalysis.analyzerDiagnosticsScope%",
            "order": 30
          },
          "dotnet.backgroundAnalysis.compilerDiagnosticsScope": {
            "type": "string",
            "enum": [
              "openFiles",
              "fullSolution",
              "none"
            ],
            "default": "openFiles",
            "enumDescriptions": [
              "%configuration.dotnet.backgroundAnalysis.compilerDiagnosticsScope.openFiles%",
              "%configuration.dotnet.backgroundAnalysis.compilerDiagnosticsScope.fullSolution%",
              "%configuration.dotnet.backgroundAnalysis.compilerDiagnosticsScope.none%"
            ],
            "description": "%configuration.dotnet.backgroundAnalysis.compilerDiagnosticsScope%",
            "order": 30
          },
          "dotnet.highlighting.highlightRelatedRegexComponents": {
            "type": "boolean",
            "default": "true",
            "description": "%configuration.dotnet.highlighting.highlightRelatedRegexComponents%",
            "order": 40
          },
          "dotnet.highlighting.highlightRelatedJsonComponents": {
            "type": "boolean",
            "default": "true",
            "description": "%configuration.dotnet.highlighting.highlightRelatedJsonComponents%",
            "order": 40
          },
          "csharp.inlayHints.enableInlayHintsForImplicitObjectCreation": {
            "type": "boolean",
            "default": false,
            "description": "%configuration.csharp.inlayHints.enableInlayHintsForImplicitObjectCreation%",
            "order": 50
          },
          "csharp.inlayHints.enableInlayHintsForImplicitVariableTypes": {
            "type": "boolean",
            "default": false,
            "description": "%configuration.csharp.inlayHints.enableInlayHintsForImplicitVariableTypes%",
            "order": 50
          },
          "csharp.inlayHints.enableInlayHintsForLambdaParameterTypes": {
            "type": "boolean",
            "default": false,
            "description": "%configuration.csharp.inlayHints.enableInlayHintsForLambdaParameterTypes%",
            "order": 50
          },
          "csharp.inlayHints.enableInlayHintsForTypes": {
            "type": "boolean",
            "default": false,
            "description": "%configuration.csharp.inlayHints.enableInlayHintsForTypes%",
            "order": 50
          },
          "dotnet.inlayHints.enableInlayHintsForIndexerParameters": {
            "type": "boolean",
            "default": false,
            "description": "%configuration.csharp.inlayHints.enableInlayHintsForIndexerParameters%",
            "order": 50
          },
          "dotnet.inlayHints.enableInlayHintsForLiteralParameters": {
            "type": "boolean",
            "default": false,
            "description": "%configuration.dotnet.inlayHints.enableInlayHintsForLiteralParameters%",
            "order": 50
          },
          "dotnet.inlayHints.enableInlayHintsForObjectCreationParameters": {
            "type": "boolean",
            "default": false,
            "description": "%configuration.dotnet.inlayHints.enableInlayHintsForObjectCreationParameters%",
            "order": 50
          },
          "dotnet.inlayHints.enableInlayHintsForOtherParameters": {
            "type": "boolean",
            "default": false,
            "description": "%configuration.dotnet.inlayHints.enableInlayHintsForOtherParameters%",
            "order": 50
          },
          "dotnet.inlayHints.enableInlayHintsForParameters": {
            "type": "boolean",
            "default": false,
            "description": "%configuration.dotnet.inlayHints.enableInlayHintsForParameters%",
            "order": 50
          },
          "dotnet.inlayHints.suppressInlayHintsForParametersThatDifferOnlyBySuffix": {
            "type": "boolean",
            "default": false,
            "description": "%configuration.dotnet.inlayHints.suppressInlayHintsForParametersThatDifferOnlyBySuffix%",
            "order": 50
          },
          "dotnet.inlayHints.suppressInlayHintsForParametersThatMatchArgumentName": {
            "type": "boolean",
            "default": false,
            "description": "%configuration.dotnet.inlayHints.suppressInlayHintsForParametersThatMatchArgumentName%",
            "order": 50
          },
          "dotnet.inlayHints.suppressInlayHintsForParametersThatMatchMethodIntent": {
            "type": "boolean",
            "default": false,
            "description": "%configuration.dotnet.inlayHints.suppressInlayHintsForParametersThatMatchMethodIntent%",
            "order": 50
          },
          "dotnet.navigation.navigateToDecompiledSources": {
            "type": "boolean",
            "default": "true",
            "description": "%configuration.dotnet.navigation.navigateToDecompiledSources%",
            "order": 60
          },
          "dotnet.quickInfo.showRemarksInQuickInfo": {
            "type": "boolean",
            "default": "true",
            "description": "%configuration.dotnet.quickInfo.showRemarksInQuickInfo%",
            "order": 70
          },
          "dotnet.symbolSearch.searchReferenceAssemblies": {
            "type": "boolean",
            "default": true,
            "description": "%configuration.dotnet.symbolSearch.searchReferenceAssemblies%",
            "order": 80
          }
        }
      },
      {
        "title": "Debugger",
        "order": 8,
        "properties": {
          "csharp.debug.stopAtEntry": {
            "type": "boolean",
            "markdownDescription": "%generateOptionsSchema.stopAtEntry.markdownDescription%",
            "default": false
          },
          "csharp.debug.console": {
            "type": "string",
            "enum": [
              "internalConsole",
              "integratedTerminal",
              "externalTerminal"
            ],
            "enumDescriptions": [
              "%generateOptionsSchema.console.internalConsole.enumDescription%",
              "%generateOptionsSchema.console.integratedTerminal.enumDescription%",
              "%generateOptionsSchema.console.externalTerminal.enumDescription%"
            ],
            "markdownDescription": "%generateOptionsSchema.console.settingsDescription%",
            "default": "internalConsole"
          },
          "csharp.debug.sourceFileMap": {
            "type": "object",
            "markdownDescription": "%generateOptionsSchema.sourceFileMap.markdownDescription%",
            "additionalProperties": {
              "type": "string"
            },
            "default": {}
          },
          "csharp.debug.justMyCode": {
            "type": "boolean",
            "markdownDescription": "%generateOptionsSchema.justMyCode.markdownDescription%",
            "default": true
          },
          "csharp.debug.requireExactSource": {
            "type": "boolean",
            "markdownDescription": "%generateOptionsSchema.requireExactSource.markdownDescription%",
            "default": true
          },
          "csharp.debug.enableStepFiltering": {
            "type": "boolean",
            "markdownDescription": "%generateOptionsSchema.enableStepFiltering.markdownDescription%",
            "default": true
          },
          "csharp.debug.logging.exceptions": {
            "type": "boolean",
            "markdownDescription": "%generateOptionsSchema.logging.exceptions.markdownDescription%",
            "default": true
          },
          "csharp.debug.logging.moduleLoad": {
            "type": "boolean",
            "markdownDescription": "%generateOptionsSchema.logging.moduleLoad.markdownDescription%",
            "default": true
          },
          "csharp.debug.logging.programOutput": {
            "type": "boolean",
            "markdownDescription": "%generateOptionsSchema.logging.programOutput.markdownDescription%",
            "default": true
          },
          "csharp.debug.logging.browserStdOut": {
            "type": "boolean",
            "markdownDescription": "%generateOptionsSchema.logging.browserStdOut.markdownDescription%",
            "default": true
          },
          "csharp.debug.logging.elapsedTiming": {
            "type": "boolean",
            "markdownDescription": "%generateOptionsSchema.logging.elapsedTiming.markdownDescription%",
            "default": false
          },
          "csharp.debug.logging.threadExit": {
            "type": "boolean",
            "markdownDescription": "%generateOptionsSchema.logging.threadExit.markdownDescription%",
            "default": false
          },
          "csharp.debug.logging.processExit": {
            "type": "boolean",
            "markdownDescription": "%generateOptionsSchema.logging.processExit.markdownDescription%",
            "default": true
          },
          "csharp.debug.logging.engineLogging": {
            "type": "boolean",
            "deprecationMessage": "%generateOptionsSchema.logging.engineLogging.deprecationMessage%",
            "default": false
          },
          "csharp.debug.logging.diagnosticsLog.protocolMessages": {
            "type": "boolean",
            "markdownDescription": "%generateOptionsSchema.logging.diagnosticsLog.protocolMessages.markdownDescription%",
            "default": false
          },
          "csharp.debug.logging.diagnosticsLog.dispatcherMessages": {
            "type": "string",
            "enum": [
              "none",
              "error",
              "important",
              "normal"
            ],
            "enumDescriptions": [
              "%generateOptionsSchema.logging.diagnosticsLog.dispatcherMessages.none.enumDescription%",
              "%generateOptionsSchema.logging.diagnosticsLog.dispatcherMessages.error.enumDescription%",
              "%generateOptionsSchema.logging.diagnosticsLog.dispatcherMessages.important.enumDescription%",
              "%generateOptionsSchema.logging.diagnosticsLog.dispatcherMessages.normal.enumDescription%"
            ],
            "markdownDescription": "%generateOptionsSchema.logging.diagnosticsLog.dispatcherMessages.markdownDescription%",
            "default": "none"
          },
          "csharp.debug.logging.diagnosticsLog.debugEngineAPITracing": {
            "type": "string",
            "enum": [
              "none",
              "error",
              "all"
            ],
            "enumDescriptions": [
              "%generateOptionsSchema.logging.diagnosticsLog.debugEngineAPITracing.none.enumDescription%",
              "%generateOptionsSchema.logging.diagnosticsLog.debugEngineAPITracing.error.enumDescription%",
              "%generateOptionsSchema.logging.diagnosticsLog.debugEngineAPITracing.all.enumDescription%"
            ],
            "markdownDescription": "%generateOptionsSchema.logging.diagnosticsLog.debugEngineAPITracing.markdownDescription%",
            "default": "none"
          },
          "csharp.debug.logging.diagnosticsLog.debugRuntimeEventTracing": {
            "type": "boolean",
            "markdownDescription": "%generateOptionsSchema.logging.diagnosticsLog.debugRuntimeEventTracing.markdownDescription%",
            "default": false
          },
          "csharp.debug.logging.diagnosticsLog.expressionEvaluationTracing": {
            "type": "boolean",
            "markdownDescription": "%generateOptionsSchema.logging.diagnosticsLog.expressionEvaluationTracing.markdownDescription%",
            "default": false
          },
          "csharp.debug.logging.diagnosticsLog.startDebuggingTracing": {
            "type": "boolean",
            "markdownDescription": "%generateOptionsSchema.logging.diagnosticsLog.startDebuggingTracing.markdownDescription%",
            "default": false
          },
          "csharp.debug.logging.consoleUsageMessage": {
            "type": "boolean",
            "description": "%generateOptionsSchema.logging.consoleUsageMessage.description%",
            "default": true
          },
          "csharp.debug.suppressJITOptimizations": {
            "type": "boolean",
            "markdownDescription": "%generateOptionsSchema.suppressJITOptimizations.markdownDescription%",
            "default": false
          },
          "csharp.debug.symbolOptions.searchPaths": {
            "type": "array",
            "items": {
              "type": "string"
            },
            "description": "%generateOptionsSchema.symbolOptions.searchPaths.description%",
            "default": []
          },
          "csharp.debug.symbolOptions.searchMicrosoftSymbolServer": {
            "type": "boolean",
            "description": "%generateOptionsSchema.symbolOptions.searchMicrosoftSymbolServer.description%",
            "default": false
          },
          "csharp.debug.symbolOptions.searchNuGetOrgSymbolServer": {
            "type": "boolean",
            "description": "%generateOptionsSchema.symbolOptions.searchNuGetOrgSymbolServer.description%",
            "default": false
          },
          "csharp.debug.symbolOptions.cachePath": {
            "type": "string",
            "description": "%generateOptionsSchema.symbolOptions.cachePath.description%",
            "default": ""
          },
          "csharp.debug.symbolOptions.moduleFilter.mode": {
            "type": "string",
            "enum": [
              "loadAllButExcluded",
              "loadOnlyIncluded"
            ],
            "enumDescriptions": [
              "%generateOptionsSchema.symbolOptions.moduleFilter.mode.loadAllButExcluded.enumDescription%",
              "%generateOptionsSchema.symbolOptions.moduleFilter.mode.loadOnlyIncluded.enumDescription%"
            ],
            "description": "%generateOptionsSchema.symbolOptions.moduleFilter.mode.description%",
            "default": "loadAllButExcluded"
          },
          "csharp.debug.symbolOptions.moduleFilter.excludedModules": {
            "type": "array",
            "items": {
              "type": "string"
            },
            "description": "%generateOptionsSchema.symbolOptions.moduleFilter.excludedModules.description%",
            "default": []
          },
          "csharp.debug.symbolOptions.moduleFilter.includedModules": {
            "type": "array",
            "items": {
              "type": "string"
            },
            "description": "%generateOptionsSchema.symbolOptions.moduleFilter.includedModules.description%",
            "default": []
          },
          "csharp.debug.symbolOptions.moduleFilter.includeSymbolsNextToModules": {
            "type": "boolean",
            "description": "%generateOptionsSchema.symbolOptions.moduleFilter.includeSymbolsNextToModules.description%",
            "default": true
          },
          "csharp.debug.symbolOptions.moduleFilter.includeSymbolsOnDemand": {
            "type": "boolean",
            "description": "%generateOptionsSchema.symbolOptions.moduleFilter.includeSymbolsOnDemand.description%",
            "default": true
          },
          "csharp.debug.allowFastEvaluate": {
            "type": "boolean",
            "description": "%generateOptionsSchema.allowFastEvaluate.description%",
            "default": true
          },
          "dotnet.unitTestDebuggingOptions": {
            "type": "object",
            "description": "%configuration.dotnet.unitTestDebuggingOptions%",
            "default": {},
            "properties": {
              "sourceFileMap": {
                "type": "object",
                "markdownDescription": "%generateOptionsSchema.sourceFileMap.markdownDescription%",
                "additionalProperties": {
                  "type": "string"
                }
              },
              "justMyCode": {
                "type": "boolean",
                "markdownDescription": "%generateOptionsSchema.justMyCode.markdownDescription%",
                "default": true
              },
              "requireExactSource": {
                "type": "boolean",
                "markdownDescription": "%generateOptionsSchema.requireExactSource.markdownDescription%",
                "default": true
              },
              "enableStepFiltering": {
                "type": "boolean",
                "markdownDescription": "%generateOptionsSchema.enableStepFiltering.markdownDescription%",
                "default": true
              },
              "logging": {
                "description": "%generateOptionsSchema.logging.description%",
                "type": "object",
                "required": [],
                "default": {},
                "properties": {
                  "exceptions": {
                    "type": "boolean",
                    "markdownDescription": "%generateOptionsSchema.logging.exceptions.markdownDescription%",
                    "default": true
                  },
                  "moduleLoad": {
                    "type": "boolean",
                    "markdownDescription": "%generateOptionsSchema.logging.moduleLoad.markdownDescription%",
                    "default": true
                  },
                  "programOutput": {
                    "type": "boolean",
                    "markdownDescription": "%generateOptionsSchema.logging.programOutput.markdownDescription%",
                    "default": true
                  },
                  "threadExit": {
                    "type": "boolean",
                    "markdownDescription": "%generateOptionsSchema.logging.threadExit.markdownDescription%",
                    "default": false
                  },
                  "processExit": {
                    "type": "boolean",
                    "markdownDescription": "%generateOptionsSchema.logging.processExit.markdownDescription%",
                    "default": true
                  }
                }
              },
              "suppressJITOptimizations": {
                "type": "boolean",
                "markdownDescription": "%generateOptionsSchema.suppressJITOptimizations.markdownDescription%",
                "default": false
              },
              "symbolOptions": {
                "description": "%generateOptionsSchema.symbolOptions.description%",
                "default": {
                  "searchPaths": [],
                  "searchMicrosoftSymbolServer": false,
                  "searchNuGetOrgSymbolServer": false
                },
                "type": "object",
                "properties": {
                  "searchPaths": {
                    "type": "array",
                    "items": {
                      "type": "string"
                    },
                    "description": "%generateOptionsSchema.symbolOptions.searchPaths.description%",
                    "default": []
                  },
                  "searchMicrosoftSymbolServer": {
                    "type": "boolean",
                    "description": "%generateOptionsSchema.symbolOptions.searchMicrosoftSymbolServer.description%",
                    "default": false
                  },
                  "searchNuGetOrgSymbolServer": {
                    "type": "boolean",
                    "description": "%generateOptionsSchema.symbolOptions.searchNuGetOrgSymbolServer.description%",
                    "default": false
                  },
                  "cachePath": {
                    "type": "string",
                    "description": "%generateOptionsSchema.symbolOptions.cachePath.description%",
                    "default": ""
                  },
                  "moduleFilter": {
                    "description": "%generateOptionsSchema.symbolOptions.moduleFilter.description%",
                    "default": {
                      "mode": "loadAllButExcluded",
                      "excludedModules": []
                    },
                    "type": "object",
                    "required": [
                      "mode"
                    ],
                    "properties": {
                      "mode": {
                        "type": "string",
                        "enum": [
                          "loadAllButExcluded",
                          "loadOnlyIncluded"
                        ],
                        "enumDescriptions": [
                          "%generateOptionsSchema.symbolOptions.moduleFilter.mode.loadAllButExcluded.enumDescription%",
                          "%generateOptionsSchema.symbolOptions.moduleFilter.mode.loadOnlyIncluded.enumDescription%"
                        ],
                        "description": "%generateOptionsSchema.symbolOptions.moduleFilter.mode.description%",
                        "default": "loadAllButExcluded"
                      },
                      "excludedModules": {
                        "type": "array",
                        "items": {
                          "type": "string"
                        },
                        "description": "%generateOptionsSchema.symbolOptions.moduleFilter.excludedModules.description%",
                        "default": []
                      },
                      "includedModules": {
                        "type": "array",
                        "items": {
                          "type": "string"
                        },
                        "description": "%generateOptionsSchema.symbolOptions.moduleFilter.includedModules.description%",
                        "default": []
                      },
                      "includeSymbolsNextToModules": {
                        "type": "boolean",
                        "description": "%generateOptionsSchema.symbolOptions.moduleFilter.includeSymbolsNextToModules.description%",
                        "default": true
                      },
                      "includeSymbolsOnDemand": {
                        "type": "boolean",
                        "description": "%generateOptionsSchema.symbolOptions.moduleFilter.includeSymbolsOnDemand.description%",
                        "default": true
                      }
                    }
                  }
                }
              },
              "sourceLinkOptions": {
                "markdownDescription": "%generateOptionsSchema.sourceLinkOptions.markdownDescription%",
                "default": {
                  "*": {
                    "enabled": true
                  }
                },
                "type": "object",
                "additionalItems": {
                  "type": "object",
                  "properties": {
                    "enabled": {
                      "title": "boolean",
                      "markdownDescription": "%generateOptionsSchema.sourceLinkOptions.additionalItems.enabled.markdownDescription%",
                      "default": "true"
                    }
                  }
                }
              },
              "allowFastEvaluate": {
                "type": "boolean",
                "description": "%generateOptionsSchema.allowFastEvaluate.description%",
                "default": true
              },
              "targetArchitecture": {
                "type": "string",
                "markdownDescription": "%generateOptionsSchema.targetArchitecture.markdownDescription%",
                "enum": [
                  "x86_64",
                  "arm64"
                ]
              },
              "type": {
                "type": "string",
                "enum": [
                  "coreclr",
                  "clr"
                ],
                "description": "Type type of code to debug. Can be either 'coreclr' for .NET Core debugging, or 'clr' for Desktop .NET Framework. 'clr' only works on Windows as the Desktop framework is Windows-only.",
                "default": "coreclr"
              },
              "debugServer": {
                "type": "number",
                "description": "For debug extension development only: if a port is specified VS Code tries to connect to a debug adapter running in server mode",
                "default": 4711
              }
            }
          },
          "dotnet.unitTests.runSettingsPath": {
            "type": "string",
            "description": "Path to the .runsettings file which should be used when running unit tests. (Previously `omnisharp.testRunSettings`)"
          }
        }
      },
      {
        "title": "LSP Server",
        "order": 9,
        "properties": {
          "dotnet.preferCSharpExtension": {
            "scope": "resource",
            "type": "boolean",
            "default": true,
            "description": "%configuration.dotnet.preferCSharpExtension%"
          },
          "dotnet.dotnetPath": {
            "type": "string",
            "scope": "machine-overridable",
            "description": "%configuration.dotnet.dotnetPath%"
          },
          "dotnet.server.path": {
            "type": "string",
            "scope": "machine-overridable",
            "description": "%configuration.dotnet.server.path%"
          },
          "dotnet.server.startTimeout": {
            "type": "number",
            "scope": "machine-overridable",
            "default": 30000,
            "description": "%configuration.dotnet.server.startTimeout%"
          },
          "dotnet.server.waitForDebugger": {
            "type": "boolean",
            "scope": "machine-overridable",
            "default": false,
            "description": "%configuration.dotnet.server.waitForDebugger%"
          },
          "dotnet.server.trace": {
            "scope": "window",
            "type": "string",
            "enum": [
              "Trace",
              "Debug",
              "Information",
              "Warning",
              "Error",
              "Critical",
              "None"
            ],
            "default": "Information",
            "description": "%configuration.dotnet.server.trace%"
          },
          "dotnet.server.extensionPaths": {
            "scope": "machine-overridable",
            "type": [
              "array",
              null
            ],
            "items": {
              "type": "string"
            },
            "default": null,
            "description": "%configuration.dotnet.server.extensionPaths%"
          },
          "dotnet.server.crashDumpPath": {
            "scope": "machine-overridable",
            "type": "string",
            "default": null,
            "description": "%configuration.dotnet.server.crashDumpPath%"
          },
          "dotnet.projects.binaryLogPath": {
            "scope": "machine-overridable",
            "type": "string",
            "default": null,
            "description": "Sets a path where MSBuild binary logs are written to when loading projects, to help diagnose loading errors."
          },
          "dotnet.projects.enableAutomaticRestore": {
            "type": "boolean",
            "default": true,
            "description": "%configuration.dotnet.projects.enableAutomaticRestore%"
          },
          "razor.languageServer.directory": {
            "type": "string",
            "scope": "machine-overridable",
            "description": "%configuration.razor.languageServer.directory%",
            "order": 90
          },
          "razor.languageServer.debug": {
            "type": "boolean",
            "scope": "machine-overridable",
            "default": false,
            "description": "%configuration.razor.languageServer.debug%",
            "order": 90
          },
          "razor.server.trace": {
            "scope": "window",
            "type": "string",
            "enum": [
              "Trace",
              "Debug",
              "Information",
              "Warning",
              "Error",
              "Critical",
              "None"
            ],
            "order": 90,
            "default": "Information",
            "description": "%configuration.razor.server.trace%"
          }
        }
      },
      {
        "title": "OmniSharp",
        "order": 10,
        "properties": {
          "dotnet.server.useOmnisharp": {
            "type": "boolean",
            "default": true,
            "description": "Switches to use the Omnisharp server for language features when enabled (requires restart). This option will not be honored with C# Dev Kit installed.",
            "order": 0
          },
          "csharp.format.enable": {
            "type": "boolean",
            "default": true,
            "description": "Enable/disable default C# formatter (requires restart)."
          },
          "csharp.suppressDotnetInstallWarning": {
            "type": "boolean",
            "default": false,
            "description": "Suppress the warning that the .NET Core SDK is not on the path."
          },
          "csharp.suppressDotnetRestoreNotification": {
            "type": "boolean",
            "default": false,
            "description": "Suppress the notification window to perform a 'dotnet restore' when dependencies can't be resolved."
          },
          "csharp.suppressProjectJsonWarning": {
            "type": "boolean",
            "default": false,
            "description": "Suppress the warning that project.json is no longer a supported project format for .NET Core applications"
          },
          "csharp.suppressBuildAssetsNotification": {
            "type": "boolean",
            "default": false,
            "description": "Suppress the notification window to add missing assets to build or debug the application."
          },
          "csharp.suppressHiddenDiagnostics": {
            "type": "boolean",
            "default": true,
            "description": "Suppress 'hidden' diagnostics (such as 'unnecessary using directives') from appearing in the editor or the Problems pane."
          },
          "csharp.referencesCodeLens.filteredSymbols": {
            "type": "array",
            "items": {
              "type": "string"
            },
            "default": [],
            "description": "Array of custom symbol names for which CodeLens should be disabled."
          },
          "csharp.maxProjectFileCountForDiagnosticAnalysis": {
            "type": "number",
            "default": 1000,
            "description": "Specifies the maximum number of files for which diagnostics are reported for the whole workspace. If this limit is exceeded, diagnostics will be shown for currently opened files only. Specify 0 or less to disable the limit completely."
          },
          "csharp.semanticHighlighting.enabled": {
            "type": "boolean",
            "default": true,
            "description": "Enable/disable Semantic Highlighting for C# files (Razor files currently unsupported). Defaults to false. Close open files for changes to take effect.",
            "scope": "window"
          },
          "csharp.showOmnisharpLogOnError": {
            "type": "boolean",
            "default": true,
            "description": "Shows the OmniSharp log in the Output pane when OmniSharp reports an error."
          },
          "omnisharp.useModernNet": {
            "type": "boolean",
            "default": true,
            "scope": "window",
            "title": "Use .NET 6 build of OmniSharp",
            "description": "Use OmniSharp build for .NET 6. This version _does not_ support non-SDK-style .NET Framework projects, including Unity. SDK-style Framework, .NET Core, and .NET 5+ projects should see significant performance improvements."
          },
          "omnisharp.sdkPath": {
            "type": "string",
            "scope": "window",
            "description": "Specifies the path to a .NET SDK installation to use for project loading instead of the highest version installed. Applies when \"useModernNet\" is set to true. Example: /home/username/dotnet/sdks/6.0.300."
          },
          "omnisharp.sdkVersion": {
            "type": "string",
            "scope": "window",
            "description": "Specifies the version of the .NET SDK to use for project loading instead of the highest version installed. Applies when \"useModernNet\" is set to true. Example: 6.0.300."
          },
          "omnisharp.sdkIncludePrereleases": {
            "type": "boolean",
            "scope": "window",
            "default": true,
            "description": "Specifies whether to include preview versions of the .NET SDK when determining which version to use for project loading. Applies when \"useModernNet\" is set to true."
          },
          "omnisharp.monoPath": {
            "type": "string",
            "scope": "machine",
            "description": "Specifies the path to a mono installation to use when \"useModernNet\" is set to false, instead of the default system one. Example: \"/Library/Frameworks/Mono.framework/Versions/Current\""
          },
          "omnisharp.loggingLevel": {
            "type": "string",
            "default": "information",
            "enum": [
              "trace",
              "debug",
              "information",
              "warning",
              "error",
              "critical"
            ],
            "description": "Specifies the level of logging output from the OmniSharp server."
          },
          "omnisharp.autoStart": {
            "type": "boolean",
            "default": true,
            "description": "Specifies whether the OmniSharp server will be automatically started or not. If false, OmniSharp can be started with the 'Restart OmniSharp' command"
          },
          "omnisharp.projectFilesExcludePattern": {
            "type": "string",
            "default": "**/node_modules/**,**/.git/**,**/bower_components/**",
            "description": "The exclude pattern used by OmniSharp to find all project files."
          },
          "omnisharp.projectLoadTimeout": {
            "type": "number",
            "default": 60,
            "description": "The time Visual Studio Code will wait for the OmniSharp server to start. Time is expressed in seconds."
          },
          "omnisharp.maxProjectResults": {
            "type": "number",
            "default": 250,
            "description": "The maximum number of projects to be shown in the 'Select Project' dropdown (maximum 250)."
          },
          "omnisharp.useEditorFormattingSettings": {
            "type": "boolean",
            "default": true,
            "description": "Specifes whether OmniSharp should use VS Code editor settings for C# code formatting (use of tabs, indentation size)."
          },
          "omnisharp.minFindSymbolsFilterLength": {
            "type": "number",
            "default": 0,
            "description": "The minimum number of characters to enter before 'Go to Symbol in Workspace' operation shows any results."
          },
          "omnisharp.maxFindSymbolsItems": {
            "type": "number",
            "default": 1000,
            "description": "The maximum number of items that 'Go to Symbol in Workspace' operation can show. The limit is applied only when a positive number is specified here."
          },
          "omnisharp.disableMSBuildDiagnosticWarning": {
            "type": "boolean",
            "default": false,
            "description": "Specifies whether notifications should be shown if OmniSharp encounters warnings or errors loading a project. Note that these warnings/errors are always emitted to the OmniSharp log"
          },
          "omnisharp.enableMsBuildLoadProjectsOnDemand": {
            "type": "boolean",
            "default": false,
            "description": "If true, MSBuild project system will only load projects for files that were opened in the editor. This setting is useful for big C# codebases and allows for faster initialization of code navigation features only for projects that are relevant to code that is being edited. With this setting enabled OmniSharp may load fewer projects and may thus display incomplete reference lists for symbols."
          },
          "omnisharp.enableEditorConfigSupport": {
            "type": "boolean",
            "default": true,
            "description": "Enables support for reading code style, naming convention and analyzer settings from .editorconfig."
          },
          "omnisharp.enableDecompilationSupport": {
            "type": "boolean",
            "default": false,
            "scope": "machine",
            "description": "Enables support for decompiling external references instead of viewing metadata."
          },
          "omnisharp.enableLspDriver": {
            "type": "boolean",
            "default": false,
            "description": "Enables support for the experimental language protocol based engine (requires reload to setup bindings correctly)"
          },
          "omnisharp.organizeImportsOnFormat": {
            "type": "boolean",
            "default": false,
            "description": "Specifies whether 'using' directives should be grouped and sorted during document formatting."
          },
          "omnisharp.enableAsyncCompletion": {
            "type": "boolean",
            "default": false,
            "description": "(EXPERIMENTAL) Enables support for resolving completion edits asynchronously. This can speed up time to show the completion list, particularly override and partial method completion lists, at the cost of slight delays after inserting a completion item. Most completion items will have no noticeable impact with this feature, but typing immediately after inserting an override or partial method completion, before the insert is completed, can have unpredictable results."
          },
          "omnisharp.dotNetCliPaths": {
            "type": "array",
            "items": {
              "type": "string"
            },
            "description": "Paths to a local download of the .NET CLI to use for running any user code.",
            "uniqueItems": true
          },
          "razor.plugin.path": {
            "type": "string",
            "scope": "machine",
            "description": "Overrides the path to the Razor plugin dll."
          },
          "razor.devmode": {
            "type": "boolean",
            "default": false,
            "description": "Forces the omnisharp-vscode extension to run in a mode that enables local Razor.VSCode deving."
          },
          "razor.format.enable": {
            "type": "boolean",
            "scope": "window",
            "default": true,
            "description": "Enable/disable default Razor formatter."
          },
          "razor.format.codeBlockBraceOnNextLine": {
            "type": "boolean",
            "scope": "window",
            "default": false,
            "description": "Forces the open brace after an @code or @functions directive to be on the following line."
          },
          "razor.completion.commitElementsWithSpace": {
            "type": "boolean",
            "scope": "window",
            "default": "false",
            "description": "Specifies whether to commit tag helper and component elements with a space."
          }
        }
      }
    ],
    "jsonValidation": [
      {
        "fileMatch": [
          "appsettings.json",
          "appsettings.*.json"
        ],
        "url": "https://json.schemastore.org/appsettings"
      },
      {
        "fileMatch": "project.json",
        "url": "http://json.schemastore.org/project"
      },
      {
        "fileMatch": "omnisharp.json",
        "url": "http://json.schemastore.org/omnisharp"
      },
      {
        "fileMatch": "global.json",
        "url": "http://json.schemastore.org/global"
      },
      {
        "fileMatch": "launchSettings.json",
        "url": "https://json.schemastore.org/launchsettings.json"
      }
    ],
    "commands": [
      {
        "command": "o.restart",
        "title": "%command.o.restart%",
        "category": "OmniSharp",
        "enablement": "dotnet.server.activationContext == 'OmniSharp'"
      },
      {
        "command": "o.pickProjectAndStart",
        "title": "%command.o.pickProjectAndStart%",
        "category": "OmniSharp",
        "enablement": "dotnet.server.activationContext == 'OmniSharp'"
      },
      {
        "command": "dotnet.openSolution",
        "title": "%command.dotnet.openSolution%",
        "category": ".NET",
        "enablement": "dotnet.server.activationContext == 'Roslyn'"
      },
      {
        "command": "o.fixAll.solution",
        "title": "%command.o.fixAll.solution%",
        "category": "OmniSharp",
        "enablement": "dotnet.server.activationContext == 'OmniSharp'"
      },
      {
        "command": "o.fixAll.project",
        "title": "%command.o.fixAll.project%",
        "category": "OmniSharp",
        "enablement": "dotnet.server.activationContext == 'OmniSharp'"
      },
      {
        "command": "o.fixAll.document",
        "title": "%command.o.fixAll.document%",
        "category": "OmniSharp",
        "enablement": "dotnet.server.activationContext == 'OmniSharp'"
      },
      {
        "command": "o.reanalyze.allProjects",
        "title": "%command.o.reanalyze.allProjects%",
        "category": "OmniSharp",
        "enablement": "dotnet.server.activationContext == 'OmniSharp'"
      },
      {
        "command": "o.reanalyze.currentProject",
        "title": "%command.o.reanalyze.currentProject%",
        "category": "OmniSharp",
        "enablement": "dotnet.server.activationContext == 'OmniSharp'"
      },
      {
        "command": "dotnet.generateAssets",
        "title": "%command.dotnet.generateAssets.currentProject%",
        "category": ".NET"
      },
      {
        "command": "dotnet.restore.project",
        "title": "%command.dotnet.restore.project%",
        "category": ".NET",
        "enablement": "dotnet.server.activationContext == 'Roslyn' || dotnet.server.activationContext == 'OmniSharp'"
      },
      {
        "command": "dotnet.restore.all",
        "title": "%command.dotnet.restore.all%",
        "category": ".NET",
        "enablement": "dotnet.server.activationContext == 'Roslyn' || dotnet.server.activationContext == 'OmniSharp'"
      },
      {
        "command": "csharp.listProcess",
        "title": "%command.csharp.listProcess%",
        "category": "CSharp"
      },
      {
        "command": "csharp.listRemoteProcess",
        "title": "%command.csharp.listRemoteProcess%",
        "category": "CSharp"
      },
      {
        "command": "csharp.listRemoteDockerProcess",
        "title": "%command.csharp.listRemoteDockerProcess%",
        "category": "CSharp"
      },
      {
        "command": "csharp.attachToProcess",
        "title": "%command.csharp.attachToProcess%",
        "category": "Debug"
      },
      {
        "command": "csharp.reportIssue",
        "title": "%command.csharp.reportIssue%",
        "category": "CSharp"
      },
      {
        "command": "csharp.showDecompilationTerms",
        "title": "%command.csharp.showDecompilationTerms%",
        "category": "CSharp",
        "enablement": "dotnet.server.activationContext == 'OmniSharp'"
      },
      {
        "command": "extension.showRazorCSharpWindow",
        "title": "%command.extension.showRazorCSharpWindow%",
        "category": "Razor"
      },
      {
        "command": "extension.showRazorHtmlWindow",
        "title": "%command.extension.showRazorHtmlWindow%",
        "category": "Razor"
      },
      {
        "command": "razor.reportIssue",
        "title": "%command.razor.reportIssue%",
        "category": "Razor"
      },
      {
        "command": "dotnet.test.runTestsInContext",
        "title": "%command.dotnet.test.runTestsInContext%",
        "category": ".NET",
        "enablement": "dotnet.server.activationContext == 'Roslyn' || dotnet.server.activationContext == 'OmniSharp'"
      },
      {
        "command": "dotnet.test.debugTestsInContext",
        "title": "%command.dotnet.test.debugTestsInContext%",
        "category": ".NET",
        "enablement": "dotnet.server.activationContext == 'Roslyn' || dotnet.server.activationContext == 'OmniSharp'"
      },
      {
        "command": "dotnet.restartServer",
        "title": "%command.dotnet.restartServer%",
        "category": ".NET",
        "enablement": "dotnet.server.activationContext != 'OmniSharp'"
      }
    ],
    "keybindings": [
      {
        "command": "o.showOutput",
        "key": "Ctrl+Shift+F9",
        "mac": "Cmd+Shift+F9"
      }
    ],
    "snippets": [
      {
        "language": "csharp",
        "path": "./snippets/csharp.json"
      }
    ],
    "breakpoints": [
      {
        "language": "csharp"
      },
      {
        "language": "razor"
      },
      {
        "language": "qsharp"
      },
      {
        "language": "aspnetcorerazor"
      }
    ],
    "debuggers": [
      {
        "type": "coreclr",
        "label": ".NET 5+ and .NET Core",
        "hiddenWhen": "dotnet.debug.serviceBrokerAvailable",
        "languages": [
          "csharp",
          "razor",
          "qsharp",
          "aspnetcorerazor"
        ],
        "variables": {
          "pickProcess": "csharp.listProcess",
          "pickRemoteProcess": "csharp.listRemoteProcess",
          "pickRemoteDockerProcess": "csharp.listRemoteDockerProcess"
        },
        "aiKey": "0c6ae279ed8443289764825290e4f9e2-1a736e7c-1324-4338-be46-fc2a58ae4d14-7255",
        "configurationAttributes": {
          "launch": {
            "type": "object",
            "required": [
              "program"
            ],
            "properties": {
              "program": {
                "type": "string",
                "markdownDescription": "%generateOptionsSchema.program.markdownDescription%",
                "default": "${workspaceFolder}/bin/Debug/<insert-target-framework-here>/<insert-project-name-here>.dll"
              },
              "cwd": {
                "type": "string",
                "description": "%generateOptionsSchema.cwd.description%",
                "default": "${workspaceFolder}"
              },
              "args": {
                "anyOf": [
                  {
                    "type": "array",
                    "description": "%generateOptionsSchema.args.0.description%",
                    "items": {
                      "type": "string"
                    },
                    "default": []
                  },
                  {
                    "type": "string",
                    "description": "%generateOptionsSchema.args.1.description%",
                    "default": ""
                  }
                ]
              },
              "stopAtEntry": {
                "type": "boolean",
                "markdownDescription": "%generateOptionsSchema.stopAtEntry.markdownDescription%",
                "default": false
              },
              "launchBrowser": {
                "description": "%generateOptionsSchema.launchBrowser.description%",
                "default": {
                  "enabled": true
                },
                "type": "object",
                "required": [
                  "enabled"
                ],
                "properties": {
                  "enabled": {
                    "type": "boolean",
                    "description": "%generateOptionsSchema.launchBrowser.enabled.description%",
                    "default": true
                  },
                  "args": {
                    "type": "string",
                    "description": "%generateOptionsSchema.launchBrowser.args.description%",
                    "default": "${auto-detect-url}"
                  },
                  "osx": {
                    "description": "%generateOptionsSchema.launchBrowser.osx.description%",
                    "default": {
                      "command": "open",
                      "args": "${auto-detect-url}"
                    },
                    "type": "object",
                    "required": [
                      "command"
                    ],
                    "properties": {
                      "command": {
                        "type": "string",
                        "description": "%generateOptionsSchema.launchBrowser.osx.command.description%",
                        "default": "open"
                      },
                      "args": {
                        "type": "string",
                        "description": "%generateOptionsSchema.launchBrowser.osx.args.description%",
                        "default": "${auto-detect-url}"
                      }
                    }
                  },
                  "linux": {
                    "description": "%generateOptionsSchema.launchBrowser.linux.description%",
                    "default": {
                      "command": "xdg-open",
                      "args": "${auto-detect-url}"
                    },
                    "type": "object",
                    "required": [
                      "command"
                    ],
                    "properties": {
                      "command": {
                        "type": "string",
                        "description": "%generateOptionsSchema.launchBrowser.linux.command.description%",
                        "default": "xdg-open"
                      },
                      "args": {
                        "type": "string",
                        "description": "%generateOptionsSchema.launchBrowser.linux.args.description%",
                        "default": "${auto-detect-url}"
                      }
                    }
                  },
                  "windows": {
                    "description": "%generateOptionsSchema.launchBrowser.windows.description%",
                    "default": {
                      "command": "cmd.exe",
                      "args": "/C start ${auto-detect-url}"
                    },
                    "type": "object",
                    "required": [
                      "command"
                    ],
                    "properties": {
                      "command": {
                        "type": "string",
                        "description": "%generateOptionsSchema.launchBrowser.windows.command.description%",
                        "default": "cmd.exe"
                      },
                      "args": {
                        "type": "string",
                        "description": "%generateOptionsSchema.launchBrowser.windows.args.description%",
                        "default": "/C start ${auto-detect-url}"
                      }
                    }
                  }
                }
              },
              "env": {
                "type": "object",
                "additionalProperties": {
                  "type": "string"
                },
                "description": "%generateOptionsSchema.env.description%",
                "default": {}
              },
              "envFile": {
                "type": "string",
                "markdownDescription": "%generateOptionsSchema.envFile.markdownDescription%",
                "default": "${workspaceFolder}/.env"
              },
              "console": {
                "type": "string",
                "enum": [
                  "internalConsole",
                  "integratedTerminal",
                  "externalTerminal"
                ],
                "enumDescriptions": [
                  "%generateOptionsSchema.console.internalConsole.enumDescription%",
                  "%generateOptionsSchema.console.integratedTerminal.enumDescription%",
                  "%generateOptionsSchema.console.externalTerminal.enumDescription%"
                ],
                "markdownDescription": "%generateOptionsSchema.console.markdownDescription%",
                "settingsDescription": "%generateOptionsSchema.console.settingsDescription%",
                "default": "internalConsole"
              },
              "externalConsole": {
                "type": "boolean",
                "markdownDescription": "%generateOptionsSchema.externalConsole.markdownDescription%",
                "default": false
              },
              "launchSettingsFilePath": {
                "type": "string",
                "markdownDescription": "%generateOptionsSchema.launchSettingsFilePath.markdownDescription%",
                "default": "${workspaceFolder}/Properties/launchSettings.json"
              },
              "launchSettingsProfile": {
                "anyOf": [
                  {
                    "type": "string"
                  },
                  {
                    "type": "null"
                  }
                ],
                "description": "%generateOptionsSchema.launchSettingsProfile.description%",
                "default": "<insert-profile-name>"
              },
              "sourceFileMap": {
                "type": "object",
                "markdownDescription": "%generateOptionsSchema.sourceFileMap.markdownDescription%",
                "additionalProperties": {
                  "type": "string"
                },
                "default": {}
              },
              "justMyCode": {
                "type": "boolean",
                "markdownDescription": "%generateOptionsSchema.justMyCode.markdownDescription%",
                "default": true
              },
              "requireExactSource": {
                "type": "boolean",
                "markdownDescription": "%generateOptionsSchema.requireExactSource.markdownDescription%",
                "default": true
              },
              "enableStepFiltering": {
                "type": "boolean",
                "markdownDescription": "%generateOptionsSchema.enableStepFiltering.markdownDescription%",
                "default": true
              },
              "logging": {
                "description": "%generateOptionsSchema.logging.description%",
                "type": "object",
                "required": [],
                "default": {},
                "properties": {
                  "exceptions": {
                    "type": "boolean",
                    "markdownDescription": "%generateOptionsSchema.logging.exceptions.markdownDescription%",
                    "default": true
                  },
                  "moduleLoad": {
                    "type": "boolean",
                    "markdownDescription": "%generateOptionsSchema.logging.moduleLoad.markdownDescription%",
                    "default": true
                  },
                  "programOutput": {
                    "type": "boolean",
                    "markdownDescription": "%generateOptionsSchema.logging.programOutput.markdownDescription%",
                    "default": true
                  },
                  "browserStdOut": {
                    "type": "boolean",
                    "markdownDescription": "%generateOptionsSchema.logging.browserStdOut.markdownDescription%",
                    "default": true
                  },
                  "elapsedTiming": {
                    "type": "boolean",
                    "markdownDescription": "%generateOptionsSchema.logging.elapsedTiming.markdownDescription%",
                    "default": false
                  },
                  "threadExit": {
                    "type": "boolean",
                    "markdownDescription": "%generateOptionsSchema.logging.threadExit.markdownDescription%",
                    "default": false
                  },
                  "processExit": {
                    "type": "boolean",
                    "markdownDescription": "%generateOptionsSchema.logging.processExit.markdownDescription%",
                    "default": true
                  },
                  "engineLogging": {
                    "type": "boolean",
                    "deprecationMessage": "%generateOptionsSchema.logging.engineLogging.deprecationMessage%",
                    "default": false
                  },
                  "diagnosticsLog": {
                    "description": "%generateOptionsSchema.logging.diagnosticsLog.description%",
                    "type": "object",
                    "required": [],
                    "default": {},
                    "properties": {
                      "protocolMessages": {
                        "type": "boolean",
                        "markdownDescription": "%generateOptionsSchema.logging.diagnosticsLog.protocolMessages.markdownDescription%",
                        "default": false
                      },
                      "dispatcherMessages": {
                        "type": "string",
                        "enum": [
                          "none",
                          "error",
                          "important",
                          "normal"
                        ],
                        "enumDescriptions": [
                          "%generateOptionsSchema.logging.diagnosticsLog.dispatcherMessages.none.enumDescription%",
                          "%generateOptionsSchema.logging.diagnosticsLog.dispatcherMessages.error.enumDescription%",
                          "%generateOptionsSchema.logging.diagnosticsLog.dispatcherMessages.important.enumDescription%",
                          "%generateOptionsSchema.logging.diagnosticsLog.dispatcherMessages.normal.enumDescription%"
                        ],
                        "markdownDescription": "%generateOptionsSchema.logging.diagnosticsLog.dispatcherMessages.markdownDescription%",
                        "default": "none"
                      },
                      "debugEngineAPITracing": {
                        "type": "string",
                        "enum": [
                          "none",
                          "error",
                          "all"
                        ],
                        "enumDescriptions": [
                          "%generateOptionsSchema.logging.diagnosticsLog.debugEngineAPITracing.none.enumDescription%",
                          "%generateOptionsSchema.logging.diagnosticsLog.debugEngineAPITracing.error.enumDescription%",
                          "%generateOptionsSchema.logging.diagnosticsLog.debugEngineAPITracing.all.enumDescription%"
                        ],
                        "markdownDescription": "%generateOptionsSchema.logging.diagnosticsLog.debugEngineAPITracing.markdownDescription%",
                        "default": "none"
                      },
                      "debugRuntimeEventTracing": {
                        "type": "boolean",
                        "markdownDescription": "%generateOptionsSchema.logging.diagnosticsLog.debugRuntimeEventTracing.markdownDescription%",
                        "default": false
                      },
                      "expressionEvaluationTracing": {
                        "type": "boolean",
                        "markdownDescription": "%generateOptionsSchema.logging.diagnosticsLog.expressionEvaluationTracing.markdownDescription%",
                        "default": false
                      },
                      "startDebuggingTracing": {
                        "type": "boolean",
                        "markdownDescription": "%generateOptionsSchema.logging.diagnosticsLog.startDebuggingTracing.markdownDescription%",
                        "default": false
                      }
                    }
                  },
                  "consoleUsageMessage": {
                    "type": "boolean",
                    "description": "%generateOptionsSchema.logging.consoleUsageMessage.description%",
                    "default": true
                  }
                }
              },
              "pipeTransport": {
                "description": "%generateOptionsSchema.pipeTransport.description%",
                "type": "object",
                "required": [
                  "debuggerPath"
                ],
                "default": {
                  "pipeCwd": "${workspaceFolder}",
                  "pipeProgram": "enter the fully qualified path for the pipe program name, for example '/usr/bin/ssh'",
                  "pipeArgs": [],
                  "debuggerPath": "enter the path for the debugger on the target machine, for example /usr/bin/netcoredbg"
                },
                "properties": {
                  "pipeCwd": {
                    "type": "string",
                    "description": "%generateOptionsSchema.pipeTransport.pipeCwd.description%",
                    "default": "${workspaceFolder}"
                  },
                  "pipeProgram": {
                    "type": "string",
                    "description": "%generateOptionsSchema.pipeTransport.pipeProgram.description%",
                    "default": "enter the fully qualified path for the pipe program name, for example '/usr/bin/ssh'"
                  },
                  "pipeArgs": {
                    "anyOf": [
                      {
                        "type": "array",
                        "description": "%generateOptionsSchema.pipeTransport.pipeArgs.0.description%",
                        "items": {
                          "type": "string"
                        },
                        "default": []
                      },
                      {
                        "type": "string",
                        "description": "%generateOptionsSchema.pipeTransport.pipeArgs.1.description%",
                        "default": ""
                      }
                    ],
                    "default": []
                  },
                  "debuggerPath": {
                    "type": "string",
                    "description": "%generateOptionsSchema.pipeTransport.debuggerPath.description%",
                    "default": "enter the path for the debugger on the target machine, for example ~/vsdbg/vsdbg"
                  },
                  "pipeEnv": {
                    "type": "object",
                    "additionalProperties": {
                      "type": "string"
                    },
                    "description": "%generateOptionsSchema.pipeTransport.pipeEnv.description%",
                    "default": {}
                  },
                  "quoteArgs": {
                    "type": "boolean",
                    "description": "%generateOptionsSchema.pipeTransport.quoteArgs.description%",
                    "default": true
                  },
                  "windows": {
                    "description": "%generateOptionsSchema.pipeTransport.windows.description%",
                    "default": {
                      "pipeCwd": "${workspaceFolder}",
                      "pipeProgram": "enter the fully qualified path for the pipe program name, for example 'c:\\tools\\plink.exe'",
                      "pipeArgs": []
                    },
                    "type": "object",
                    "properties": {
                      "pipeCwd": {
                        "type": "string",
                        "description": "%generateOptionsSchema.pipeTransport.windows.pipeCwd.description%",
                        "default": "${workspaceFolder}"
                      },
                      "pipeProgram": {
                        "type": "string",
                        "description": "%generateOptionsSchema.pipeTransport.windows.pipeProgram.description%",
                        "default": "enter the fully qualified path for the pipe program name, for example '/usr/bin/ssh'"
                      },
                      "pipeArgs": {
                        "anyOf": [
                          {
                            "type": "array",
                            "description": "%generateOptionsSchema.pipeTransport.windows.pipeArgs.0.description%",
                            "items": {
                              "type": "string"
                            },
                            "default": []
                          },
                          {
                            "type": "string",
                            "description": "%generateOptionsSchema.pipeTransport.windows.pipeArgs.1.description%",
                            "default": ""
                          }
                        ],
                        "default": []
                      },
                      "quoteArgs": {
                        "type": "boolean",
                        "description": "%generateOptionsSchema.pipeTransport.windows.quoteArgs.description%",
                        "default": true
                      },
                      "pipeEnv": {
                        "type": "object",
                        "additionalProperties": {
                          "type": "string"
                        },
                        "description": "%generateOptionsSchema.pipeTransport.windows.pipeEnv.description%",
                        "default": {}
                      }
                    }
                  },
                  "osx": {
                    "description": "%generateOptionsSchema.pipeTransport.osx.description%",
                    "default": {
                      "pipeCwd": "${workspaceFolder}",
                      "pipeProgram": "enter the fully qualified path for the pipe program name, for example '/usr/bin/ssh'",
                      "pipeArgs": []
                    },
                    "type": "object",
                    "properties": {
                      "pipeCwd": {
                        "type": "string",
                        "description": "%generateOptionsSchema.pipeTransport.osx.pipeCwd.description%",
                        "default": "${workspaceFolder}"
                      },
                      "pipeProgram": {
                        "type": "string",
                        "description": "%generateOptionsSchema.pipeTransport.osx.pipeProgram.description%",
                        "default": "enter the fully qualified path for the pipe program name, for example '/usr/bin/ssh'"
                      },
                      "pipeArgs": {
                        "anyOf": [
                          {
                            "type": "array",
                            "description": "%generateOptionsSchema.pipeTransport.osx.pipeArgs.0.description%",
                            "items": {
                              "type": "string"
                            },
                            "default": []
                          },
                          {
                            "type": "string",
                            "description": "%generateOptionsSchema.pipeTransport.osx.pipeArgs.1.description%",
                            "default": ""
                          }
                        ],
                        "default": []
                      },
                      "quoteArgs": {
                        "type": "boolean",
                        "description": "%generateOptionsSchema.pipeTransport.osx.quoteArgs.description%",
                        "default": true
                      },
                      "pipeEnv": {
                        "type": "object",
                        "additionalProperties": {
                          "type": "string"
                        },
                        "description": "%generateOptionsSchema.pipeTransport.osx.pipeEnv.description%",
                        "default": {}
                      }
                    }
                  },
                  "linux": {
                    "description": "%generateOptionsSchema.pipeTransport.linux.description%",
                    "default": {
                      "pipeCwd": "${workspaceFolder}",
                      "pipeProgram": "enter the fully qualified path for the pipe program name, for example '/usr/bin/ssh'",
                      "pipeArgs": []
                    },
                    "type": "object",
                    "properties": {
                      "pipeCwd": {
                        "type": "string",
                        "description": "%generateOptionsSchema.pipeTransport.linux.pipeCwd.description%",
                        "default": "${workspaceFolder}"
                      },
                      "pipeProgram": {
                        "type": "string",
                        "description": "%generateOptionsSchema.pipeTransport.linux.pipeProgram.description%",
                        "default": "enter the fully qualified path for the pipe program name, for example '/usr/bin/ssh'"
                      },
                      "pipeArgs": {
                        "anyOf": [
                          {
                            "type": "array",
                            "description": "%generateOptionsSchema.pipeTransport.linux.pipeArgs.0.description%",
                            "items": {
                              "type": "string"
                            },
                            "default": []
                          },
                          {
                            "type": "string",
                            "description": "%generateOptionsSchema.pipeTransport.linux.pipeArgs.1.description%",
                            "default": ""
                          }
                        ],
                        "default": []
                      },
                      "quoteArgs": {
                        "type": "boolean",
                        "description": "%generateOptionsSchema.pipeTransport.linux.quoteArgs.description%",
                        "default": true
                      },
                      "pipeEnv": {
                        "type": "object",
                        "additionalProperties": {
                          "type": "string"
                        },
                        "description": "%generateOptionsSchema.pipeTransport.linux.pipeEnv.description%",
                        "default": {}
                      }
                    }
                  }
                }
              },
              "suppressJITOptimizations": {
                "type": "boolean",
                "markdownDescription": "%generateOptionsSchema.suppressJITOptimizations.markdownDescription%",
                "default": false
              },
              "symbolOptions": {
                "description": "%generateOptionsSchema.symbolOptions.description%",
                "default": {
                  "searchPaths": [],
                  "searchMicrosoftSymbolServer": false,
                  "searchNuGetOrgSymbolServer": false
                },
                "type": "object",
                "properties": {
                  "searchPaths": {
                    "type": "array",
                    "items": {
                      "type": "string"
                    },
                    "description": "%generateOptionsSchema.symbolOptions.searchPaths.description%",
                    "default": []
                  },
                  "searchMicrosoftSymbolServer": {
                    "type": "boolean",
                    "description": "%generateOptionsSchema.symbolOptions.searchMicrosoftSymbolServer.description%",
                    "default": false
                  },
                  "searchNuGetOrgSymbolServer": {
                    "type": "boolean",
                    "description": "%generateOptionsSchema.symbolOptions.searchNuGetOrgSymbolServer.description%",
                    "default": false
                  },
                  "cachePath": {
                    "type": "string",
                    "description": "%generateOptionsSchema.symbolOptions.cachePath.description%",
                    "default": ""
                  },
                  "moduleFilter": {
                    "description": "%generateOptionsSchema.symbolOptions.moduleFilter.description%",
                    "default": {
                      "mode": "loadAllButExcluded",
                      "excludedModules": []
                    },
                    "type": "object",
                    "required": [
                      "mode"
                    ],
                    "properties": {
                      "mode": {
                        "type": "string",
                        "enum": [
                          "loadAllButExcluded",
                          "loadOnlyIncluded"
                        ],
                        "enumDescriptions": [
                          "%generateOptionsSchema.symbolOptions.moduleFilter.mode.loadAllButExcluded.enumDescription%",
                          "%generateOptionsSchema.symbolOptions.moduleFilter.mode.loadOnlyIncluded.enumDescription%"
                        ],
                        "description": "%generateOptionsSchema.symbolOptions.moduleFilter.mode.description%",
                        "default": "loadAllButExcluded"
                      },
                      "excludedModules": {
                        "type": "array",
                        "items": {
                          "type": "string"
                        },
                        "description": "%generateOptionsSchema.symbolOptions.moduleFilter.excludedModules.description%",
                        "default": []
                      },
                      "includedModules": {
                        "type": "array",
                        "items": {
                          "type": "string"
                        },
                        "description": "%generateOptionsSchema.symbolOptions.moduleFilter.includedModules.description%",
                        "default": []
                      },
                      "includeSymbolsNextToModules": {
                        "type": "boolean",
                        "description": "%generateOptionsSchema.symbolOptions.moduleFilter.includeSymbolsNextToModules.description%",
                        "default": true
                      },
                      "includeSymbolsOnDemand": {
                        "type": "boolean",
                        "description": "%generateOptionsSchema.symbolOptions.moduleFilter.includeSymbolsOnDemand.description%",
                        "default": true
                      }
                    }
                  }
                }
              },
              "sourceLinkOptions": {
                "markdownDescription": "%generateOptionsSchema.sourceLinkOptions.markdownDescription%",
                "default": {
                  "*": {
                    "enabled": true
                  }
                },
                "type": "object",
                "additionalItems": {
                  "type": "object",
                  "properties": {
                    "enabled": {
                      "title": "boolean",
                      "markdownDescription": "%generateOptionsSchema.sourceLinkOptions.additionalItems.enabled.markdownDescription%",
                      "default": "true"
                    }
                  }
                }
              },
              "allowFastEvaluate": {
                "type": "boolean",
                "description": "%generateOptionsSchema.allowFastEvaluate.description%",
                "default": true
              },
              "targetOutputLogPath": {
                "type": "string",
                "description": "%generateOptionsSchema.targetOutputLogPath.description%",
                "default": ""
              },
              "targetArchitecture": {
                "type": "string",
                "markdownDescription": "%generateOptionsSchema.targetArchitecture.markdownDescription%",
                "enum": [
                  "x86_64",
                  "arm64"
                ]
              },
              "checkForDevCert": {
                "type": "boolean",
                "description": "%generateOptionsSchema.checkForDevCert.description%",
                "default": true
              }
            }
          },
          "attach": {
            "type": "object",
            "required": [],
            "properties": {
              "processName": {
                "type": "string",
                "default": "",
                "markdownDescription": "%generateOptionsSchema.processName.markdownDescription%"
              },
              "processId": {
                "anyOf": [
                  {
                    "type": "string",
                    "markdownDescription": "%generateOptionsSchema.processId.0.markdownDescription%",
                    "default": ""
                  },
                  {
                    "type": "integer",
                    "markdownDescription": "%generateOptionsSchema.processId.1.markdownDescription%",
                    "default": 0
                  }
                ]
              },
              "sourceFileMap": {
                "type": "object",
                "markdownDescription": "%generateOptionsSchema.sourceFileMap.markdownDescription%",
                "additionalProperties": {
                  "type": "string"
                }
              },
              "justMyCode": {
                "type": "boolean",
                "markdownDescription": "%generateOptionsSchema.justMyCode.markdownDescription%",
                "default": true
              },
              "requireExactSource": {
                "type": "boolean",
                "markdownDescription": "%generateOptionsSchema.requireExactSource.markdownDescription%",
                "default": true
              },
              "enableStepFiltering": {
                "type": "boolean",
                "markdownDescription": "%generateOptionsSchema.enableStepFiltering.markdownDescription%",
                "default": true
              },
              "logging": {
                "description": "%generateOptionsSchema.logging.description%",
                "type": "object",
                "required": [],
                "default": {},
                "properties": {
                  "exceptions": {
                    "type": "boolean",
                    "markdownDescription": "%generateOptionsSchema.logging.exceptions.markdownDescription%",
                    "default": true
                  },
                  "moduleLoad": {
                    "type": "boolean",
                    "markdownDescription": "%generateOptionsSchema.logging.moduleLoad.markdownDescription%",
                    "default": true
                  },
                  "programOutput": {
                    "type": "boolean",
                    "markdownDescription": "%generateOptionsSchema.logging.programOutput.markdownDescription%",
                    "default": true
                  },
                  "browserStdOut": {
                    "type": "boolean",
                    "markdownDescription": "%generateOptionsSchema.logging.browserStdOut.markdownDescription%",
                    "default": true
                  },
                  "elapsedTiming": {
                    "type": "boolean",
                    "markdownDescription": "%generateOptionsSchema.logging.elapsedTiming.markdownDescription%",
                    "default": false
                  },
                  "threadExit": {
                    "type": "boolean",
                    "markdownDescription": "%generateOptionsSchema.logging.threadExit.markdownDescription%",
                    "default": false
                  },
                  "processExit": {
                    "type": "boolean",
                    "markdownDescription": "%generateOptionsSchema.logging.processExit.markdownDescription%",
                    "default": true
                  },
                  "engineLogging": {
                    "type": "boolean",
                    "deprecationMessage": "%generateOptionsSchema.logging.engineLogging.deprecationMessage%",
                    "default": false
                  },
                  "diagnosticsLog": {
                    "description": "%generateOptionsSchema.logging.diagnosticsLog.description%",
                    "type": "object",
                    "required": [],
                    "default": {},
                    "properties": {
                      "protocolMessages": {
                        "type": "boolean",
                        "markdownDescription": "%generateOptionsSchema.logging.diagnosticsLog.protocolMessages.markdownDescription%",
                        "default": false
                      },
                      "dispatcherMessages": {
                        "type": "string",
                        "enum": [
                          "none",
                          "error",
                          "important",
                          "normal"
                        ],
                        "enumDescriptions": [
                          "%generateOptionsSchema.logging.diagnosticsLog.dispatcherMessages.none.enumDescription%",
                          "%generateOptionsSchema.logging.diagnosticsLog.dispatcherMessages.error.enumDescription%",
                          "%generateOptionsSchema.logging.diagnosticsLog.dispatcherMessages.important.enumDescription%",
                          "%generateOptionsSchema.logging.diagnosticsLog.dispatcherMessages.normal.enumDescription%"
                        ],
                        "markdownDescription": "%generateOptionsSchema.logging.diagnosticsLog.dispatcherMessages.markdownDescription%",
                        "default": "none"
                      },
                      "debugEngineAPITracing": {
                        "type": "string",
                        "enum": [
                          "none",
                          "error",
                          "all"
                        ],
                        "enumDescriptions": [
                          "%generateOptionsSchema.logging.diagnosticsLog.debugEngineAPITracing.none.enumDescription%",
                          "%generateOptionsSchema.logging.diagnosticsLog.debugEngineAPITracing.error.enumDescription%",
                          "%generateOptionsSchema.logging.diagnosticsLog.debugEngineAPITracing.all.enumDescription%"
                        ],
                        "markdownDescription": "%generateOptionsSchema.logging.diagnosticsLog.debugEngineAPITracing.markdownDescription%",
                        "default": "none"
                      },
                      "debugRuntimeEventTracing": {
                        "type": "boolean",
                        "markdownDescription": "%generateOptionsSchema.logging.diagnosticsLog.debugRuntimeEventTracing.markdownDescription%",
                        "default": false
                      },
                      "expressionEvaluationTracing": {
                        "type": "boolean",
                        "markdownDescription": "%generateOptionsSchema.logging.diagnosticsLog.expressionEvaluationTracing.markdownDescription%",
                        "default": false
                      },
                      "startDebuggingTracing": {
                        "type": "boolean",
                        "markdownDescription": "%generateOptionsSchema.logging.diagnosticsLog.startDebuggingTracing.markdownDescription%",
                        "default": false
                      }
                    }
                  },
                  "consoleUsageMessage": {
                    "type": "boolean",
                    "description": "%generateOptionsSchema.logging.consoleUsageMessage.description%",
                    "default": true
                  }
                }
              },
              "pipeTransport": {
                "description": "%generateOptionsSchema.pipeTransport.description%",
                "type": "object",
                "required": [
                  "debuggerPath"
                ],
                "default": {
                  "pipeCwd": "${workspaceFolder}",
                  "pipeProgram": "enter the fully qualified path for the pipe program name, for example '/usr/bin/ssh'",
                  "pipeArgs": [],
                  "debuggerPath": "enter the path for the debugger on the target machine, for example /usr/bin/netcoredbg"
                },
                "properties": {
                  "pipeCwd": {
                    "type": "string",
                    "description": "%generateOptionsSchema.pipeTransport.pipeCwd.description%",
                    "default": "${workspaceFolder}"
                  },
                  "pipeProgram": {
                    "type": "string",
                    "description": "%generateOptionsSchema.pipeTransport.pipeProgram.description%",
                    "default": "enter the fully qualified path for the pipe program name, for example '/usr/bin/ssh'"
                  },
                  "pipeArgs": {
                    "anyOf": [
                      {
                        "type": "array",
                        "description": "%generateOptionsSchema.pipeTransport.pipeArgs.0.description%",
                        "items": {
                          "type": "string"
                        },
                        "default": []
                      },
                      {
                        "type": "string",
                        "description": "%generateOptionsSchema.pipeTransport.pipeArgs.1.description%",
                        "default": ""
                      }
                    ],
                    "default": []
                  },
                  "debuggerPath": {
                    "type": "string",
                    "description": "%generateOptionsSchema.pipeTransport.debuggerPath.description%",
                    "default": "enter the path for the debugger on the target machine, for example ~/vsdbg/vsdbg"
                  },
                  "pipeEnv": {
                    "type": "object",
                    "additionalProperties": {
                      "type": "string"
                    },
                    "description": "%generateOptionsSchema.pipeTransport.pipeEnv.description%",
                    "default": {}
                  },
                  "quoteArgs": {
                    "type": "boolean",
                    "description": "%generateOptionsSchema.pipeTransport.quoteArgs.description%",
                    "default": true
                  },
                  "windows": {
                    "description": "%generateOptionsSchema.pipeTransport.windows.description%",
                    "default": {
                      "pipeCwd": "${workspaceFolder}",
                      "pipeProgram": "enter the fully qualified path for the pipe program name, for example 'c:\\tools\\plink.exe'",
                      "pipeArgs": []
                    },
                    "type": "object",
                    "properties": {
                      "pipeCwd": {
                        "type": "string",
                        "description": "%generateOptionsSchema.pipeTransport.windows.pipeCwd.description%",
                        "default": "${workspaceFolder}"
                      },
                      "pipeProgram": {
                        "type": "string",
                        "description": "%generateOptionsSchema.pipeTransport.windows.pipeProgram.description%",
                        "default": "enter the fully qualified path for the pipe program name, for example '/usr/bin/ssh'"
                      },
                      "pipeArgs": {
                        "anyOf": [
                          {
                            "type": "array",
                            "description": "%generateOptionsSchema.pipeTransport.windows.pipeArgs.0.description%",
                            "items": {
                              "type": "string"
                            },
                            "default": []
                          },
                          {
                            "type": "string",
                            "description": "%generateOptionsSchema.pipeTransport.windows.pipeArgs.1.description%",
                            "default": ""
                          }
                        ],
                        "default": []
                      },
                      "quoteArgs": {
                        "type": "boolean",
                        "description": "%generateOptionsSchema.pipeTransport.windows.quoteArgs.description%",
                        "default": true
                      },
                      "pipeEnv": {
                        "type": "object",
                        "additionalProperties": {
                          "type": "string"
                        },
                        "description": "%generateOptionsSchema.pipeTransport.windows.pipeEnv.description%",
                        "default": {}
                      }
                    }
                  },
                  "osx": {
                    "description": "%generateOptionsSchema.pipeTransport.osx.description%",
                    "default": {
                      "pipeCwd": "${workspaceFolder}",
                      "pipeProgram": "enter the fully qualified path for the pipe program name, for example '/usr/bin/ssh'",
                      "pipeArgs": []
                    },
                    "type": "object",
                    "properties": {
                      "pipeCwd": {
                        "type": "string",
                        "description": "%generateOptionsSchema.pipeTransport.osx.pipeCwd.description%",
                        "default": "${workspaceFolder}"
                      },
                      "pipeProgram": {
                        "type": "string",
                        "description": "%generateOptionsSchema.pipeTransport.osx.pipeProgram.description%",
                        "default": "enter the fully qualified path for the pipe program name, for example '/usr/bin/ssh'"
                      },
                      "pipeArgs": {
                        "anyOf": [
                          {
                            "type": "array",
                            "description": "%generateOptionsSchema.pipeTransport.osx.pipeArgs.0.description%",
                            "items": {
                              "type": "string"
                            },
                            "default": []
                          },
                          {
                            "type": "string",
                            "description": "%generateOptionsSchema.pipeTransport.osx.pipeArgs.1.description%",
                            "default": ""
                          }
                        ],
                        "default": []
                      },
                      "quoteArgs": {
                        "type": "boolean",
                        "description": "%generateOptionsSchema.pipeTransport.osx.quoteArgs.description%",
                        "default": true
                      },
                      "pipeEnv": {
                        "type": "object",
                        "additionalProperties": {
                          "type": "string"
                        },
                        "description": "%generateOptionsSchema.pipeTransport.osx.pipeEnv.description%",
                        "default": {}
                      }
                    }
                  },
                  "linux": {
                    "description": "%generateOptionsSchema.pipeTransport.linux.description%",
                    "default": {
                      "pipeCwd": "${workspaceFolder}",
                      "pipeProgram": "enter the fully qualified path for the pipe program name, for example '/usr/bin/ssh'",
                      "pipeArgs": []
                    },
                    "type": "object",
                    "properties": {
                      "pipeCwd": {
                        "type": "string",
                        "description": "%generateOptionsSchema.pipeTransport.linux.pipeCwd.description%",
                        "default": "${workspaceFolder}"
                      },
                      "pipeProgram": {
                        "type": "string",
                        "description": "%generateOptionsSchema.pipeTransport.linux.pipeProgram.description%",
                        "default": "enter the fully qualified path for the pipe program name, for example '/usr/bin/ssh'"
                      },
                      "pipeArgs": {
                        "anyOf": [
                          {
                            "type": "array",
                            "description": "%generateOptionsSchema.pipeTransport.linux.pipeArgs.0.description%",
                            "items": {
                              "type": "string"
                            },
                            "default": []
                          },
                          {
                            "type": "string",
                            "description": "%generateOptionsSchema.pipeTransport.linux.pipeArgs.1.description%",
                            "default": ""
                          }
                        ],
                        "default": []
                      },
                      "quoteArgs": {
                        "type": "boolean",
                        "description": "%generateOptionsSchema.pipeTransport.linux.quoteArgs.description%",
                        "default": true
                      },
                      "pipeEnv": {
                        "type": "object",
                        "additionalProperties": {
                          "type": "string"
                        },
                        "description": "%generateOptionsSchema.pipeTransport.linux.pipeEnv.description%",
                        "default": {}
                      }
                    }
                  }
                }
              },
              "suppressJITOptimizations": {
                "type": "boolean",
                "markdownDescription": "%generateOptionsSchema.suppressJITOptimizations.markdownDescription%",
                "default": false
              },
              "symbolOptions": {
                "description": "%generateOptionsSchema.symbolOptions.description%",
                "default": {
                  "searchPaths": [],
                  "searchMicrosoftSymbolServer": false,
                  "searchNuGetOrgSymbolServer": false
                },
                "type": "object",
                "properties": {
                  "searchPaths": {
                    "type": "array",
                    "items": {
                      "type": "string"
                    },
                    "description": "%generateOptionsSchema.symbolOptions.searchPaths.description%",
                    "default": []
                  },
                  "searchMicrosoftSymbolServer": {
                    "type": "boolean",
                    "description": "%generateOptionsSchema.symbolOptions.searchMicrosoftSymbolServer.description%",
                    "default": false
                  },
                  "searchNuGetOrgSymbolServer": {
                    "type": "boolean",
                    "description": "%generateOptionsSchema.symbolOptions.searchNuGetOrgSymbolServer.description%",
                    "default": false
                  },
                  "cachePath": {
                    "type": "string",
                    "description": "%generateOptionsSchema.symbolOptions.cachePath.description%",
                    "default": ""
                  },
                  "moduleFilter": {
                    "description": "%generateOptionsSchema.symbolOptions.moduleFilter.description%",
                    "default": {
                      "mode": "loadAllButExcluded",
                      "excludedModules": []
                    },
                    "type": "object",
                    "required": [
                      "mode"
                    ],
                    "properties": {
                      "mode": {
                        "type": "string",
                        "enum": [
                          "loadAllButExcluded",
                          "loadOnlyIncluded"
                        ],
                        "enumDescriptions": [
                          "%generateOptionsSchema.symbolOptions.moduleFilter.mode.loadAllButExcluded.enumDescription%",
                          "%generateOptionsSchema.symbolOptions.moduleFilter.mode.loadOnlyIncluded.enumDescription%"
                        ],
                        "description": "%generateOptionsSchema.symbolOptions.moduleFilter.mode.description%",
                        "default": "loadAllButExcluded"
                      },
                      "excludedModules": {
                        "type": "array",
                        "items": {
                          "type": "string"
                        },
                        "description": "%generateOptionsSchema.symbolOptions.moduleFilter.excludedModules.description%",
                        "default": []
                      },
                      "includedModules": {
                        "type": "array",
                        "items": {
                          "type": "string"
                        },
                        "description": "%generateOptionsSchema.symbolOptions.moduleFilter.includedModules.description%",
                        "default": []
                      },
                      "includeSymbolsNextToModules": {
                        "type": "boolean",
                        "description": "%generateOptionsSchema.symbolOptions.moduleFilter.includeSymbolsNextToModules.description%",
                        "default": true
                      },
                      "includeSymbolsOnDemand": {
                        "type": "boolean",
                        "description": "%generateOptionsSchema.symbolOptions.moduleFilter.includeSymbolsOnDemand.description%",
                        "default": true
                      }
                    }
                  }
                }
              },
              "sourceLinkOptions": {
                "markdownDescription": "%generateOptionsSchema.sourceLinkOptions.markdownDescription%",
                "default": {
                  "*": {
                    "enabled": true
                  }
                },
                "type": "object",
                "additionalItems": {
                  "type": "object",
                  "properties": {
                    "enabled": {
                      "title": "boolean",
                      "markdownDescription": "%generateOptionsSchema.sourceLinkOptions.additionalItems.enabled.markdownDescription%",
                      "default": "true"
                    }
                  }
                }
              },
              "allowFastEvaluate": {
                "type": "boolean",
                "description": "%generateOptionsSchema.allowFastEvaluate.description%",
                "default": true
              },
              "targetArchitecture": {
                "type": "string",
                "markdownDescription": "%generateOptionsSchema.targetArchitecture.markdownDescription%",
                "enum": [
                  "x86_64",
                  "arm64"
                ]
              }
            }
          }
        },
        "configurationSnippets": [
          {
            "label": "%debuggers.coreclr.configurationSnippets.label.console-local%",
            "description": "%debuggers.coreclr.configurationSnippets.description.console-local%",
            "body": {
              "name": ".NET Core Launch (console)",
              "type": "coreclr",
              "request": "launch",
              "preLaunchTask": "build",
              "program": "^\"\\${workspaceFolder}/bin/Debug/${1:<target-framework>}/${2:<project-name.dll>}\"",
              "args": [],
              "cwd": "^\"\\${workspaceFolder}\"",
              "stopAtEntry": false,
              "console": "internalConsole"
            }
          },
          {
            "label": "%debuggers.coreclr.configurationSnippets.label.attach-local%",
            "description": "%debuggers.coreclr.configurationSnippets.description.attach%",
            "body": {
              "name": ".NET Core Attach",
              "type": "coreclr",
              "request": "attach"
            }
          },
          {
            "label": "%debuggers.coreclr.configurationSnippets.label.web-local%",
            "description": "%debuggers.coreclr.configurationSnippets.description.web-local%",
            "body": {
              "name": ".NET Core Launch (web)",
              "type": "coreclr",
              "request": "launch",
              "preLaunchTask": "build",
              "program": "^\"\\${workspaceFolder}/bin/Debug/${1:<target-framework>}/${2:<project-name.dll>}\"",
              "args": [],
              "cwd": "^\"\\${workspaceFolder}\"",
              "stopAtEntry": false,
              "serverReadyAction": {
                "action": "openExternally",
                "pattern": "\\\\bNow listening on:\\\\s+(https?://\\\\S+)"
              },
              "env": {
                "ASPNETCORE_ENVIRONMENT": "Development"
              },
              "sourceFileMap": {
                "/Views": "^\"\\${workspaceFolder}/Views\""
              }
            }
          },
          {
            "label": "%debuggers.coreclr.configurationSnippets.label.console-remote%",
            "description": "%debuggers.coreclr.configurationSnippets.description.remote%",
            "body": {
              "name": ".NET Core Launch (console)",
              "type": "coreclr",
              "request": "launch",
              "preLaunchTask": "build",
              "program": "^\"\\${workspaceFolder}/bin/Debug/${1:<target-framework>}/${2:<project-name.dll>}\"",
              "args": [],
              "cwd": "^\"\\${workspaceFolder}\"",
              "stopAtEntry": false,
              "console": "internalConsole",
              "pipeTransport": {
                "pipeCwd": "^\"\\${workspaceFolder}\"",
                "pipeProgram": "^\"${3:enter the fully qualified path for the pipe program name, for example '/usr/bin/ssh'}\"",
                "pipeArgs": [],
                "debuggerPath": "^\"${4:enter the path for the debugger on the target machine, for example /usr/bin/netcoredbg}\""
              }
            }
          },
          {
            "label": "%debuggers.coreclr.configurationSnippets.label.attach-remote%",
            "description": "%debuggers.coreclr.configurationSnippets.description.remote%",
            "body": {
              "name": ".NET Core Attach",
              "type": "coreclr",
              "request": "attach",
              "pipeTransport": {
                "pipeCwd": "^\"\\${workspaceFolder}\"",
                "pipeProgram": "^\"${1:enter the fully qualified path for the pipe program name, for example '/usr/bin/ssh'}\"",
                "pipeArgs": [],
                "debuggerPath": "^\"${2:enter the path for the debugger on the target machine, for example /usr/bin/netcoredbg}\""
              }
            }
          },
          {
            "label": "%debuggers.coreclr.configurationSnippets.label.blazor-hosted%",
            "description": "%debuggers.coreclr.configurationSnippets.description.blazor-hosted%",
            "body": {
              "name": "Launch and Debug Hosted Blazor WebAssembly App",
              "type": "blazorwasm",
              "request": "launch",
              "hosted": true,
              "program": "^\"\\${workspaceFolder}/bin/Debug/${1:<target-framework>}/${2:<project-name.dll>}\"",
              "cwd": "^\"\\${workspaceFolder}\""
            }
          },
          {
            "label": "%debuggers.coreclr.configurationSnippets.label.blazor-standalone%",
            "description": "%debuggers.coreclr.configurationSnippets.description.blazor-standalone%",
            "body": {
              "name": "Launch and Debug Standalone Blazor WebAssembly App",
              "type": "blazorwasm",
              "request": "launch",
              "cwd": "^\"\\${workspaceFolder}\""
            }
          }
        ]
      },
      {
        "type": "clr",
        "when": "workspacePlatform == windows",
        "hiddenWhen": "true",
        "label": ".NET Framework 4.x",
        "languages": [
          "csharp",
          "razor",
          "qsharp",
          "aspnetcorerazor"
        ],
        "variables": {
          "pickProcess": "csharp.listProcess",
          "pickRemoteProcess": "csharp.listRemoteProcess",
          "pickRemoteDockerProcess": "csharp.listRemoteDockerProcess"
        },
        "aiKey": "0c6ae279ed8443289764825290e4f9e2-1a736e7c-1324-4338-be46-fc2a58ae4d14-7255",
        "configurationAttributes": {
          "launch": {
            "type": "object",
            "required": [
              "program"
            ],
            "properties": {
              "program": {
                "type": "string",
                "markdownDescription": "%generateOptionsSchema.program.markdownDescription%",
                "default": "${workspaceFolder}/bin/Debug/<insert-target-framework-here>/<insert-project-name-here>.dll"
              },
              "cwd": {
                "type": "string",
                "description": "%generateOptionsSchema.cwd.description%",
                "default": "${workspaceFolder}"
              },
              "args": {
                "anyOf": [
                  {
                    "type": "array",
                    "description": "%generateOptionsSchema.args.0.description%",
                    "items": {
                      "type": "string"
                    },
                    "default": []
                  },
                  {
                    "type": "string",
                    "description": "%generateOptionsSchema.args.1.description%",
                    "default": ""
                  }
                ]
              },
              "stopAtEntry": {
                "type": "boolean",
                "markdownDescription": "%generateOptionsSchema.stopAtEntry.markdownDescription%",
                "default": false
              },
              "launchBrowser": {
                "description": "%generateOptionsSchema.launchBrowser.description%",
                "default": {
                  "enabled": true
                },
                "type": "object",
                "required": [
                  "enabled"
                ],
                "properties": {
                  "enabled": {
                    "type": "boolean",
                    "description": "%generateOptionsSchema.launchBrowser.enabled.description%",
                    "default": true
                  },
                  "args": {
                    "type": "string",
                    "description": "%generateOptionsSchema.launchBrowser.args.description%",
                    "default": "${auto-detect-url}"
                  },
                  "osx": {
                    "description": "%generateOptionsSchema.launchBrowser.osx.description%",
                    "default": {
                      "command": "open",
                      "args": "${auto-detect-url}"
                    },
                    "type": "object",
                    "required": [
                      "command"
                    ],
                    "properties": {
                      "command": {
                        "type": "string",
                        "description": "%generateOptionsSchema.launchBrowser.osx.command.description%",
                        "default": "open"
                      },
                      "args": {
                        "type": "string",
                        "description": "%generateOptionsSchema.launchBrowser.osx.args.description%",
                        "default": "${auto-detect-url}"
                      }
                    }
                  },
                  "linux": {
                    "description": "%generateOptionsSchema.launchBrowser.linux.description%",
                    "default": {
                      "command": "xdg-open",
                      "args": "${auto-detect-url}"
                    },
                    "type": "object",
                    "required": [
                      "command"
                    ],
                    "properties": {
                      "command": {
                        "type": "string",
                        "description": "%generateOptionsSchema.launchBrowser.linux.command.description%",
                        "default": "xdg-open"
                      },
                      "args": {
                        "type": "string",
                        "description": "%generateOptionsSchema.launchBrowser.linux.args.description%",
                        "default": "${auto-detect-url}"
                      }
                    }
                  },
                  "windows": {
                    "description": "%generateOptionsSchema.launchBrowser.windows.description%",
                    "default": {
                      "command": "cmd.exe",
                      "args": "/C start ${auto-detect-url}"
                    },
                    "type": "object",
                    "required": [
                      "command"
                    ],
                    "properties": {
                      "command": {
                        "type": "string",
                        "description": "%generateOptionsSchema.launchBrowser.windows.command.description%",
                        "default": "cmd.exe"
                      },
                      "args": {
                        "type": "string",
                        "description": "%generateOptionsSchema.launchBrowser.windows.args.description%",
                        "default": "/C start ${auto-detect-url}"
                      }
                    }
                  }
                }
              },
              "env": {
                "type": "object",
                "additionalProperties": {
                  "type": "string"
                },
                "description": "%generateOptionsSchema.env.description%",
                "default": {}
              },
              "envFile": {
                "type": "string",
                "markdownDescription": "%generateOptionsSchema.envFile.markdownDescription%",
                "default": "${workspaceFolder}/.env"
              },
              "console": {
                "type": "string",
                "enum": [
                  "internalConsole",
                  "integratedTerminal",
                  "externalTerminal"
                ],
                "enumDescriptions": [
                  "%generateOptionsSchema.console.internalConsole.enumDescription%",
                  "%generateOptionsSchema.console.integratedTerminal.enumDescription%",
                  "%generateOptionsSchema.console.externalTerminal.enumDescription%"
                ],
                "markdownDescription": "%generateOptionsSchema.console.markdownDescription%",
                "settingsDescription": "%generateOptionsSchema.console.settingsDescription%",
                "default": "internalConsole"
              },
              "externalConsole": {
                "type": "boolean",
                "markdownDescription": "%generateOptionsSchema.externalConsole.markdownDescription%",
                "default": false
              },
              "launchSettingsFilePath": {
                "type": "string",
                "markdownDescription": "%generateOptionsSchema.launchSettingsFilePath.markdownDescription%",
                "default": "${workspaceFolder}/Properties/launchSettings.json"
              },
              "launchSettingsProfile": {
                "anyOf": [
                  {
                    "type": "string"
                  },
                  {
                    "type": "null"
                  }
                ],
                "description": "%generateOptionsSchema.launchSettingsProfile.description%",
                "default": "<insert-profile-name>"
              },
              "sourceFileMap": {
                "type": "object",
                "markdownDescription": "%generateOptionsSchema.sourceFileMap.markdownDescription%",
                "additionalProperties": {
                  "type": "string"
                },
                "default": {}
              },
              "justMyCode": {
                "type": "boolean",
                "markdownDescription": "%generateOptionsSchema.justMyCode.markdownDescription%",
                "default": true
              },
              "requireExactSource": {
                "type": "boolean",
                "markdownDescription": "%generateOptionsSchema.requireExactSource.markdownDescription%",
                "default": true
              },
              "enableStepFiltering": {
                "type": "boolean",
                "markdownDescription": "%generateOptionsSchema.enableStepFiltering.markdownDescription%",
                "default": true
              },
              "logging": {
                "description": "%generateOptionsSchema.logging.description%",
                "type": "object",
                "required": [],
                "default": {},
                "properties": {
                  "exceptions": {
                    "type": "boolean",
                    "markdownDescription": "%generateOptionsSchema.logging.exceptions.markdownDescription%",
                    "default": true
                  },
                  "moduleLoad": {
                    "type": "boolean",
                    "markdownDescription": "%generateOptionsSchema.logging.moduleLoad.markdownDescription%",
                    "default": true
                  },
                  "programOutput": {
                    "type": "boolean",
                    "markdownDescription": "%generateOptionsSchema.logging.programOutput.markdownDescription%",
                    "default": true
                  },
                  "browserStdOut": {
                    "type": "boolean",
                    "markdownDescription": "%generateOptionsSchema.logging.browserStdOut.markdownDescription%",
                    "default": true
                  },
                  "elapsedTiming": {
                    "type": "boolean",
                    "markdownDescription": "%generateOptionsSchema.logging.elapsedTiming.markdownDescription%",
                    "default": false
                  },
                  "threadExit": {
                    "type": "boolean",
                    "markdownDescription": "%generateOptionsSchema.logging.threadExit.markdownDescription%",
                    "default": false
                  },
                  "processExit": {
                    "type": "boolean",
                    "markdownDescription": "%generateOptionsSchema.logging.processExit.markdownDescription%",
                    "default": true
                  },
                  "engineLogging": {
                    "type": "boolean",
                    "deprecationMessage": "%generateOptionsSchema.logging.engineLogging.deprecationMessage%",
                    "default": false
                  },
                  "diagnosticsLog": {
                    "description": "%generateOptionsSchema.logging.diagnosticsLog.description%",
                    "type": "object",
                    "required": [],
                    "default": {},
                    "properties": {
                      "protocolMessages": {
                        "type": "boolean",
                        "markdownDescription": "%generateOptionsSchema.logging.diagnosticsLog.protocolMessages.markdownDescription%",
                        "default": false
                      },
                      "dispatcherMessages": {
                        "type": "string",
                        "enum": [
                          "none",
                          "error",
                          "important",
                          "normal"
                        ],
                        "enumDescriptions": [
                          "%generateOptionsSchema.logging.diagnosticsLog.dispatcherMessages.none.enumDescription%",
                          "%generateOptionsSchema.logging.diagnosticsLog.dispatcherMessages.error.enumDescription%",
                          "%generateOptionsSchema.logging.diagnosticsLog.dispatcherMessages.important.enumDescription%",
                          "%generateOptionsSchema.logging.diagnosticsLog.dispatcherMessages.normal.enumDescription%"
                        ],
                        "markdownDescription": "%generateOptionsSchema.logging.diagnosticsLog.dispatcherMessages.markdownDescription%",
                        "default": "none"
                      },
                      "debugEngineAPITracing": {
                        "type": "string",
                        "enum": [
                          "none",
                          "error",
                          "all"
                        ],
                        "enumDescriptions": [
                          "%generateOptionsSchema.logging.diagnosticsLog.debugEngineAPITracing.none.enumDescription%",
                          "%generateOptionsSchema.logging.diagnosticsLog.debugEngineAPITracing.error.enumDescription%",
                          "%generateOptionsSchema.logging.diagnosticsLog.debugEngineAPITracing.all.enumDescription%"
                        ],
                        "markdownDescription": "%generateOptionsSchema.logging.diagnosticsLog.debugEngineAPITracing.markdownDescription%",
                        "default": "none"
                      },
                      "debugRuntimeEventTracing": {
                        "type": "boolean",
                        "markdownDescription": "%generateOptionsSchema.logging.diagnosticsLog.debugRuntimeEventTracing.markdownDescription%",
                        "default": false
                      },
                      "expressionEvaluationTracing": {
                        "type": "boolean",
                        "markdownDescription": "%generateOptionsSchema.logging.diagnosticsLog.expressionEvaluationTracing.markdownDescription%",
                        "default": false
                      },
                      "startDebuggingTracing": {
                        "type": "boolean",
                        "markdownDescription": "%generateOptionsSchema.logging.diagnosticsLog.startDebuggingTracing.markdownDescription%",
                        "default": false
                      }
                    }
                  },
                  "consoleUsageMessage": {
                    "type": "boolean",
                    "description": "%generateOptionsSchema.logging.consoleUsageMessage.description%",
                    "default": true
                  }
                }
              },
              "pipeTransport": {
                "description": "%generateOptionsSchema.pipeTransport.description%",
                "type": "object",
                "required": [
                  "debuggerPath"
                ],
                "default": {
                  "pipeCwd": "${workspaceFolder}",
                  "pipeProgram": "enter the fully qualified path for the pipe program name, for example '/usr/bin/ssh'",
                  "pipeArgs": [],
                  "debuggerPath": "enter the path for the debugger on the target machine, for example /usr/bin/netcoredbg"
                },
                "properties": {
                  "pipeCwd": {
                    "type": "string",
                    "description": "%generateOptionsSchema.pipeTransport.pipeCwd.description%",
                    "default": "${workspaceFolder}"
                  },
                  "pipeProgram": {
                    "type": "string",
                    "description": "%generateOptionsSchema.pipeTransport.pipeProgram.description%",
                    "default": "enter the fully qualified path for the pipe program name, for example '/usr/bin/ssh'"
                  },
                  "pipeArgs": {
                    "anyOf": [
                      {
                        "type": "array",
                        "description": "%generateOptionsSchema.pipeTransport.pipeArgs.0.description%",
                        "items": {
                          "type": "string"
                        },
                        "default": []
                      },
                      {
                        "type": "string",
                        "description": "%generateOptionsSchema.pipeTransport.pipeArgs.1.description%",
                        "default": ""
                      }
                    ],
                    "default": []
                  },
                  "debuggerPath": {
                    "type": "string",
                    "description": "%generateOptionsSchema.pipeTransport.debuggerPath.description%",
                    "default": "enter the path for the debugger on the target machine, for example ~/vsdbg/vsdbg"
                  },
                  "pipeEnv": {
                    "type": "object",
                    "additionalProperties": {
                      "type": "string"
                    },
                    "description": "%generateOptionsSchema.pipeTransport.pipeEnv.description%",
                    "default": {}
                  },
                  "quoteArgs": {
                    "type": "boolean",
                    "description": "%generateOptionsSchema.pipeTransport.quoteArgs.description%",
                    "default": true
                  },
                  "windows": {
                    "description": "%generateOptionsSchema.pipeTransport.windows.description%",
                    "default": {
                      "pipeCwd": "${workspaceFolder}",
                      "pipeProgram": "enter the fully qualified path for the pipe program name, for example 'c:\\tools\\plink.exe'",
                      "pipeArgs": []
                    },
                    "type": "object",
                    "properties": {
                      "pipeCwd": {
                        "type": "string",
                        "description": "%generateOptionsSchema.pipeTransport.windows.pipeCwd.description%",
                        "default": "${workspaceFolder}"
                      },
                      "pipeProgram": {
                        "type": "string",
                        "description": "%generateOptionsSchema.pipeTransport.windows.pipeProgram.description%",
                        "default": "enter the fully qualified path for the pipe program name, for example '/usr/bin/ssh'"
                      },
                      "pipeArgs": {
                        "anyOf": [
                          {
                            "type": "array",
                            "description": "%generateOptionsSchema.pipeTransport.windows.pipeArgs.0.description%",
                            "items": {
                              "type": "string"
                            },
                            "default": []
                          },
                          {
                            "type": "string",
                            "description": "%generateOptionsSchema.pipeTransport.windows.pipeArgs.1.description%",
                            "default": ""
                          }
                        ],
                        "default": []
                      },
                      "quoteArgs": {
                        "type": "boolean",
                        "description": "%generateOptionsSchema.pipeTransport.windows.quoteArgs.description%",
                        "default": true
                      },
                      "pipeEnv": {
                        "type": "object",
                        "additionalProperties": {
                          "type": "string"
                        },
                        "description": "%generateOptionsSchema.pipeTransport.windows.pipeEnv.description%",
                        "default": {}
                      }
                    }
                  },
                  "osx": {
                    "description": "%generateOptionsSchema.pipeTransport.osx.description%",
                    "default": {
                      "pipeCwd": "${workspaceFolder}",
                      "pipeProgram": "enter the fully qualified path for the pipe program name, for example '/usr/bin/ssh'",
                      "pipeArgs": []
                    },
                    "type": "object",
                    "properties": {
                      "pipeCwd": {
                        "type": "string",
                        "description": "%generateOptionsSchema.pipeTransport.osx.pipeCwd.description%",
                        "default": "${workspaceFolder}"
                      },
                      "pipeProgram": {
                        "type": "string",
                        "description": "%generateOptionsSchema.pipeTransport.osx.pipeProgram.description%",
                        "default": "enter the fully qualified path for the pipe program name, for example '/usr/bin/ssh'"
                      },
                      "pipeArgs": {
                        "anyOf": [
                          {
                            "type": "array",
                            "description": "%generateOptionsSchema.pipeTransport.osx.pipeArgs.0.description%",
                            "items": {
                              "type": "string"
                            },
                            "default": []
                          },
                          {
                            "type": "string",
                            "description": "%generateOptionsSchema.pipeTransport.osx.pipeArgs.1.description%",
                            "default": ""
                          }
                        ],
                        "default": []
                      },
                      "quoteArgs": {
                        "type": "boolean",
                        "description": "%generateOptionsSchema.pipeTransport.osx.quoteArgs.description%",
                        "default": true
                      },
                      "pipeEnv": {
                        "type": "object",
                        "additionalProperties": {
                          "type": "string"
                        },
                        "description": "%generateOptionsSchema.pipeTransport.osx.pipeEnv.description%",
                        "default": {}
                      }
                    }
                  },
                  "linux": {
                    "description": "%generateOptionsSchema.pipeTransport.linux.description%",
                    "default": {
                      "pipeCwd": "${workspaceFolder}",
                      "pipeProgram": "enter the fully qualified path for the pipe program name, for example '/usr/bin/ssh'",
                      "pipeArgs": []
                    },
                    "type": "object",
                    "properties": {
                      "pipeCwd": {
                        "type": "string",
                        "description": "%generateOptionsSchema.pipeTransport.linux.pipeCwd.description%",
                        "default": "${workspaceFolder}"
                      },
                      "pipeProgram": {
                        "type": "string",
                        "description": "%generateOptionsSchema.pipeTransport.linux.pipeProgram.description%",
                        "default": "enter the fully qualified path for the pipe program name, for example '/usr/bin/ssh'"
                      },
                      "pipeArgs": {
                        "anyOf": [
                          {
                            "type": "array",
                            "description": "%generateOptionsSchema.pipeTransport.linux.pipeArgs.0.description%",
                            "items": {
                              "type": "string"
                            },
                            "default": []
                          },
                          {
                            "type": "string",
                            "description": "%generateOptionsSchema.pipeTransport.linux.pipeArgs.1.description%",
                            "default": ""
                          }
                        ],
                        "default": []
                      },
                      "quoteArgs": {
                        "type": "boolean",
                        "description": "%generateOptionsSchema.pipeTransport.linux.quoteArgs.description%",
                        "default": true
                      },
                      "pipeEnv": {
                        "type": "object",
                        "additionalProperties": {
                          "type": "string"
                        },
                        "description": "%generateOptionsSchema.pipeTransport.linux.pipeEnv.description%",
                        "default": {}
                      }
                    }
                  }
                }
              },
              "suppressJITOptimizations": {
                "type": "boolean",
                "markdownDescription": "%generateOptionsSchema.suppressJITOptimizations.markdownDescription%",
                "default": false
              },
              "symbolOptions": {
                "description": "%generateOptionsSchema.symbolOptions.description%",
                "default": {
                  "searchPaths": [],
                  "searchMicrosoftSymbolServer": false,
                  "searchNuGetOrgSymbolServer": false
                },
                "type": "object",
                "properties": {
                  "searchPaths": {
                    "type": "array",
                    "items": {
                      "type": "string"
                    },
                    "description": "%generateOptionsSchema.symbolOptions.searchPaths.description%",
                    "default": []
                  },
                  "searchMicrosoftSymbolServer": {
                    "type": "boolean",
                    "description": "%generateOptionsSchema.symbolOptions.searchMicrosoftSymbolServer.description%",
                    "default": false
                  },
                  "searchNuGetOrgSymbolServer": {
                    "type": "boolean",
                    "description": "%generateOptionsSchema.symbolOptions.searchNuGetOrgSymbolServer.description%",
                    "default": false
                  },
                  "cachePath": {
                    "type": "string",
                    "description": "%generateOptionsSchema.symbolOptions.cachePath.description%",
                    "default": ""
                  },
                  "moduleFilter": {
                    "description": "%generateOptionsSchema.symbolOptions.moduleFilter.description%",
                    "default": {
                      "mode": "loadAllButExcluded",
                      "excludedModules": []
                    },
                    "type": "object",
                    "required": [
                      "mode"
                    ],
                    "properties": {
                      "mode": {
                        "type": "string",
                        "enum": [
                          "loadAllButExcluded",
                          "loadOnlyIncluded"
                        ],
                        "enumDescriptions": [
                          "%generateOptionsSchema.symbolOptions.moduleFilter.mode.loadAllButExcluded.enumDescription%",
                          "%generateOptionsSchema.symbolOptions.moduleFilter.mode.loadOnlyIncluded.enumDescription%"
                        ],
                        "description": "%generateOptionsSchema.symbolOptions.moduleFilter.mode.description%",
                        "default": "loadAllButExcluded"
                      },
                      "excludedModules": {
                        "type": "array",
                        "items": {
                          "type": "string"
                        },
                        "description": "%generateOptionsSchema.symbolOptions.moduleFilter.excludedModules.description%",
                        "default": []
                      },
                      "includedModules": {
                        "type": "array",
                        "items": {
                          "type": "string"
                        },
                        "description": "%generateOptionsSchema.symbolOptions.moduleFilter.includedModules.description%",
                        "default": []
                      },
                      "includeSymbolsNextToModules": {
                        "type": "boolean",
                        "description": "%generateOptionsSchema.symbolOptions.moduleFilter.includeSymbolsNextToModules.description%",
                        "default": true
                      },
                      "includeSymbolsOnDemand": {
                        "type": "boolean",
                        "description": "%generateOptionsSchema.symbolOptions.moduleFilter.includeSymbolsOnDemand.description%",
                        "default": true
                      }
                    }
                  }
                }
              },
              "sourceLinkOptions": {
                "markdownDescription": "%generateOptionsSchema.sourceLinkOptions.markdownDescription%",
                "default": {
                  "*": {
                    "enabled": true
                  }
                },
                "type": "object",
                "additionalItems": {
                  "type": "object",
                  "properties": {
                    "enabled": {
                      "title": "boolean",
                      "markdownDescription": "%generateOptionsSchema.sourceLinkOptions.additionalItems.enabled.markdownDescription%",
                      "default": "true"
                    }
                  }
                }
              },
              "allowFastEvaluate": {
                "type": "boolean",
                "description": "%generateOptionsSchema.allowFastEvaluate.description%",
                "default": true
              },
              "targetOutputLogPath": {
                "type": "string",
                "description": "%generateOptionsSchema.targetOutputLogPath.description%",
                "default": ""
              },
              "targetArchitecture": {
                "type": "string",
                "markdownDescription": "%generateOptionsSchema.targetArchitecture.markdownDescription%",
                "enum": [
                  "x86_64",
                  "arm64"
                ]
              },
              "checkForDevCert": {
                "type": "boolean",
                "description": "%generateOptionsSchema.checkForDevCert.description%",
                "default": true
              }
            }
          },
          "attach": {
            "type": "object",
            "required": [],
            "properties": {
              "processName": {
                "type": "string",
                "default": "",
                "markdownDescription": "%generateOptionsSchema.processName.markdownDescription%"
              },
              "processId": {
                "anyOf": [
                  {
                    "type": "string",
                    "markdownDescription": "%generateOptionsSchema.processId.0.markdownDescription%",
                    "default": ""
                  },
                  {
                    "type": "integer",
                    "markdownDescription": "%generateOptionsSchema.processId.1.markdownDescription%",
                    "default": 0
                  }
                ]
              },
              "sourceFileMap": {
                "type": "object",
                "markdownDescription": "%generateOptionsSchema.sourceFileMap.markdownDescription%",
                "additionalProperties": {
                  "type": "string"
                }
              },
              "justMyCode": {
                "type": "boolean",
                "markdownDescription": "%generateOptionsSchema.justMyCode.markdownDescription%",
                "default": true
              },
              "requireExactSource": {
                "type": "boolean",
                "markdownDescription": "%generateOptionsSchema.requireExactSource.markdownDescription%",
                "default": true
              },
              "enableStepFiltering": {
                "type": "boolean",
                "markdownDescription": "%generateOptionsSchema.enableStepFiltering.markdownDescription%",
                "default": true
              },
              "logging": {
                "description": "%generateOptionsSchema.logging.description%",
                "type": "object",
                "required": [],
                "default": {},
                "properties": {
                  "exceptions": {
                    "type": "boolean",
                    "markdownDescription": "%generateOptionsSchema.logging.exceptions.markdownDescription%",
                    "default": true
                  },
                  "moduleLoad": {
                    "type": "boolean",
                    "markdownDescription": "%generateOptionsSchema.logging.moduleLoad.markdownDescription%",
                    "default": true
                  },
                  "programOutput": {
                    "type": "boolean",
                    "markdownDescription": "%generateOptionsSchema.logging.programOutput.markdownDescription%",
                    "default": true
                  },
                  "browserStdOut": {
                    "type": "boolean",
                    "markdownDescription": "%generateOptionsSchema.logging.browserStdOut.markdownDescription%",
                    "default": true
                  },
                  "elapsedTiming": {
                    "type": "boolean",
                    "markdownDescription": "%generateOptionsSchema.logging.elapsedTiming.markdownDescription%",
                    "default": false
                  },
                  "threadExit": {
                    "type": "boolean",
                    "markdownDescription": "%generateOptionsSchema.logging.threadExit.markdownDescription%",
                    "default": false
                  },
                  "processExit": {
                    "type": "boolean",
                    "markdownDescription": "%generateOptionsSchema.logging.processExit.markdownDescription%",
                    "default": true
                  },
                  "engineLogging": {
                    "type": "boolean",
                    "deprecationMessage": "%generateOptionsSchema.logging.engineLogging.deprecationMessage%",
                    "default": false
                  },
                  "diagnosticsLog": {
                    "description": "%generateOptionsSchema.logging.diagnosticsLog.description%",
                    "type": "object",
                    "required": [],
                    "default": {},
                    "properties": {
                      "protocolMessages": {
                        "type": "boolean",
                        "markdownDescription": "%generateOptionsSchema.logging.diagnosticsLog.protocolMessages.markdownDescription%",
                        "default": false
                      },
                      "dispatcherMessages": {
                        "type": "string",
                        "enum": [
                          "none",
                          "error",
                          "important",
                          "normal"
                        ],
                        "enumDescriptions": [
                          "%generateOptionsSchema.logging.diagnosticsLog.dispatcherMessages.none.enumDescription%",
                          "%generateOptionsSchema.logging.diagnosticsLog.dispatcherMessages.error.enumDescription%",
                          "%generateOptionsSchema.logging.diagnosticsLog.dispatcherMessages.important.enumDescription%",
                          "%generateOptionsSchema.logging.diagnosticsLog.dispatcherMessages.normal.enumDescription%"
                        ],
                        "markdownDescription": "%generateOptionsSchema.logging.diagnosticsLog.dispatcherMessages.markdownDescription%",
                        "default": "none"
                      },
                      "debugEngineAPITracing": {
                        "type": "string",
                        "enum": [
                          "none",
                          "error",
                          "all"
                        ],
                        "enumDescriptions": [
                          "%generateOptionsSchema.logging.diagnosticsLog.debugEngineAPITracing.none.enumDescription%",
                          "%generateOptionsSchema.logging.diagnosticsLog.debugEngineAPITracing.error.enumDescription%",
                          "%generateOptionsSchema.logging.diagnosticsLog.debugEngineAPITracing.all.enumDescription%"
                        ],
                        "markdownDescription": "%generateOptionsSchema.logging.diagnosticsLog.debugEngineAPITracing.markdownDescription%",
                        "default": "none"
                      },
                      "debugRuntimeEventTracing": {
                        "type": "boolean",
                        "markdownDescription": "%generateOptionsSchema.logging.diagnosticsLog.debugRuntimeEventTracing.markdownDescription%",
                        "default": false
                      },
                      "expressionEvaluationTracing": {
                        "type": "boolean",
                        "markdownDescription": "%generateOptionsSchema.logging.diagnosticsLog.expressionEvaluationTracing.markdownDescription%",
                        "default": false
                      },
                      "startDebuggingTracing": {
                        "type": "boolean",
                        "markdownDescription": "%generateOptionsSchema.logging.diagnosticsLog.startDebuggingTracing.markdownDescription%",
                        "default": false
                      }
                    }
                  },
                  "consoleUsageMessage": {
                    "type": "boolean",
                    "description": "%generateOptionsSchema.logging.consoleUsageMessage.description%",
                    "default": true
                  }
                }
              },
              "pipeTransport": {
                "description": "%generateOptionsSchema.pipeTransport.description%",
                "type": "object",
                "required": [
                  "debuggerPath"
                ],
                "default": {
                  "pipeCwd": "${workspaceFolder}",
                  "pipeProgram": "enter the fully qualified path for the pipe program name, for example '/usr/bin/ssh'",
                  "pipeArgs": [],
                  "debuggerPath": "enter the path for the debugger on the target machine, for example /usr/bin/netcoredbg"
                },
                "properties": {
                  "pipeCwd": {
                    "type": "string",
                    "description": "%generateOptionsSchema.pipeTransport.pipeCwd.description%",
                    "default": "${workspaceFolder}"
                  },
                  "pipeProgram": {
                    "type": "string",
                    "description": "%generateOptionsSchema.pipeTransport.pipeProgram.description%",
                    "default": "enter the fully qualified path for the pipe program name, for example '/usr/bin/ssh'"
                  },
                  "pipeArgs": {
                    "anyOf": [
                      {
                        "type": "array",
                        "description": "%generateOptionsSchema.pipeTransport.pipeArgs.0.description%",
                        "items": {
                          "type": "string"
                        },
                        "default": []
                      },
                      {
                        "type": "string",
                        "description": "%generateOptionsSchema.pipeTransport.pipeArgs.1.description%",
                        "default": ""
                      }
                    ],
                    "default": []
                  },
                  "debuggerPath": {
                    "type": "string",
                    "description": "%generateOptionsSchema.pipeTransport.debuggerPath.description%",
                    "default": "enter the path for the debugger on the target machine, for example ~/vsdbg/vsdbg"
                  },
                  "pipeEnv": {
                    "type": "object",
                    "additionalProperties": {
                      "type": "string"
                    },
                    "description": "%generateOptionsSchema.pipeTransport.pipeEnv.description%",
                    "default": {}
                  },
                  "quoteArgs": {
                    "type": "boolean",
                    "description": "%generateOptionsSchema.pipeTransport.quoteArgs.description%",
                    "default": true
                  },
                  "windows": {
                    "description": "%generateOptionsSchema.pipeTransport.windows.description%",
                    "default": {
                      "pipeCwd": "${workspaceFolder}",
                      "pipeProgram": "enter the fully qualified path for the pipe program name, for example 'c:\\tools\\plink.exe'",
                      "pipeArgs": []
                    },
                    "type": "object",
                    "properties": {
                      "pipeCwd": {
                        "type": "string",
                        "description": "%generateOptionsSchema.pipeTransport.windows.pipeCwd.description%",
                        "default": "${workspaceFolder}"
                      },
                      "pipeProgram": {
                        "type": "string",
                        "description": "%generateOptionsSchema.pipeTransport.windows.pipeProgram.description%",
                        "default": "enter the fully qualified path for the pipe program name, for example '/usr/bin/ssh'"
                      },
                      "pipeArgs": {
                        "anyOf": [
                          {
                            "type": "array",
                            "description": "%generateOptionsSchema.pipeTransport.windows.pipeArgs.0.description%",
                            "items": {
                              "type": "string"
                            },
                            "default": []
                          },
                          {
                            "type": "string",
                            "description": "%generateOptionsSchema.pipeTransport.windows.pipeArgs.1.description%",
                            "default": ""
                          }
                        ],
                        "default": []
                      },
                      "quoteArgs": {
                        "type": "boolean",
                        "description": "%generateOptionsSchema.pipeTransport.windows.quoteArgs.description%",
                        "default": true
                      },
                      "pipeEnv": {
                        "type": "object",
                        "additionalProperties": {
                          "type": "string"
                        },
                        "description": "%generateOptionsSchema.pipeTransport.windows.pipeEnv.description%",
                        "default": {}
                      }
                    }
                  },
                  "osx": {
                    "description": "%generateOptionsSchema.pipeTransport.osx.description%",
                    "default": {
                      "pipeCwd": "${workspaceFolder}",
                      "pipeProgram": "enter the fully qualified path for the pipe program name, for example '/usr/bin/ssh'",
                      "pipeArgs": []
                    },
                    "type": "object",
                    "properties": {
                      "pipeCwd": {
                        "type": "string",
                        "description": "%generateOptionsSchema.pipeTransport.osx.pipeCwd.description%",
                        "default": "${workspaceFolder}"
                      },
                      "pipeProgram": {
                        "type": "string",
                        "description": "%generateOptionsSchema.pipeTransport.osx.pipeProgram.description%",
                        "default": "enter the fully qualified path for the pipe program name, for example '/usr/bin/ssh'"
                      },
                      "pipeArgs": {
                        "anyOf": [
                          {
                            "type": "array",
                            "description": "%generateOptionsSchema.pipeTransport.osx.pipeArgs.0.description%",
                            "items": {
                              "type": "string"
                            },
                            "default": []
                          },
                          {
                            "type": "string",
                            "description": "%generateOptionsSchema.pipeTransport.osx.pipeArgs.1.description%",
                            "default": ""
                          }
                        ],
                        "default": []
                      },
                      "quoteArgs": {
                        "type": "boolean",
                        "description": "%generateOptionsSchema.pipeTransport.osx.quoteArgs.description%",
                        "default": true
                      },
                      "pipeEnv": {
                        "type": "object",
                        "additionalProperties": {
                          "type": "string"
                        },
                        "description": "%generateOptionsSchema.pipeTransport.osx.pipeEnv.description%",
                        "default": {}
                      }
                    }
                  },
                  "linux": {
                    "description": "%generateOptionsSchema.pipeTransport.linux.description%",
                    "default": {
                      "pipeCwd": "${workspaceFolder}",
                      "pipeProgram": "enter the fully qualified path for the pipe program name, for example '/usr/bin/ssh'",
                      "pipeArgs": []
                    },
                    "type": "object",
                    "properties": {
                      "pipeCwd": {
                        "type": "string",
                        "description": "%generateOptionsSchema.pipeTransport.linux.pipeCwd.description%",
                        "default": "${workspaceFolder}"
                      },
                      "pipeProgram": {
                        "type": "string",
                        "description": "%generateOptionsSchema.pipeTransport.linux.pipeProgram.description%",
                        "default": "enter the fully qualified path for the pipe program name, for example '/usr/bin/ssh'"
                      },
                      "pipeArgs": {
                        "anyOf": [
                          {
                            "type": "array",
                            "description": "%generateOptionsSchema.pipeTransport.linux.pipeArgs.0.description%",
                            "items": {
                              "type": "string"
                            },
                            "default": []
                          },
                          {
                            "type": "string",
                            "description": "%generateOptionsSchema.pipeTransport.linux.pipeArgs.1.description%",
                            "default": ""
                          }
                        ],
                        "default": []
                      },
                      "quoteArgs": {
                        "type": "boolean",
                        "description": "%generateOptionsSchema.pipeTransport.linux.quoteArgs.description%",
                        "default": true
                      },
                      "pipeEnv": {
                        "type": "object",
                        "additionalProperties": {
                          "type": "string"
                        },
                        "description": "%generateOptionsSchema.pipeTransport.linux.pipeEnv.description%",
                        "default": {}
                      }
                    }
                  }
                }
              },
              "suppressJITOptimizations": {
                "type": "boolean",
                "markdownDescription": "%generateOptionsSchema.suppressJITOptimizations.markdownDescription%",
                "default": false
              },
              "symbolOptions": {
                "description": "%generateOptionsSchema.symbolOptions.description%",
                "default": {
                  "searchPaths": [],
                  "searchMicrosoftSymbolServer": false,
                  "searchNuGetOrgSymbolServer": false
                },
                "type": "object",
                "properties": {
                  "searchPaths": {
                    "type": "array",
                    "items": {
                      "type": "string"
                    },
                    "description": "%generateOptionsSchema.symbolOptions.searchPaths.description%",
                    "default": []
                  },
                  "searchMicrosoftSymbolServer": {
                    "type": "boolean",
                    "description": "%generateOptionsSchema.symbolOptions.searchMicrosoftSymbolServer.description%",
                    "default": false
                  },
                  "searchNuGetOrgSymbolServer": {
                    "type": "boolean",
                    "description": "%generateOptionsSchema.symbolOptions.searchNuGetOrgSymbolServer.description%",
                    "default": false
                  },
                  "cachePath": {
                    "type": "string",
                    "description": "%generateOptionsSchema.symbolOptions.cachePath.description%",
                    "default": ""
                  },
                  "moduleFilter": {
                    "description": "%generateOptionsSchema.symbolOptions.moduleFilter.description%",
                    "default": {
                      "mode": "loadAllButExcluded",
                      "excludedModules": []
                    },
                    "type": "object",
                    "required": [
                      "mode"
                    ],
                    "properties": {
                      "mode": {
                        "type": "string",
                        "enum": [
                          "loadAllButExcluded",
                          "loadOnlyIncluded"
                        ],
                        "enumDescriptions": [
                          "%generateOptionsSchema.symbolOptions.moduleFilter.mode.loadAllButExcluded.enumDescription%",
                          "%generateOptionsSchema.symbolOptions.moduleFilter.mode.loadOnlyIncluded.enumDescription%"
                        ],
                        "description": "%generateOptionsSchema.symbolOptions.moduleFilter.mode.description%",
                        "default": "loadAllButExcluded"
                      },
                      "excludedModules": {
                        "type": "array",
                        "items": {
                          "type": "string"
                        },
                        "description": "%generateOptionsSchema.symbolOptions.moduleFilter.excludedModules.description%",
                        "default": []
                      },
                      "includedModules": {
                        "type": "array",
                        "items": {
                          "type": "string"
                        },
                        "description": "%generateOptionsSchema.symbolOptions.moduleFilter.includedModules.description%",
                        "default": []
                      },
                      "includeSymbolsNextToModules": {
                        "type": "boolean",
                        "description": "%generateOptionsSchema.symbolOptions.moduleFilter.includeSymbolsNextToModules.description%",
                        "default": true
                      },
                      "includeSymbolsOnDemand": {
                        "type": "boolean",
                        "description": "%generateOptionsSchema.symbolOptions.moduleFilter.includeSymbolsOnDemand.description%",
                        "default": true
                      }
                    }
                  }
                }
              },
              "sourceLinkOptions": {
                "markdownDescription": "%generateOptionsSchema.sourceLinkOptions.markdownDescription%",
                "default": {
                  "*": {
                    "enabled": true
                  }
                },
                "type": "object",
                "additionalItems": {
                  "type": "object",
                  "properties": {
                    "enabled": {
                      "title": "boolean",
                      "markdownDescription": "%generateOptionsSchema.sourceLinkOptions.additionalItems.enabled.markdownDescription%",
                      "default": "true"
                    }
                  }
                }
              },
              "allowFastEvaluate": {
                "type": "boolean",
                "description": "%generateOptionsSchema.allowFastEvaluate.description%",
                "default": true
              },
              "targetArchitecture": {
                "type": "string",
                "markdownDescription": "%generateOptionsSchema.targetArchitecture.markdownDescription%",
                "enum": [
                  "x86_64",
                  "arm64"
                ]
              }
            }
          }
        }
      },
      {
        "type": "blazorwasm",
        "label": "Blazor WebAssembly Debug",
        "hiddenWhen": "dotnet.debug.serviceBrokerAvailable",
        "initialConfigurations": [
          {
            "type": "blazorwasm",
            "name": "Launch and Debug Blazor WebAssembly Application",
            "request": "launch"
          }
        ],
        "configurationAttributes": {
          "launch": {
            "properties": {
              "cwd": {
                "type": "string",
                "description": "The directory of the Blazor WebAssembly app, defaults to the workspace folder.",
                "default": "${workspaceFolder}"
              },
              "url": {
                "type": "string",
                "description": "The URL of the application",
                "default": "https://localhost:5001"
              },
              "browser": {
                "type": "string",
                "description": "The debugging browser to launch (Edge or Chrome)",
                "default": "edge",
                "enum": [
                  "chrome",
                  "edge"
                ]
              },
              "trace": {
                "type": [
                  "boolean",
                  "string"
                ],
                "default": "true",
                "enum": [
                  "verbose",
                  true
                ],
                "description": "If true, verbose logs from JS debugger are sent to log file. If 'verbose', send logs to console."
              },
              "hosted": {
                "type": "boolean",
                "default": "false",
                "description": "True if the app is a hosted Blazor WebAssembly app, false otherwise."
              },
              "webRoot": {
                "type": "string",
                "default": "${workspaceFolder}",
                "description": "Specifies the absolute path to the webserver root."
              },
              "timeout": {
                "type": "number",
                "default": 30000,
                "description": "Retry for this number of milliseconds to connect to browser."
              },
              "program": {
                "type": "string",
                "default": "${workspaceFolder}/Server/bin/Debug/<target-framework>/<target-dll>",
                "description": "The path of the DLL to execute when launching a hosted server app"
              },
              "env": {
                "type": "object",
                "description": "Environment variables passed to dotnet. Only valid for hosted apps."
              },
              "dotNetConfig": {
                "description": "Options passed to the underlying .NET debugger. For more info, see https://github.com/dotnet/vscode-csharp/blob/main/debugger.md.",
                "type": "object",
                "required": [],
                "default": {},
                "properties": {
                  "justMyCode": {
                    "type": "boolean",
                    "description": "Optional flag to only show user code.",
                    "default": true
                  },
                  "logging": {
                    "description": "Optional flags to determine what types of messages should be logged to the output window. Applicable only for the app server of hosted Blazor WASM apps.",
                    "type": "object",
                    "required": [],
                    "default": {},
                    "properties": {
                      "exceptions": {
                        "type": "boolean",
                        "description": "Optional flag to determine whether exception messages should be logged to the output window.",
                        "default": true
                      },
                      "moduleLoad": {
                        "type": "boolean",
                        "description": "Optional flag to determine whether module load events should be logged to the output window.",
                        "default": true
                      },
                      "programOutput": {
                        "type": "boolean",
                        "description": "Optional flag to determine whether program output should be logged to the output window when not using an external console.",
                        "default": true
                      },
                      "engineLogging": {
                        "type": "boolean",
                        "description": "Optional flag to determine whether diagnostic engine logs should be logged to the output window.",
                        "default": false
                      },
                      "browserStdOut": {
                        "type": "boolean",
                        "description": "Optional flag to determine if stdout text from the launching the web browser should be logged to the output window.",
                        "default": true
                      },
                      "elapsedTiming": {
                        "type": "boolean",
                        "description": "If true, engine logging will include `adapterElapsedTime` and `engineElapsedTime` properties to indicate the amount of time, in microseconds, that a request took.",
                        "default": false
                      },
                      "threadExit": {
                        "type": "boolean",
                        "description": "Controls if a message is logged when a thread in the target process exits. Default: `false`.",
                        "default": false
                      },
                      "processExit": {
                        "type": "boolean",
                        "description": "Controls if a message is logged when the target process exits, or debugging is stopped. Default: `true`.",
                        "default": true
                      }
                    }
                  },
                  "sourceFileMap": {
                    "type": "object",
                    "description": "Optional source file mappings passed to the debug engine. Example: '{ \"C:\\foo\":\"/home/user/foo\" }'",
                    "additionalProperties": {
                      "type": "string"
                    },
                    "default": {
                      "<insert-source-path-here>": "<insert-target-path-here>"
                    }
                  }
                }
              },
              "browserConfig": {
                "description": "Options based to the underlying JavaScript debugger. For more info, see https://github.com/microsoft/vscode-js-debug/blob/master/OPTIONS.md.",
                "type": "object",
                "required": [],
                "default": {},
                "properties": {
                  "outputCapture": {
                    "enum": [
                      "console",
                      "std"
                    ],
                    "description": "From where to capture output messages: the default debug API if set to `console`, or stdout/stderr streams if set to `std`.",
                    "default": "console"
                  }
                }
              }
            }
          },
          "attach": {
            "properties": {
              "url": {
                "type": "string",
                "description": "The URL of the application",
                "default": "https://localhost:5001"
              },
              "cwd": {
                "type": "string",
                "description": "The directory of the Blazor WebAssembly app, defaults to the workspace folder.",
                "default": "${workspaceFolder}"
              },
              "browser": {
                "type": "string",
                "description": "The debugging browser to launch (Edge or Chrome)",
                "default": "chrome",
                "enum": [
                  "chrome",
                  "edge"
                ]
              },
              "trace": {
                "type": [
                  "boolean",
                  "string"
                ],
                "default": "true",
                "enum": [
                  "verbose",
                  true
                ],
                "description": "If true, verbose logs from JS debugger are sent to log file. If 'verbose', send logs to console."
              },
              "webRoot": {
                "type": "string",
                "default": "${workspaceFolder}",
                "description": "Specifies the absolute path to the webserver root."
              },
              "timeout": {
                "type": "number",
                "default": 30000,
                "description": "Retry for this number of milliseconds to connect to browser."
              }
            }
          }
        }
      },
      {
        "type": "dotnet",
        "label": "C#",
        "hiddenWhen": "!dotnet.debug.serviceBrokerAvailable",
        "languages": [
          "csharp",
          "razor",
          "aspnetcorerazor"
        ],
        "variables": {},
        "aiKey": "0c6ae279ed8443289764825290e4f9e2-1a736e7c-1324-4338-be46-fc2a58ae4d14-7255",
        "configurationAttributes": {
          "launch": {
            "type": "object",
            "required": [
              "projectPath"
            ],
            "properties": {
              "projectPath": {
                "type": "string",
                "description": "%debuggers.dotnet.launch.projectPath.description%",
                "default": "${workspaceFolder}/<insert-project-name-here>.csproj"
              },
              "launchConfigurationId": {
                "type": "string",
                "description": "%debuggers.dotnet.launch.launchConfigurationId.description%"
              }
            }
          }
        },
        "configurationSnippets": [
          {
            "label": "%debuggers.dotnet.configurationSnippets.label%",
            "description": "%debuggers.dotnet.configurationSnippets.description%",
            "body": {
              "name": "C#: ${1:<project-name>} Debug",
              "type": "dotnet",
              "request": "launch",
              "projectPath": "^\"\\${workspaceFolder}/${2:<relative-path-to-project-folder>}${1:<project-name>}.csproj\""
            }
          }
        ]
      },
      {
        "type": "monovsdbg",
        "label": ".NET Core using Mono Runtime",
        "hiddenWhen": "true",
        "languages": [
          "csharp"
        ],
        "aiKey": "0c6ae279ed8443289764825290e4f9e2-1a736e7c-1324-4338-be46-fc2a58ae4d14-7255"
      }
    ],
    "semanticTokenTypes": [
      {
        "id": "razorComponentElement",
        "description": "A Razor component element"
      },
      {
        "id": "razorComponentAttribute",
        "description": "A Razor component attribute"
      },
      {
        "id": "razorTagHelperElement",
        "description": "A Razor TagHelper Element"
      },
      {
        "id": "razorTagHelperAttribute",
        "description": "A Razor TagHelper Attribute"
      },
      {
        "id": "razorTransition",
        "description": "A Razor transition"
      },
      {
        "id": "razorDirectiveAttribute",
        "description": "A Razor Directive Attribute"
      },
      {
        "id": "razorDirectiveColon",
        "description": "A colon between directive attribute parameters"
      },
      {
        "id": "razorDirective",
        "description": "A Razor directive such as 'code' or 'function'"
      },
      {
        "id": "razorComment",
        "description": "A Razor comment"
      },
      {
        "id": "markupCommentPunctuation",
        "description": "The '@' or '*' of a Razor comment."
      },
      {
        "id": "markupTagDelimiter",
        "description": "Markup delimiters like '<', '>', and '/'."
      },
      {
        "id": "markupOperator",
        "description": "Delimiter for Markup Attribute Key-Value pairs."
      },
      {
        "id": "markupElement",
        "description": "The name of a Markup element."
      },
      {
        "id": "markupAttribute",
        "description": "The name of a Markup attribute."
      },
      {
        "id": "markupAttributeQuote",
        "description": "A token that represents an attribute quote in a Markup attribute."
      },
      {
        "id": "markupAttributeValue",
        "description": "The value of a Markup attribute."
      },
      {
        "id": "markupComment",
        "description": "The contents of a Markup comment."
      },
      {
        "id": "markupCommentPunctuation",
        "description": "The begining or ending punctuation of a Markup comment."
      },
      {
        "id": "excludedCode",
        "description": "A token that represents inactive code."
      },
      {
        "id": "controlKeyword",
        "description": "A token that represents a control-flow keyword.",
        "superType": "keyword"
      },
      {
        "id": "operatorOverloaded",
        "description": "A declaration or reference to an overloaded operator."
      },
      {
        "id": "whitespace",
        "description": "A token that represents whitespace."
      },
      {
        "id": "text",
        "description": "A token that represents text."
      },
      {
        "id": "preprocessorText",
        "description": "Text associated with a preprocessor directive."
      },
      {
        "id": "punctuation",
        "description": "A token that represents punctuation."
      },
      {
        "id": "stringVerbatim",
        "superType": "string",
        "description": "A token that represents a verbatim string."
      },
      {
        "id": "stringEscapeCharacter",
        "superType": "string",
        "description": "An escape character within a string."
      },
      {
        "id": "recordClass",
        "superType": "class",
        "description": "A definition or reference to a record class type."
      },
      {
        "id": "delegate",
        "superType": "method",
        "description": "A definition or reference to a delegate type."
      },
      {
        "id": "module",
        "superType": "namespace",
        "description": "A definition or reference to a module name."
      },
      {
        "id": "recordStruct",
        "superType": "struct",
        "description": "A definition or reference to a record struct type."
      },
      {
        "id": "field",
        "superType": "property",
        "description": "A definition or reference to a field."
      },
      {
        "id": "constant",
        "superType": "variable",
        "description": "A definition or reference to a constant."
      },
      {
        "id": "extensionMethod",
        "superType": "method",
        "description": "A definition or reference to an extension method"
      },
      {
        "id": "xmlDocCommentAttributeName",
        "description": "A token that represents an attribute in an XML documentation comment"
      },
      {
        "id": "xmlDocCommentAttributeQuotes",
        "description": "A token that represents an attribute quote in an XML documentation comment"
      },
      {
        "id": "xmlDocCommentAttributeValue",
        "description": "A token that represents an attribute value in an XML documentation comment"
      },
      {
        "id": "xmlDocCommentCDataSection",
        "description": "A token that represents a CDATA section in an XML documentation comment"
      },
      {
        "id": "xmlDocCommentComment",
        "description": "A token that represents a comment in an XML documentation comment"
      },
      {
        "id": "xmlDocCommentDelimiter",
        "description": "A token that represents a delimeter in an XML documentation comment"
      },
      {
        "id": "xmlDocCommentEntityReference",
        "description": "A token that represents reference to an entity in an XML documentation comment"
      },
      {
        "id": "xmlDocCommentName",
        "description": "A token that represents a name in an XML documentation comment"
      },
      {
        "id": "xmlDocCommentProcessingInstruction",
        "description": "A token that represents a processing instruction in an XML documentation comment"
      },
      {
        "id": "xmlDocCommentText",
        "description": "A token that represents text in an XML documentation comment"
      },
      {
        "id": "xmlLiteralAttributeName",
        "description": "A token that represents an attribute name in an XML literal"
      },
      {
        "id": "xmlLiteralAttributeQuotes",
        "description": "A token that represents an attribute quote in an XML literal"
      },
      {
        "id": "xmlLiteralAttributeValue",
        "description": "A token that represents an attribute value in an XML literal"
      },
      {
        "id": "xmlLiteralCDataSection",
        "description": "A token that represents a CDATA section in an XML literal"
      },
      {
        "id": "xmlLiteralComment",
        "description": "A token that represents a comment in an XML literal"
      },
      {
        "id": "xmlLiteralDelimiter",
        "description": "A token that represents a delimiter in an XML literal"
      },
      {
        "id": "xmlLiteralEmbeddedExpression",
        "description": "A token that represents an emebedded expression in an XML literal"
      },
      {
        "id": "xmlLiteralEntityReference",
        "description": "A token that represents a reference to an entity in an XML literal"
      },
      {
        "id": "xmlLiteralName",
        "description": "A token that represents a name in an XML literal"
      },
      {
        "id": "xmlLiteralProcessingInstruction",
        "description": "A token that represents a processing instruction in an XML literal"
      },
      {
        "id": "xmlLiteralText",
        "description": "A token that represents text in an XML literal"
      },
      {
        "id": "regexComment",
        "description": "A token that represents a comment in a regex string"
      },
      {
        "id": "regexCharacterClass",
        "description": "A token that represents a character class in a regex string"
      },
      {
        "id": "regexAnchor",
        "description": "A token that represents an anchor in a regex string"
      },
      {
        "id": "regexQuantifier",
        "description": "A token that represents a quantifier in a regex string"
      },
      {
        "id": "regexGrouping",
        "description": "A token that represents a group in a regex string"
      },
      {
        "id": "regexAlternation",
        "description": "A token that represents an alternation in a regex string"
      },
      {
        "id": "regexText",
        "description": "A token that represents text in a regex string"
      },
      {
        "id": "regexSelfEscapedCharacter",
        "description": "A token that represents a self escaped character in a regex string"
      },
      {
        "id": "regexOtherEscape",
        "description": "A token that represents an escape in a regex string"
      },
      {
        "id": "jsonComment",
        "description": "A token that represents a comment in a JSON string"
      },
      {
        "id": "jsonNumber",
        "description": "A token that represents a number in a JSON string"
      },
      {
        "id": "jsonString",
        "description": "A token that represents a string in a JSON string"
      },
      {
        "id": "jsonKeyword",
        "description": "A token that represents a keyword in a JSON string"
      },
      {
        "id": "jsonText",
        "description": "A token that represents text in a JSON string"
      },
      {
        "id": "jsonOperator",
        "description": "A token that represents an operator in a JSON string"
      },
      {
        "id": "jsonPunctuation",
        "description": "A token that represents punctuation in a JSON string"
      },
      {
        "id": "jsonArray",
        "description": "A token that represents an array in a JSON string"
      },
      {
        "id": "jsonObject",
        "description": "A token that represents an object in a JSON string"
      },
      {
        "id": "jsonPropertyName",
        "description": "A token that represents a property name in a JSON string"
      },
      {
        "id": "jsonConstructorName",
        "description": "A token that represents a constructor in a JSON string"
      }
    ],
    "semanticTokenModifiers": [],
    "semanticTokenScopes": [
      {
        "language": "aspnetcorerazor",
        "scopes": {
          "razorComponentElement": [
            "entity.name.class.element.component"
          ],
          "razorComponentAttribute": [
            "entity.name.class.attribute.component"
          ],
          "razorTagHelperElement": [
            "entity.name.class.element.taghelper"
          ],
          "razorTagHelperAttribute": [
            "entity.name.class.attribute.taghelper"
          ],
          "razorTransition": [
            "keyword.control.razor.transition"
          ],
          "razorDirectiveAttribute": [
            "keyword.control.razor.directive.attribute",
            "keyword.control.cshtml.directive.attribute"
          ],
          "razorDirectiveColon": [
            "keyword.control.razor.directive.colon",
            "keyword.control.cshtml.directive.colon"
          ],
          "razorDirective": [
            "keyword.control.razor.directive",
            "keyword.control.cshtml.directive"
          ],
          "razorComment": [
            "comment.block.razor"
          ],
          "razorCommentTransition": [
            "meta.comment.razor",
            "keyword.control.cshtml.transition"
          ],
          "razorCommentStar": [
            "keyword.control.razor.comment.star",
            "meta.comment.razor"
          ],
          "angleBracket": [
            "punctuation.definition.tag"
          ],
          "forwardSlash": [
            "punctuation.definition.tag"
          ],
          "equals": [
            "punctuation.separator.key-value.html"
          ],
          "markupElement": [
            "entity.name.tag.html"
          ],
          "markupAttribute": [
            "entity.other.attribute-name.html"
          ],
          "markupAttributeQuote": [
            "punctuation.definition.tag.html"
          ],
          "markupAttributeValue": [
            "punctuation.definition.entity.html"
          ],
          "markupComment": [
            "comment.block.html"
          ],
          "markupCommentPunctuation": [
            "punctuation.definition.comment.html",
            "comment.block.html"
          ],
          "markupTagDelimiter": [
            "punctuation.definition.tag.html"
          ],
          "keyword": [
            "keyword.cs"
          ],
          "excludedCode": [
            "support.other.excluded.cs"
          ],
          "controlKeyword": [
            "keyword.control.cs"
          ],
          "operatorOverloaded": [
            "entity.name.function.member.overload.cs"
          ],
          "preprocessorText": [
            "meta.preprocessor.string.cs"
          ],
          "punctuation": [
            "punctuation.cs"
          ],
          "stringVerbatim": [
            "string.verbatim.cs"
          ],
          "stringEscapeCharacter": [
            "constant.character.escape.cs"
          ],
          "delegate": [
            "entity.name.type.delegate.cs"
          ],
          "module": [
            "entity.name.type.module.cs"
          ],
          "field": [
            "entity.name.variable.field.cs"
          ],
          "constant": [
            "variable.other.constant"
          ],
          "extensionMethod": [
            "entity.name.function.extension.cs"
          ],
          "xmlDocCommentAttributeName": [
            "comment.documentation.attribute.name.cs"
          ],
          "xmlDocCommentAttributeQuotes": [
            "comment.documentation.attribute.quotes.cs"
          ],
          "xmlDocCommentAttributeValue": [
            "comment.documentation.attribute.value.cs"
          ],
          "xmlDocCommentCDataSection": [
            "comment.documentation.cdata.cs"
          ],
          "xmlDocCommentComment": [
            "comment.documentation.comment.cs"
          ],
          "xmlDocCommentDelimiter": [
            "comment.documentation.delimiter.cs"
          ],
          "xmlDocCommentEntityReference": [
            "comment.documentation.entityReference.cs"
          ],
          "xmlDocCommentName": [
            "comment.documentation.name.cs"
          ],
          "xmlDocCommentProcessingInstruction": [
            "comment.documentation.processingInstruction.cs"
          ],
          "xmlDocCommentText": [
            "comment.documentation.cs"
          ],
          "xmlLiteralAttributeName": [
            "entity.other.attribute-name.localname.xml"
          ],
          "xmlLiteralAttributeQuotes": [
            "string.quoted.double.xml"
          ],
          "xmlLiteralAttributeValue": [
            "meta.tag.xml"
          ],
          "xmlLiteralCDataSection": [
            "string.quoted.double.xml"
          ],
          "xmlLiteralComment": [
            "comment.block.xml"
          ],
          "xmlLiteralDelimiter": [
            "text.xml"
          ],
          "xmlLiteralEmbeddedExpression": [
            "meta.tag.xml"
          ],
          "xmlLiteralEntityReference": [
            "meta.tag.xml"
          ],
          "xmlLiteralName": [
            "entity.name.tag.localname.xml"
          ],
          "xmlLiteralProcessingInstruction": [
            "meta.tag.xml"
          ],
          "xmlLiteralText": [
            "text.xml"
          ],
          "regexComment": [
            "string.regexp.comment.cs"
          ],
          "regexCharacterClass": [
            "constant.character.character-class.regexp.cs"
          ],
          "regexAnchor": [
            "keyword.control.anchor.regexp.cs"
          ],
          "regexQuantifier": [
            "keyword.operator.quantifier.regexp.cs"
          ],
          "regexGrouping": [
            "punctuation.definition.group.regexp.cs"
          ],
          "regexAlternation": [
            "keyword.operator.or.regexp.cs"
          ],
          "regexText": [
            "string.regexp"
          ],
          "regexSelfEscapedCharacter": [
            "string.regexp.self-escaped-character.cs"
          ],
          "regexOtherEscape": [
            "string.regexp.other-escape.cs"
          ],
          "jsonComment": [
            "comment.line.double-slash.js"
          ],
          "jsonNumber": [
            "constant.numeric.json"
          ],
          "jsonString": [
            "string.quoted.double.json"
          ],
          "jsonKeyword": [
            "constant.language.json"
          ],
          "jsonText": [
            "string.quoted.double.json"
          ],
          "jsonOperator": [
            "string.quoted.double.json"
          ],
          "jsonPunctuation": [
            "punctuation.separator.dictionary.key-value.json"
          ],
          "jsonArray": [
            "punctuation.definition.array.begin.json"
          ],
          "jsonObject": [
            "punctuation.definition.dictionary.begin.json"
          ],
          "jsonPropertyName": [
            "support.type.property-name.json"
          ],
          "jsonConstructorName": [
            "support.type.property-name.json"
          ]
        }
      },
      {
        "language": "csharp",
        "scopes": {
          "typeParameter": [
            "entity.name.type.type-parameter"
          ],
          "keyword": [
            "keyword.cs"
          ],
          "excludedCode": [
            "support.other.excluded.cs"
          ],
          "controlKeyword": [
            "keyword.control.cs"
          ],
          "operatorOverloaded": [
            "entity.name.function.member.overload.cs"
          ],
          "preprocessorText": [
            "meta.preprocessor.string.cs"
          ],
          "punctuation": [
            "punctuation.cs"
          ],
          "stringVerbatim": [
            "string.verbatim.cs"
          ],
          "stringEscapeCharacter": [
            "constant.character.escape.cs"
          ],
          "delegate": [
            "entity.name.type.delegate.cs"
          ],
          "module": [
            "entity.name.type.module.cs"
          ],
          "field": [
            "entity.name.variable.field.cs"
          ],
          "constant": [
            "variable.other.constant"
          ],
          "extensionMethod": [
            "entity.name.function.extension.cs"
          ],
          "xmlDocCommentAttributeName": [
            "comment.documentation.attribute.name.cs"
          ],
          "xmlDocCommentAttributeQuotes": [
            "comment.documentation.attribute.quotes.cs"
          ],
          "xmlDocCommentAttributeValue": [
            "comment.documentation.attribute.value.cs"
          ],
          "xmlDocCommentCDataSection": [
            "comment.documentation.cdata.cs"
          ],
          "xmlDocCommentComment": [
            "comment.documentation.comment.cs"
          ],
          "xmlDocCommentDelimiter": [
            "comment.documentation.delimiter.cs"
          ],
          "xmlDocCommentEntityReference": [
            "comment.documentation.entityReference.cs"
          ],
          "xmlDocCommentName": [
            "comment.documentation.name.cs"
          ],
          "xmlDocCommentProcessingInstruction": [
            "comment.documentation.processingInstruction.cs"
          ],
          "xmlDocCommentText": [
            "comment.documentation.cs"
          ],
          "xmlLiteralAttributeName": [
            "entity.other.attribute-name.localname.xml"
          ],
          "xmlLiteralAttributeQuotes": [
            "string.quoted.double.xml"
          ],
          "xmlLiteralAttributeValue": [
            "meta.tag.xml"
          ],
          "xmlLiteralCDataSection": [
            "string.quoted.double.xml"
          ],
          "xmlLiteralComment": [
            "comment.block.xml"
          ],
          "xmlLiteralDelimiter": [
            "text.xml"
          ],
          "xmlLiteralEmbeddedExpression": [
            "meta.tag.xml"
          ],
          "xmlLiteralEntityReference": [
            "meta.tag.xml"
          ],
          "xmlLiteralName": [
            "entity.name.tag.localname.xml"
          ],
          "xmlLiteralProcessingInstruction": [
            "meta.tag.xml"
          ],
          "xmlLiteralText": [
            "text.xml"
          ],
          "regexComment": [
            "string.regexp.comment.cs"
          ],
          "regexCharacterClass": [
            "constant.character.character-class.regexp.cs"
          ],
          "regexAnchor": [
            "keyword.control.anchor.regexp.cs"
          ],
          "regexQuantifier": [
            "keyword.operator.quantifier.regexp.cs"
          ],
          "regexGrouping": [
            "punctuation.definition.group.regexp.cs"
          ],
          "regexAlternation": [
            "keyword.operator.or.regexp.cs"
          ],
          "regexText": [
            "string.regexp"
          ],
          "regexSelfEscapedCharacter": [
            "string.regexp.self-escaped-character.cs"
          ],
          "regexOtherEscape": [
            "string.regexp.other-escape.cs"
          ],
          "jsonComment": [
            "comment.line.double-slash.js"
          ],
          "jsonNumber": [
            "constant.numeric.json"
          ],
          "jsonString": [
            "string.quoted.double.json"
          ],
          "jsonKeyword": [
            "constant.language.json"
          ],
          "jsonText": [
            "string.quoted.double.json"
          ],
          "jsonOperator": [
            "string.quoted.double.json"
          ],
          "jsonPunctuation": [
            "punctuation.separator.dictionary.key-value.json"
          ],
          "jsonArray": [
            "punctuation.definition.array.begin.json"
          ],
          "jsonObject": [
            "punctuation.definition.dictionary.begin.json"
          ],
          "jsonPropertyName": [
            "support.type.property-name.json"
          ],
          "jsonConstructorName": [
            "support.type.property-name.json"
          ]
        }
      }
    ],
    "languages": [
      {
        "id": "aspnetcorerazor",
        "extensions": [
          ".cshtml",
          ".razor"
        ],
        "mimetypes": [
          "text/x-cshtml"
        ],
        "configuration": "./src/razor/language-configuration.json",
        "aliases": [
          "ASP.NET Razor"
        ]
      }
    ],
    "grammars": [
      {
        "language": "aspnetcorerazor",
        "scopeName": "text.aspnetcorerazor",
        "path": "./src/razor/syntaxes/aspnetcorerazor.tmLanguage.json",
        "unbalancedBracketScopes": [
          "text.aspnetcorerazor"
        ]
      }
    ],
    "menus": {
      "commandPalette": [
        {
          "command": "dotnet.test.runTestsInContext",
          "when": "editorLangId == csharp && dotnet.server.activationContext == 'Roslyn' || dotnet.server.activationContext == 'OmniSharp'"
        },
        {
          "command": "dotnet.test.debugTestsInContext",
          "when": "editorLangId == csharp && dotnet.server.activationContext == 'Roslyn' || dotnet.server.activationContext == 'OmniSharp'"
        },
        {
          "command": "o.restart",
          "when": "dotnet.server.activationContext == 'OmniSharp'"
        },
        {
          "command": "csharp.listProcess",
          "when": "false"
        },
        {
          "command": "csharp.listRemoteProcess",
          "when": "false"
        },
        {
          "command": "csharp.listRemoteDockerProcess",
          "when": "false"
        }
      ],
      "editor/title": [
        {
          "command": "extension.showRazorCSharpWindow",
          "when": "resourceLangId == aspnetcorerazor"
        },
        {
          "command": "extension.showRazorHtmlWindow",
          "when": "resourceLangId == aspnetcorerazor"
        },
        {
          "command": "razor.reportIssue",
          "when": "resourceLangId == aspnetcorerazor"
        }
      ],
      "editor/context": [
        {
          "command": "dotnet.test.runTestsInContext",
          "when": "editorLangId == csharp && (dotnet.server.activationContext == 'Roslyn' || dotnet.server.activationContext == 'OmniSharp')",
          "group": "2_dotnet@1"
        },
        {
          "command": "dotnet.test.debugTestsInContext",
          "when": "editorLangId == csharp && (dotnet.server.activationContext == 'Roslyn' || dotnet.server.activationContext == 'OmniSharp')",
          "group": "2_dotnet@2"
        }
      ]
    },
    "viewsWelcome": [
      {
        "view": "debug",
        "contents": "%viewsWelcome.debug.contents%",
        "when": "debugStartLanguage == csharp && !dotnet.debug.serviceBrokerAvailable"
      }
    ]
  }
}<|MERGE_RESOLUTION|>--- conflicted
+++ resolved
@@ -1,7 +1,7 @@
 {
   "name": "csharp",
   "publisher": "muhammad-sammy",
-  "version": "2.22.5",
+  "version": "2.23.15",
   "description": "Free/Libre C# support for vscode-compatible editors.",
   "displayName": "C#",
   "author": "Muhammad Sammy",
@@ -733,126 +733,6 @@
       "binaries": [
         "./rzls"
       ]
-<<<<<<< HEAD
-=======
-    },
-    {
-      "id": "RazorTelemetry",
-      "description": "Razor Language Server Telemetry (Windows / x64)",
-      "url": "https://download.visualstudio.microsoft.com/download/pr/e6af6483-13d8-4a24-8f9d-d418fb39bd97/95481d73dc1be495fccce0372813edac/devkittelemetry-win-x64-7.0.0-preview.24168.4.zip",
-      "installPath": ".razortelemetry",
-      "platforms": [
-        "win32"
-      ],
-      "architectures": [
-        "x86_64"
-      ],
-      "integrity": "8B8078A13EF000F1207FA1CF1646492A78B19406280EFA9A9F077AAA6C5ED8AB"
-    },
-    {
-      "id": "RazorTelemetry",
-      "description": "Razor Language Server Telemetry (Windows / ARM64)",
-      "url": "https://download.visualstudio.microsoft.com/download/pr/e6af6483-13d8-4a24-8f9d-d418fb39bd97/973b8d03917bb4256ca01c91fe3638a7/devkittelemetry-win-arm64-7.0.0-preview.24168.4.zip",
-      "installPath": ".razortelemetry",
-      "platforms": [
-        "win32"
-      ],
-      "architectures": [
-        "arm64"
-      ],
-      "integrity": "8313AEEF5799B6CD2D888B172B0142FA176754E566C5AAE12058A15CB864D13D"
-    },
-    {
-      "id": "RazorTelemetry",
-      "description": "Razor Language Server Telemetry (Linux / x64)",
-      "url": "https://download.visualstudio.microsoft.com/download/pr/e6af6483-13d8-4a24-8f9d-d418fb39bd97/5c0781c22717cbf061552947d173035e/devkittelemetry-linux-x64-7.0.0-preview.24168.4.zip",
-      "installPath": ".razortelemetry",
-      "platforms": [
-        "linux"
-      ],
-      "architectures": [
-        "x86_64"
-      ],
-      "integrity": "314B9FE9DE95EAF36B1800693719507BF4222D0EA972A695A09AD1E3FA571BCC"
-    },
-    {
-      "id": "RazorTelemetry",
-      "description": "Razor Language Server Telemetry (Linux ARM64)",
-      "url": "https://download.visualstudio.microsoft.com/download/pr/e6af6483-13d8-4a24-8f9d-d418fb39bd97/b9a6b44701b08cd5a8b2934260f5ad59/devkittelemetry-linux-arm64-7.0.0-preview.24168.4.zip",
-      "installPath": ".razortelemetry",
-      "platforms": [
-        "linux"
-      ],
-      "architectures": [
-        "arm64"
-      ],
-      "integrity": "383CB6D5D274DC3772B11FA3EEDC3967AC0B25A2903E54A46A313F2629658433"
-    },
-    {
-      "id": "RazorTelemetry",
-      "description": "Razor Language Server Telemetry (Linux musl / x64)",
-      "url": "https://download.visualstudio.microsoft.com/download/pr/e6af6483-13d8-4a24-8f9d-d418fb39bd97/d0eb6050d4429ba1f833bb90549d6014/devkittelemetry-linux-musl-x64-7.0.0-preview.24168.4.zip",
-      "installPath": ".razortelemetry",
-      "platforms": [
-        "linux-musl"
-      ],
-      "architectures": [
-        "x86_64"
-      ],
-      "integrity": "90EBB37711460744046230546284EFE255970A58A42C4C3DB47C4D38EEE637E4"
-    },
-    {
-      "id": "RazorTelemetry",
-      "description": "Razor Language Server Telemetry (Linux musl ARM64)",
-      "url": "https://download.visualstudio.microsoft.com/download/pr/e6af6483-13d8-4a24-8f9d-d418fb39bd97/3569c56beb063da89dff13444964e5ee/devkittelemetry-linux-musl-arm64-7.0.0-preview.24168.4.zip",
-      "installPath": ".razortelemetry",
-      "platforms": [
-        "linux-musl"
-      ],
-      "architectures": [
-        "arm64"
-      ],
-      "integrity": "65301E973BDFC8760237092E67CCE0371C98C9E7C15D0625B5B128914F46004B"
-    },
-    {
-      "id": "RazorTelemetry",
-      "description": "Razor Language Server Telemetry (macOS / x64)",
-      "url": "https://download.visualstudio.microsoft.com/download/pr/e6af6483-13d8-4a24-8f9d-d418fb39bd97/aeb2b93f02a901cc3b6f0a01db5ffefa/devkittelemetry-osx-x64-7.0.0-preview.24168.4.zip",
-      "installPath": ".razortelemetry",
-      "platforms": [
-        "darwin"
-      ],
-      "architectures": [
-        "x86_64"
-      ],
-      "integrity": "7F05B9A5B3C756F59E407C0C4E406B972C5867BF243F392B37D9C61770ACA930"
-    },
-    {
-      "id": "RazorTelemetry",
-      "description": "Razor Language Server Telemetry (macOS ARM64)",
-      "url": "https://download.visualstudio.microsoft.com/download/pr/e6af6483-13d8-4a24-8f9d-d418fb39bd97/962eebbee4f1618b8042745af0ee252d/devkittelemetry-osx-arm64-7.0.0-preview.24168.4.zip",
-      "installPath": ".razortelemetry",
-      "platforms": [
-        "darwin"
-      ],
-      "architectures": [
-        "arm64"
-      ],
-      "integrity": "75059674B947281485AB922A831B8DF8770FFBBA1479C77313D9DB9C2C2E61F0"
-    },
-    {
-      "id": "RazorTelemetry",
-      "description": "Razor Language Server Telemetry (Platform Agnostic)",
-      "url": "https://download.visualstudio.microsoft.com/download/pr/e6af6483-13d8-4a24-8f9d-d418fb39bd97/addbbd1ec261f5576add7369416102c4/devkittelemetry-platformagnostic-7.0.0-preview.24168.4.zip",
-      "installPath": ".razortelemetry",
-      "platforms": [
-        "netural"
-      ],
-      "architectures": [
-        "neutral"
-      ],
-      "integrity": "464173CCFC636AD1AE4DFCDD2306F5DB03BA32CD87071B00D3281967B844EC1D"
->>>>>>> fd9d6fcc
     }
   ],
   "engines": {
