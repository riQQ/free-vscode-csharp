--- conflicted
+++ resolved
@@ -1,7 +1,7 @@
 {
   "name": "csharp",
   "publisher": "muhammad-sammy",
-  "version": "2.22.3",
+  "version": "2.22.5",
   "description": "Free/Libre C# support for vscode-compatible editors.",
   "displayName": "C#",
   "author": "Muhammad Sammy",
@@ -454,51 +454,21 @@
     {
       "id": "Debugger",
       "description": ".NET Core Debugger (Windows / x64)",
-<<<<<<< HEAD
       "url": "https://github.com/Samsung/netcoredbg/releases/download/3.1.0-1031/netcoredbg-win64.zip",
       "installPath": ".debugger",
-=======
-      "url": "https://vsdebugger.azureedge.net/coreclr-debug-2-19-17/coreclr-debug-win7-x64.zip",
-      "installPath": ".debugger/x86_64",
       "platforms": [
         "win32"
       ],
       "architectures": [
-        "x86_64",
-        "arm64"
-      ],
-      "installTestPath": "./.debugger/x86_64/vsdbg-ui.exe",
-      "integrity": "A4C3C3856B1ABC6461C311AFCDC2373A604F9A5410BDBC279ECADACCE65D25A2"
-    },
-    {
-      "id": "Debugger",
-      "description": ".NET Core Debugger (Windows / ARM64)",
-      "url": "https://vsdebugger.azureedge.net/coreclr-debug-2-19-17/coreclr-debug-win10-arm64.zip",
-      "installPath": ".debugger/arm64",
->>>>>>> 8ed9f00c
-      "platforms": [
-        "win32"
-      ],
-      "architectures": [
         "x86_64"
       ],
-<<<<<<< HEAD
       "installTestPath": ".debugger/netcoredbg/netcoredbg.exe"
-=======
-      "installTestPath": "./.debugger/arm64/vsdbg-ui.exe",
-      "integrity": "470D1815E79706E4FD92EE1A559E052830822AD7DAF9B53907BAF0067AB261DC"
->>>>>>> 8ed9f00c
     },
     {
       "id": "Debugger",
       "description": ".NET Core Debugger (macOS / x64)",
-<<<<<<< HEAD
       "url": "https://github.com/Samsung/netcoredbg/releases/download/3.1.0-1031/netcoredbg-osx-amd64.tar.gz",
       "installPath": ".debugger",
-=======
-      "url": "https://vsdebugger.azureedge.net/coreclr-debug-2-19-17/coreclr-debug-osx-x64.zip",
-      "installPath": ".debugger/x86_64",
->>>>>>> 8ed9f00c
       "platforms": [
         "darwin"
       ],
@@ -509,57 +479,12 @@
       "binaries": [
         "./netcoredbg"
       ],
-<<<<<<< HEAD
       "installTestPath": ".debugger/netcoredbg/netcoredbg"
-=======
-      "installTestPath": "./.debugger/x86_64/vsdbg-ui",
-      "integrity": "0912770DE5269B7FDF2DA7255D98B88A7FE5E109985E3131858571BD9DCFEC5E"
-    },
-    {
-      "id": "Debugger",
-      "description": ".NET Core Debugger (macOS / arm64)",
-      "url": "https://vsdebugger.azureedge.net/coreclr-debug-2-19-17/coreclr-debug-osx-arm64.zip",
-      "installPath": ".debugger/arm64",
-      "platforms": [
-        "darwin"
-      ],
-      "architectures": [
-        "arm64"
-      ],
-      "binaries": [
-        "./vsdbg-ui",
-        "./vsdbg"
-      ],
-      "installTestPath": "./.debugger/arm64/vsdbg-ui",
-      "integrity": "F0DA97D676D2335A9F4C4526BC0BF5C6D49F0EB4F905705FBC4D3D675493E036"
-    },
-    {
-      "id": "Debugger",
-      "description": ".NET Core Debugger (linux / ARM)",
-      "url": "https://vsdebugger.azureedge.net/coreclr-debug-2-19-17/coreclr-debug-linux-arm.zip",
-      "installPath": ".debugger",
-      "platforms": [
-        "linux"
-      ],
-      "architectures": [
-        "arm"
-      ],
-      "binaries": [
-        "./vsdbg-ui",
-        "./vsdbg"
-      ],
-      "installTestPath": "./.debugger/vsdbg-ui",
-      "integrity": "1502C8D4CB3F880476CFFE05B1B3E5552342F213E1A7795D44DDB4679041E2FF"
->>>>>>> 8ed9f00c
     },
     {
       "id": "Debugger",
       "description": ".NET Core Debugger (linux / ARM64)",
-<<<<<<< HEAD
       "url": "https://github.com/Samsung/netcoredbg/releases/download/3.1.0-1031/netcoredbg-linux-arm64.tar.gz",
-=======
-      "url": "https://vsdebugger.azureedge.net/coreclr-debug-2-19-17/coreclr-debug-linux-arm64.zip",
->>>>>>> 8ed9f00c
       "installPath": ".debugger",
       "platforms": [
         "linux"
@@ -570,57 +495,12 @@
       "binaries": [
         "./netcoredbg"
       ],
-<<<<<<< HEAD
       "installTestPath": ".debugger/netcoredbg/netcoredbg"
-=======
-      "installTestPath": "./.debugger/vsdbg-ui",
-      "integrity": "0A8E12B7A50BA28767BF0A036AEB893C9F12B89DB1AD87D0DC08410031C15447"
-    },
-    {
-      "id": "Debugger",
-      "description": ".NET Core Debugger (linux musl / x64)",
-      "url": "https://vsdebugger.azureedge.net/coreclr-debug-2-19-17/coreclr-debug-linux-musl-x64.zip",
-      "installPath": ".debugger",
-      "platforms": [
-        "linux-musl"
-      ],
-      "architectures": [
-        "x86_64"
-      ],
-      "binaries": [
-        "./vsdbg-ui",
-        "./vsdbg"
-      ],
-      "installTestPath": "./.debugger/vsdbg-ui",
-      "integrity": "378D9ED5D02BC453405CEE9B730F38B161A1AA9066566825DE1E7469A084AFB9"
-    },
-    {
-      "id": "Debugger",
-      "description": ".NET Core Debugger (linux musl / ARM64)",
-      "url": "https://vsdebugger.azureedge.net/coreclr-debug-2-19-17/coreclr-debug-linux-musl-arm64.zip",
-      "installPath": ".debugger",
-      "platforms": [
-        "linux-musl"
-      ],
-      "architectures": [
-        "arm64"
-      ],
-      "binaries": [
-        "./vsdbg-ui",
-        "./vsdbg"
-      ],
-      "installTestPath": "./.debugger/vsdbg-ui",
-      "integrity": "7BAABE9EEFD6FFC7DAE067AACA534EAFA26B43DCE64C8481A71833360E74308F"
->>>>>>> 8ed9f00c
     },
     {
       "id": "Debugger",
       "description": ".NET Core Debugger (linux / x64)",
-<<<<<<< HEAD
       "url": "https://github.com/Samsung/netcoredbg/releases/download/3.1.0-1031/netcoredbg-linux-amd64.tar.gz",
-=======
-      "url": "https://vsdebugger.azureedge.net/coreclr-debug-2-19-17/coreclr-debug-linux-x64.zip",
->>>>>>> 8ed9f00c
       "installPath": ".debugger",
       "platforms": [
         "linux",
@@ -632,12 +512,7 @@
       "binaries": [
         "./netcoredbg"
       ],
-<<<<<<< HEAD
       "installTestPath": ".debugger/netcoredbg/netcoredbg"
-=======
-      "installTestPath": "./.debugger/vsdbg-ui",
-      "integrity": "A8A3D0728BBB35352A0D8AF15E986ADF3C104F24FFAD4A5D38A03B91EC0177C0"
->>>>>>> 8ed9f00c
     },
     {
       "id": "Razor",
@@ -915,139 +790,6 @@
       "binaries": [
         "./rzls"
       ]
-<<<<<<< HEAD
-=======
-    },
-    {
-      "id": "RazorTelemetry",
-      "description": "Razor Language Server Telemetry (Windows / x64)",
-      "url": "https://download.visualstudio.microsoft.com/download/pr/39e88c64-efc2-4674-9b47-f2fed0bbd49d/c32a8e0f3ef1690f9b76dafabbfa8cae/devkittelemetry-win-x64-7.0.0-preview.24161.6.zip",
-      "installPath": ".razortelemetry",
-      "platforms": [
-        "win32"
-      ],
-      "architectures": [
-        "x86_64"
-      ],
-      "integrity": "EEB71A415D0B1064462EAFF6DAD5451B7EBABF596E0651B1427387A2BA5EFA42"
-    },
-    {
-      "id": "RazorTelemetry",
-      "description": "Razor Language Server Telemetry (Windows / x86)",
-      "url": "https://download.visualstudio.microsoft.com/download/pr/39e88c64-efc2-4674-9b47-f2fed0bbd49d/5bf809c31472e7f6b734540f4f80c5f9/devkittelemetry-win-x86-7.0.0-preview.24161.6.zip",
-      "installPath": ".razortelemetry",
-      "platforms": [
-        "win32"
-      ],
-      "architectures": [
-        "x86"
-      ],
-      "integrity": "733B72988371061F45C7749ADCDB4823B7CD6CE6F0ED9C8B8FAE48EEF1E58A7F"
-    },
-    {
-      "id": "RazorTelemetry",
-      "description": "Razor Language Server Telemetry (Windows / ARM64)",
-      "url": "https://download.visualstudio.microsoft.com/download/pr/39e88c64-efc2-4674-9b47-f2fed0bbd49d/36519b4fb02af42c26e5df12592999cc/devkittelemetry-win-arm64-7.0.0-preview.24161.6.zip",
-      "installPath": ".razortelemetry",
-      "platforms": [
-        "win32"
-      ],
-      "architectures": [
-        "arm64"
-      ],
-      "integrity": "DAD54EC91D11EE1BA4DFFE3A2208BE49F8962551698388FB51B46F43022B9F8D"
-    },
-    {
-      "id": "RazorTelemetry",
-      "description": "Razor Language Server Telemetry (Linux / x64)",
-      "url": "https://download.visualstudio.microsoft.com/download/pr/39e88c64-efc2-4674-9b47-f2fed0bbd49d/b50efac289c46267b8e67318ab840ee4/devkittelemetry-linux-x64-7.0.0-preview.24161.6.zip",
-      "installPath": ".razortelemetry",
-      "platforms": [
-        "linux"
-      ],
-      "architectures": [
-        "x86_64"
-      ],
-      "integrity": "EDC6A71168CE4D7928BB8E27CB18A1F4EDB408B513866482009C39DABC613F2E"
-    },
-    {
-      "id": "RazorTelemetry",
-      "description": "Razor Language Server Telemetry (Linux ARM64)",
-      "url": "https://download.visualstudio.microsoft.com/download/pr/39e88c64-efc2-4674-9b47-f2fed0bbd49d/37c9cbad7a9df0efa17d40da3b8ff303/devkittelemetry-linux-arm64-7.0.0-preview.24161.6.zip",
-      "installPath": ".razortelemetry",
-      "platforms": [
-        "linux"
-      ],
-      "architectures": [
-        "arm64"
-      ],
-      "integrity": "13C1061CFBB7EE2936CE5B2429881204EFC3BE7370D93C1C9D0A2BF71AC25DEE"
-    },
-    {
-      "id": "RazorTelemetry",
-      "description": "Razor Language Server Telemetry (Linux musl / x64)",
-      "url": "https://download.visualstudio.microsoft.com/download/pr/39e88c64-efc2-4674-9b47-f2fed0bbd49d/7fc42bdb835a845efb4ee7cc5cf606d9/devkittelemetry-linux-musl-x64-7.0.0-preview.24161.6.zip",
-      "installPath": ".razortelemetry",
-      "platforms": [
-        "linux-musl"
-      ],
-      "architectures": [
-        "x86_64"
-      ],
-      "integrity": "3EAC160A974D179A58184AD1493BD23DF3D785BFF37E4D71ECAA886F04225182"
-    },
-    {
-      "id": "RazorTelemetry",
-      "description": "Razor Language Server Telemetry (Linux musl ARM64)",
-      "url": "https://download.visualstudio.microsoft.com/download/pr/39e88c64-efc2-4674-9b47-f2fed0bbd49d/782d968486f5324e3ff0c7d5fbc31191/devkittelemetry-linux-musl-arm64-7.0.0-preview.24161.6.zip",
-      "installPath": ".razortelemetry",
-      "platforms": [
-        "linux-musl"
-      ],
-      "architectures": [
-        "arm64"
-      ],
-      "integrity": "7FD37E7AA8EE97C063ABB402E40B62D60152EBFFAB4404B3C60162EAA3442B20"
-    },
-    {
-      "id": "RazorTelemetry",
-      "description": "Razor Language Server Telemetry (macOS / x64)",
-      "url": "https://download.visualstudio.microsoft.com/download/pr/39e88c64-efc2-4674-9b47-f2fed0bbd49d/473295a389ea3331c39b6bab7e52d990/devkittelemetry-osx-x64-7.0.0-preview.24161.6.zip",
-      "installPath": ".razortelemetry",
-      "platforms": [
-        "darwin"
-      ],
-      "architectures": [
-        "x86_64"
-      ],
-      "integrity": "2A6B12BAAABC8BCFD3044AC636D3F76B15B9018B50B4590844ED6901823EF310"
-    },
-    {
-      "id": "RazorTelemetry",
-      "description": "Razor Language Server Telemetry (macOS ARM64)",
-      "url": "https://download.visualstudio.microsoft.com/download/pr/39e88c64-efc2-4674-9b47-f2fed0bbd49d/9f4cdc6489f81ee9d94c218a61bc19a0/devkittelemetry-osx-arm64-7.0.0-preview.24161.6.zip",
-      "installPath": ".razortelemetry",
-      "platforms": [
-        "darwin"
-      ],
-      "architectures": [
-        "arm64"
-      ],
-      "integrity": "54C311DB0BA90CEF48B3043462C401CA6ED1BBE5C0DF536350075F66FCFD2890"
-    },
-    {
-      "id": "RazorTelemetry",
-      "description": "Razor Language Server Telemetry (Platform Agnostic)",
-      "url": "https://download.visualstudio.microsoft.com/download/pr/39e88c64-efc2-4674-9b47-f2fed0bbd49d/9e99d301df6c535a4b5e031fbf3695d4/devkittelemetry-platformagnostic-7.0.0-preview.24161.6.zip",
-      "installPath": ".razortelemetry",
-      "platforms": [
-        "netural"
-      ],
-      "architectures": [
-        "neutral"
-      ],
-      "integrity": "5F56C977B57E6F241B2775EC2E121C977D0B294D9CFD5361A3B970BC56145FBB"
->>>>>>> 8ed9f00c
     }
   ],
   "engines": {
