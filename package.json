{
  "name": "csharp",
  "publisher": "ms-dotnettools",
  "version": "2.0.0-placeholder",
  "description": "Base language support for C#",
  "displayName": "C#",
  "author": "Microsoft Corporation",
  "license": "SEE LICENSE IN RuntimeLicenses/license.txt",
  "icon": "images/csharpIcon.png",
  "preview": false,
  "bugs": {
    "url": "https://github.com/dotnet/vscode-csharp"
  },
  "repository": {
    "type": "git",
    "url": "https://github.com/dotnet/vscode-csharp"
  },
  "categories": [
    "Debuggers",
    "Programming Languages",
    "Linters",
    "Snippets"
  ],
  "keywords": [
    "multi-root ready",
    ".NET",
    "ASP.NET",
    ".NET Core",
    "dotnet"
  ],
  "capabilities": {
    "virtualWorkspaces": false,
    "untrustedWorkspaces": {
      "supported": false
    }
  },
  "defaults": {
<<<<<<< HEAD
    "roslyn": "4.7.0-3.23314.2",
=======
    "roslyn": "4.7.0-2.23276.6",
>>>>>>> 3694f9a3
    "omniSharp": "1.39.6",
    "razor": "7.0.0-preview.23275.2"
  },
  "main": "./dist/extension",
  "brokeredServices": [
    {
      "moniker": {
        "name": "Microsoft.CodeAnalysis.LanguageClient.SolutionSnapshotProvider",
        "version": "0.1"
      }
    }
  ],
  "scripts": {
    "vscode:prepublish": "tsc -p ./ && webpack --mode production",
    "compile": "tsc -p ./ && tslint -p ./",
    "compileDev": "tsc -p ./ && tslint -p ./ && webpack --mode development",
    "watch": "tsc -watch -p ./",
    "tdd": "mocha --config ./.mocharc.jsonc --watch --watch-extensions ts test/unitTests/**/*.test.ts*",
    "test": "tsc -p ./ && gulp test",
    "test:unit": "tsc -p ./ && gulp test:unit",
    "test:feature": "tsc -p ./ && gulp test:feature",
    "test:integration": "tsc -p ./ && gulp test:integration",
    "test:integration:singleCsproj": "tsc -p ./ && gulp test:integration:singleCsproj",
    "test:integration:slnWithCsproj": "tsc -p ./ && gulp test:integration:slnWithCsproj",
    "test:integration:slnFilterWithCsproj": "tsc -p ./ && gulp test:integration:slnFilterWithCsproj",
    "test:artifacts": "tsc -p ./ && mocha out/test/artifactTests/**/*.test.js",
    "unpackage:vsix": "gulp vsix:release:unpackage",
    "updatePackageDependencies": "gulp updatePackageDependencies"
  },
  "extensionDependencies": [
    "ms-dotnettools.vscode-dotnet-runtime"
  ],
  "dependencies": {
    "@microsoft/servicehub-framework": "4.2.99-beta",
    "@types/cross-spawn": "6.0.2",
    "@vscode/debugprotocol": "1.56.0",
    "@vscode/extension-telemetry": "0.6.2",
    "async-file": "2.0.2",
    "cross-spawn": "6.0.5",
    "fs-extra": "9.1.0",
    "http-proxy-agent": "4.0.1",
    "https-proxy-agent": "5.0.0",
    "jsonc-parser": "3.0.0",
    "nerdbank-gitversioning": "^3.6.79-alpha",
    "node-machine-id": "1.1.12",
    "ps-list": "7.2.0",
    "request-light": "0.4.0",
    "rxjs": "6.6.7",
    "semver": "5.6.0",
    "stream": "0.0.2",
    "strip-bom": "5.0.0",
    "strip-bom-buf": "2.0.0",
    "tmp": "0.0.33",
    "vscode-html-languageservice": "^5.0.1",
    "vscode-js-debug-browsers": "^1.0.5",
    "vscode-jsonrpc": "8.2.0-next.0",
    "vscode-languageclient": "8.2.0-next.1",
    "vscode-languageserver-protocol": "3.17.4-next.1",
    "vscode-languageserver-textdocument": "^1.0.5",
    "vscode-nls": "5.0.1",
    "yauzl": "2.10.0"
  },
  "devDependencies": {
    "@types/archiver": "5.1.0",
    "@types/chai": "4.2.16",
    "@types/chai-arrays": "2.0.0",
    "@types/chai-as-promised": "7.1.3",
    "@types/chai-string": "1.4.2",
    "@types/del": "3.0.1",
    "@types/fs-extra": "5.0.4",
    "@types/gulp": "4.0.5",
    "@types/minimist": "1.2.1",
    "@types/mocha": "5.2.5",
    "@types/node": "16.11.38",
    "@types/semver": "5.5.0",
    "@types/tmp": "0.0.33",
    "@types/unzipper": "^0.9.1",
    "@types/vscode": "1.69.0",
    "@types/yauzl": "2.10.0",
    "@vscode/test-electron": "2.1.3",
    "archiver": "5.3.0",
    "chai": "4.3.4",
    "chai-arrays": "2.2.0",
    "chai-as-promised": "7.1.1",
    "chai-fs": "2.0.0",
    "chai-string": "1.5.0",
    "del": "3.0.0",
    "find-versions": "4.0.0",
    "get-port": "5.1.1",
    "glob-promise": "4.1.0",
    "gulp": "4.0.2",
    "js-yaml": ">=3.13.1",
    "minimatch": "3.0.5",
    "mocha": "10.0.0",
    "mock-fs": "4.13.0",
    "mock-http-server": "1.4.2",
    "rimraf": "2.6.3",
    "ts-loader": "9.0.0",
    "ts-node": "9.1.1",
    "tslint": "5.12.1",
    "tslint-microsoft-contrib": "6.0.0",
    "tslint-no-unused-expression-chai": "0.1.4",
    "typescript": "4.6.3",
    "unzipper": "0.10.11",
    "vsce": "2.9.2",
    "webpack": "5.76.0",
    "webpack-cli": "4.6.0"
  },
  "runtimeDependencies": [
    {
      "id": "OmniSharp",
      "description": "OmniSharp for Windows (.NET 4.7.2 / x86)",
      "url": "https://roslynomnisharp.blob.core.windows.net/releases/1.39.6/omnisharp-win-x86-1.39.6.zip",
      "installPath": ".omnisharp/1.39.6",
      "platforms": [
        "win32"
      ],
      "architectures": [
        "x86"
      ],
      "installTestPath": "./.omnisharp/1.39.6/OmniSharp.exe",
      "platformId": "win-x86",
      "isFramework": true,
      "integrity": "BF78EA3018C2613608511A71324F9A5159F3FE361C41B7D6A755A767AF58497F"
    },
    {
      "id": "OmniSharp",
      "description": "OmniSharp for Windows (.NET 6 / x86)",
      "url": "https://roslynomnisharp.blob.core.windows.net/releases/1.39.6/omnisharp-win-x86-net6.0-1.39.6.zip",
      "installPath": ".omnisharp/1.39.6-net6.0",
      "platforms": [
        "win32"
      ],
      "architectures": [
        "x86"
      ],
      "installTestPath": "./.omnisharp/1.39.6-net6.0/OmniSharp.dll",
      "platformId": "win-x86",
      "isFramework": false,
      "integrity": "6D0E35584CDD8B5C0FED0A42D71EAC0414C455D6B476B482CF52D6AEBAC1CDD4"
    },
    {
      "id": "OmniSharp",
      "description": "OmniSharp for Windows (.NET 4.7.2 / x64)",
      "url": "https://roslynomnisharp.blob.core.windows.net/releases/1.39.6/omnisharp-win-x64-1.39.6.zip",
      "installPath": ".omnisharp/1.39.6",
      "platforms": [
        "win32"
      ],
      "architectures": [
        "x86_64"
      ],
      "installTestPath": "./.omnisharp/1.39.6/OmniSharp.exe",
      "platformId": "win-x64",
      "isFramework": true,
      "integrity": "0429E2986CAE2BEC50728AD3492BA56A69529967A750CCE7F18D6C428E24B6B9"
    },
    {
      "id": "OmniSharp",
      "description": "OmniSharp for Windows (.NET 6 / x64)",
      "url": "https://roslynomnisharp.blob.core.windows.net/releases/1.39.6/omnisharp-win-x64-net6.0-1.39.6.zip",
      "installPath": ".omnisharp/1.39.6-net6.0",
      "platforms": [
        "win32"
      ],
      "architectures": [
        "x86_64"
      ],
      "installTestPath": "./.omnisharp/1.39.6-net6.0/OmniSharp.dll",
      "platformId": "win-x64",
      "isFramework": false,
      "integrity": "74A8A99B027E4AF3409C4282ED71D201152DE18BB59ECA0A06DA5F7A660026B4"
    },
    {
      "id": "OmniSharp",
      "description": "OmniSharp for Windows (.NET 4.7.2 / arm64)",
      "url": "https://roslynomnisharp.blob.core.windows.net/releases/1.39.6/omnisharp-win-arm64-1.39.6.zip",
      "installPath": ".omnisharp/1.39.6",
      "platforms": [
        "win32"
      ],
      "architectures": [
        "arm64"
      ],
      "installTestPath": "./.omnisharp/1.39.6/OmniSharp.exe",
      "platformId": "win-arm64",
      "isFramework": true,
      "integrity": "5CC9975B2599E56ACE57303E9FE53872E3DE32DEE6C678ADB9A507380D19FEA9"
    },
    {
      "id": "OmniSharp",
      "description": "OmniSharp for Windows (.NET 6 / arm64)",
      "url": "https://roslynomnisharp.blob.core.windows.net/releases/1.39.6/omnisharp-win-arm64-net6.0-1.39.6.zip",
      "installPath": ".omnisharp/1.39.6-net6.0",
      "platforms": [
        "win32"
      ],
      "architectures": [
        "arm64"
      ],
      "installTestPath": "./.omnisharp/1.39.6-net6.0/OmniSharp.dll",
      "platformId": "win-arm64",
      "isFramework": false,
      "integrity": "73A6E00B032C72277F60D32C1BB90D9783522F4F814098B35AA672A019BA6025"
    },
    {
      "id": "OmniSharp",
      "description": "OmniSharp for OSX (Mono / x64)",
      "url": "https://roslynomnisharp.blob.core.windows.net/releases/1.39.6/omnisharp-osx-1.39.6.zip",
      "installPath": ".omnisharp/1.39.6",
      "platforms": [
        "darwin"
      ],
      "architectures": [
        "x86_64",
        "arm64"
      ],
      "binaries": [
        "./mono.osx",
        "./run"
      ],
      "installTestPath": "./.omnisharp/1.39.6/run",
      "platformId": "osx",
      "isFramework": true,
      "integrity": "1D1CF5EC77FA2FD7BB74F94F4E1BD34021ECA7B36A3F83C0F84CE68BEA65E5CD"
    },
    {
      "id": "OmniSharp",
      "description": "OmniSharp for OSX (.NET 6 / x64)",
      "url": "https://roslynomnisharp.blob.core.windows.net/releases/1.39.6/omnisharp-osx-x64-net6.0-1.39.6.zip",
      "installPath": ".omnisharp/1.39.6-net6.0",
      "platforms": [
        "darwin"
      ],
      "architectures": [
        "x86_64"
      ],
      "installTestPath": "./.omnisharp/1.39.6-net6.0/OmniSharp.dll",
      "platformId": "osx-x64",
      "isFramework": false,
      "integrity": "F2798C24A93141DB07681625DAC74DB5F1FDD1D26B2927967CD73727F4C2BC48"
    },
    {
      "id": "OmniSharp",
      "description": "OmniSharp for OSX (.NET 6 / arm64)",
      "url": "https://roslynomnisharp.blob.core.windows.net/releases/1.39.6/omnisharp-osx-arm64-net6.0-1.39.6.zip",
      "installPath": ".omnisharp/1.39.6-net6.0",
      "platforms": [
        "darwin"
      ],
      "architectures": [
        "arm64"
      ],
      "installTestPath": "./.omnisharp/1.39.6-net6.0/OmniSharp.dll",
      "platformId": "osx-arm64",
      "isFramework": false,
      "integrity": "3535C90FB62069376FB2030D4157C8F479CAAAF70DAF3F623F81C5A4DEE22788"
    },
    {
      "id": "OmniSharp",
      "description": "OmniSharp for Linux (Mono / x86)",
      "url": "https://roslynomnisharp.blob.core.windows.net/releases/1.39.6/omnisharp-linux-x86-1.39.6.zip",
      "installPath": ".omnisharp/1.39.6",
      "platforms": [
        "linux"
      ],
      "architectures": [
        "x86",
        "i686"
      ],
      "binaries": [
        "./mono.linux-x86",
        "./run"
      ],
      "installTestPath": "./.omnisharp/1.39.6/run",
      "platformId": "linux-x86",
      "isFramework": true,
      "integrity": "8DDA58F724AB7D5C8EEBE0B67F850D655D4C943E557307F1838CAE75B6F5732A"
    },
    {
      "id": "OmniSharp",
      "description": "OmniSharp for Linux (Mono / x64)",
      "url": "https://roslynomnisharp.blob.core.windows.net/releases/1.39.6/omnisharp-linux-x64-1.39.6.zip",
      "installPath": ".omnisharp/1.39.6",
      "platforms": [
        "linux"
      ],
      "architectures": [
        "x86_64"
      ],
      "binaries": [
        "./mono.linux-x86_64",
        "./run"
      ],
      "installTestPath": "./.omnisharp/1.39.6/run",
      "platformId": "linux-x64",
      "isFramework": true,
      "integrity": "022C65DE2EB1B12EAC6BD7847DA6A5354B162AA8430D2FF1DDB40B6406613C77"
    },
    {
      "id": "OmniSharp",
      "description": "OmniSharp for Linux (.NET 6 / x64)",
      "url": "https://roslynomnisharp.blob.core.windows.net/releases/1.39.6/omnisharp-linux-x64-net6.0-1.39.6.zip",
      "installPath": ".omnisharp/1.39.6-net6.0",
      "platforms": [
        "linux"
      ],
      "architectures": [
        "x86_64"
      ],
      "installTestPath": "./.omnisharp/1.39.6-net6.0/OmniSharp.dll",
      "platformId": "linux-x64",
      "isFramework": false,
      "integrity": "A3C751F7113F89BB84C56FC832A12CD3B06C44C31B392E02F1D3D044F0D55DD0"
    },
    {
      "id": "OmniSharp",
      "description": "OmniSharp for Linux (Mono / arm64)",
      "url": "https://roslynomnisharp.blob.core.windows.net/releases/1.39.6/omnisharp-linux-arm64-1.39.6.zip",
      "installPath": ".omnisharp/1.39.6",
      "platforms": [
        "linux"
      ],
      "architectures": [
        "arm64"
      ],
      "binaries": [
        "./mono.linux-arm64",
        "./run"
      ],
      "installTestPath": "./.omnisharp/1.39.6/run",
      "platformId": "linux-arm64",
      "isFramework": true,
      "integrity": "D5F8F3BF097B3A4464A295E9D0A696188C0143985219A3B7873B41B44478CD8F"
    },
    {
      "id": "OmniSharp",
      "description": "OmniSharp for Linux (.NET 6 / arm64)",
      "url": "https://roslynomnisharp.blob.core.windows.net/releases/1.39.6/omnisharp-linux-arm64-net6.0-1.39.6.zip",
      "installPath": ".omnisharp/1.39.6-net6.0",
      "platforms": [
        "linux"
      ],
      "architectures": [
        "arm64"
      ],
      "installTestPath": "./.omnisharp/1.39.6-net6.0/OmniSharp.dll",
      "platformId": "linux-arm64",
      "isFramework": false,
      "integrity": "8ED5A2D1134002AF01E772F8F711D6BF319DAE9BD17129377A101008B93DF10D"
    },
    {
      "id": "OmniSharp",
      "description": "OmniSharp for Linux musl (.NET 6 / x64)",
      "url": "https://roslynomnisharp.blob.core.windows.net/releases/1.39.6/omnisharp-linux-musl-x64-net6.0-1.39.6.zip",
      "installPath": ".omnisharp/1.39.6-net6.0",
      "platforms": [
        "linux-musl"
      ],
      "architectures": [
        "x86_64"
      ],
      "installTestPath": "./.omnisharp/1.39.6-net6.0/OmniSharp.dll",
      "platformId": "linux-musl-x64",
      "isFramework": false,
      "integrity": "BD09F2C4CA19229DC81154B6CC58EBA30F341D1ACDD360F1D813AD78D4CBE6C6"
    },
    {
      "id": "OmniSharp",
      "description": "OmniSharp for Linux musl (.NET 6 / arm64)",
      "url": "https://roslynomnisharp.blob.core.windows.net/releases/1.39.6/omnisharp-linux-musl-arm64-net6.0-1.39.6.zip",
      "installPath": ".omnisharp/1.39.6-net6.0",
      "platforms": [
        "linux-musl"
      ],
      "architectures": [
        "arm64"
      ],
      "installTestPath": "./.omnisharp/1.39.6-net6.0/OmniSharp.dll",
      "platformId": "linux-musl-arm64",
      "isFramework": false,
      "integrity": "F8E6EA2BB7E9567150015289DBFC526F23118954BE74CE0DC25D25EA12EA4C51"
    },
    {
      "id": "Debugger",
      "description": ".NET Core Debugger (Windows / x64)",
<<<<<<< HEAD
      "url": "https://vsdebugger.azureedge.net/coreclr-debug-1-25-8/coreclr-debug-win7-x64.zip",
=======
      "url": "https://vsdebugger.azureedge.net/coreclr-debug-2-0-1/coreclr-debug-win7-x64.zip",
>>>>>>> 3694f9a3
      "installPath": ".debugger/x86_64",
      "platforms": [
        "win32"
      ],
      "architectures": [
        "x86_64",
        "arm64"
      ],
      "installTestPath": "./.debugger/x86_64/vsdbg-ui.exe",
<<<<<<< HEAD
      "integrity": "46C32A2672BA4FBB689BF3FDCF3BC7BA11204D770FB6B3B03CB854DB95BC1958"
=======
      "integrity": "F8EE956167EE6BCDB39EDB9E377F5C5EB06A50C56F85C9F77F7E8CEFAC2FA6E5"
>>>>>>> 3694f9a3
    },
    {
      "id": "Debugger",
      "description": ".NET Core Debugger (Windows / ARM64)",
<<<<<<< HEAD
      "url": "https://vsdebugger.azureedge.net/coreclr-debug-1-25-8/coreclr-debug-win10-arm64.zip",
=======
      "url": "https://vsdebugger.azureedge.net/coreclr-debug-2-0-1/coreclr-debug-win10-arm64.zip",
>>>>>>> 3694f9a3
      "installPath": ".debugger/arm64",
      "platforms": [
        "win32"
      ],
      "architectures": [
        "arm64"
      ],
      "installTestPath": "./.debugger/arm64/vsdbg-ui.exe",
<<<<<<< HEAD
      "integrity": "1D041779EC68216BC02923A609DCAAF7979B4AE4873A03447E560C153892141E"
=======
      "integrity": "053CD0366ACD224C7232E983FF3DB0E162C02148D0EDED60E247C1D50D8C2BC8"
>>>>>>> 3694f9a3
    },
    {
      "id": "Debugger",
      "description": ".NET Core Debugger (macOS / x64)",
<<<<<<< HEAD
      "url": "https://vsdebugger.azureedge.net/coreclr-debug-1-25-8/coreclr-debug-osx-x64.zip",
=======
      "url": "https://vsdebugger.azureedge.net/coreclr-debug-2-0-1/coreclr-debug-osx-x64.zip",
>>>>>>> 3694f9a3
      "installPath": ".debugger/x86_64",
      "platforms": [
        "darwin"
      ],
      "architectures": [
        "x86_64",
        "arm64"
      ],
      "binaries": [
        "./vsdbg-ui",
        "./vsdbg"
      ],
      "installTestPath": "./.debugger/x86_64/vsdbg-ui",
<<<<<<< HEAD
      "integrity": "DBF229F603B1E3BE1EB9F073A8A57FA08DC6E65740507C737C6CC4A42784A1A4"
=======
      "integrity": "31FD387AE90A558057F7BF7A2D0E93C1080B0A11D170F5FB7D75928A98B49617"
>>>>>>> 3694f9a3
    },
    {
      "id": "Debugger",
      "description": ".NET Core Debugger (macOS / arm64)",
<<<<<<< HEAD
      "url": "https://vsdebugger.azureedge.net/coreclr-debug-1-25-8/coreclr-debug-osx-arm64.zip",
=======
      "url": "https://vsdebugger.azureedge.net/coreclr-debug-2-0-1/coreclr-debug-osx-arm64.zip",
>>>>>>> 3694f9a3
      "installPath": ".debugger/arm64",
      "platforms": [
        "darwin"
      ],
      "architectures": [
        "arm64"
      ],
      "binaries": [
        "./vsdbg-ui",
        "./vsdbg"
      ],
      "installTestPath": "./.debugger/arm64/vsdbg-ui",
<<<<<<< HEAD
      "integrity": "2B7BC3C424AFA2D340AACFC0F427671CAA4194785828D1050AB9F2265D47C5A8"
=======
      "integrity": "85D18DA22979AA5A1DB0B71C3C104F1E3DB1A67E8D69F3AF634543667853CB74"
>>>>>>> 3694f9a3
    },
    {
      "id": "Debugger",
      "description": ".NET Core Debugger (linux / ARM)",
<<<<<<< HEAD
      "url": "https://vsdebugger.azureedge.net/coreclr-debug-1-25-8/coreclr-debug-linux-arm.zip",
=======
      "url": "https://vsdebugger.azureedge.net/coreclr-debug-2-0-1/coreclr-debug-linux-arm.zip",
>>>>>>> 3694f9a3
      "installPath": ".debugger",
      "platforms": [
        "linux"
      ],
      "architectures": [
        "arm"
      ],
      "binaries": [
        "./vsdbg-ui",
        "./vsdbg"
      ],
      "installTestPath": "./.debugger/vsdbg-ui",
<<<<<<< HEAD
      "integrity": "D1765CCBD0C94FBC8A418CCE60D156F44E4725B2DE2C67F451A78A41BAFFBDB6"
=======
      "integrity": "1678AD79ABCEB767FCC9CD5B9CEA82A0A25EC7CC49E91CE45275D2556B3AB410"
>>>>>>> 3694f9a3
    },
    {
      "id": "Debugger",
      "description": ".NET Core Debugger (linux / ARM64)",
<<<<<<< HEAD
      "url": "https://vsdebugger.azureedge.net/coreclr-debug-1-25-8/coreclr-debug-linux-arm64.zip",
=======
      "url": "https://vsdebugger.azureedge.net/coreclr-debug-2-0-1/coreclr-debug-linux-arm64.zip",
      "installPath": ".debugger",
      "platforms": [
        "linux"
      ],
      "architectures": [
        "arm64"
      ],
      "binaries": [
        "./vsdbg-ui",
        "./vsdbg"
      ],
      "installTestPath": "./.debugger/vsdbg-ui",
      "integrity": "2685C26EEBC577985A843F97FD1EE8BC284C58F47B41D2AA2672860D059EDA5A"
    },
    {
      "id": "Debugger",
      "description": ".NET Core Debugger (linux musl / x64)",
      "url": "https://vsdebugger.azureedge.net/coreclr-debug-2-0-1/coreclr-debug-linux-musl-x64.zip",
      "installPath": ".debugger",
      "platforms": [
        "linux-musl"
      ],
      "architectures": [
        "x86_64"
      ],
      "binaries": [
        "./vsdbg-ui",
        "./vsdbg"
      ],
      "installTestPath": "./.debugger/vsdbg-ui",
      "integrity": "F11261E1ADEFEB31BDFCD677E510597C94CBCD45A76139DF37AA24D3B4221D1D"
    },
    {
      "id": "Debugger",
      "description": ".NET Core Debugger (linux musl / ARM64)",
      "url": "https://vsdebugger.azureedge.net/coreclr-debug-2-0-1/coreclr-debug-linux-musl-arm64.zip",
>>>>>>> 3694f9a3
      "installPath": ".debugger",
      "platforms": [
        "linux-musl"
      ],
      "architectures": [
        "arm64"
      ],
      "binaries": [
        "./vsdbg-ui",
        "./vsdbg"
      ],
      "installTestPath": "./.debugger/vsdbg-ui",
<<<<<<< HEAD
      "integrity": "5FD3582BD95235FE9236C7B0685D70BB00A5332FB856AA812E09AF0282C942C7"
=======
      "integrity": "25BB43CF3989A239288F6988A35C7EB96C9EC9729ECD886B0D630FB9D42CFAAF"
>>>>>>> 3694f9a3
    },
    {
      "id": "Debugger",
      "description": ".NET Core Debugger (linux / x64)",
<<<<<<< HEAD
      "url": "https://vsdebugger.azureedge.net/coreclr-debug-1-25-8/coreclr-debug-linux-x64.zip",
=======
      "url": "https://vsdebugger.azureedge.net/coreclr-debug-2-0-1/coreclr-debug-linux-x64.zip",
>>>>>>> 3694f9a3
      "installPath": ".debugger",
      "platforms": [
        "linux"
      ],
      "architectures": [
        "x86_64"
      ],
      "binaries": [
        "./vsdbg-ui",
        "./vsdbg"
      ],
      "installTestPath": "./.debugger/vsdbg-ui",
<<<<<<< HEAD
      "integrity": "84F562ED273E8B6EE2BD46025E1AD674719B567E39FE99C8C7BB378D1D0E99F6"
=======
      "integrity": "26233E972BDDC41D22456DE1639E0B7028902D28CA83926A83432FFE8C6E654C"
>>>>>>> 3694f9a3
    },
    {
      "id": "Razor",
      "description": "Razor Language Server (Windows / x64)",
      "url": "https://download.visualstudio.microsoft.com/download/pr/badc9874-13de-4e0c-bad3-ea51383f5a51/477b855ceecec09efb2045364090418d/razorlanguageserver-win-x64-7.0.0-preview.23275.2.zip",
      "installPath": ".razor",
      "platforms": [
        "win32"
      ],
      "architectures": [
        "x86_64"
      ]
    },
    {
      "id": "Razor",
      "description": "Razor Language Server (Windows / x86)",
      "url": "https://download.visualstudio.microsoft.com/download/pr/badc9874-13de-4e0c-bad3-ea51383f5a51/24405c0cf69106fdb63e48b2612c1416/razorlanguageserver-win-x86-7.0.0-preview.23275.2.zip",
      "installPath": ".razor",
      "platforms": [
        "win32"
      ],
      "architectures": [
        "x86"
      ]
    },
    {
      "id": "Razor",
      "description": "Razor Language Server (Windows / ARM64)",
      "url": "https://download.visualstudio.microsoft.com/download/pr/badc9874-13de-4e0c-bad3-ea51383f5a51/e5b0a15d0b9d2ba3e3014315b6ea9407/razorlanguageserver-win-arm64-7.0.0-preview.23275.2.zip",
      "installPath": ".razor",
      "platforms": [
        "win32"
      ],
      "architectures": [
        "arm64"
      ]
    },
    {
      "id": "Razor",
      "description": "Razor Language Server (Linux / x64)",
      "url": "https://download.visualstudio.microsoft.com/download/pr/badc9874-13de-4e0c-bad3-ea51383f5a51/057b76d69f86efcc7c23d4bc7272bd94/razorlanguageserver-linux-x64-7.0.0-preview.23275.2.zip",
      "installPath": ".razor",
      "platforms": [
        "linux"
      ],
      "architectures": [
        "x86_64"
      ],
      "binaries": [
        "./rzls"
      ]
    },
    {
      "id": "Razor",
      "description": "Razor Language Server (Linux ARM64)",
      "url": "https://download.visualstudio.microsoft.com/download/pr/badc9874-13de-4e0c-bad3-ea51383f5a51/77b20657f7b71760d4befa8f5b48bb1c/razorlanguageserver-linux-arm64-7.0.0-preview.23275.2.zip",
      "installPath": ".razor",
      "platforms": [
        "linux"
      ],
      "architectures": [
        "arm64"
      ],
      "binaries": [
        "./rzls"
      ]
    },
    {
      "id": "Razor",
      "description": "Razor Language Server (Linux musl / x64)",
      "url": "https://download.visualstudio.microsoft.com/download/pr/badc9874-13de-4e0c-bad3-ea51383f5a51/cd9dc77613f131dbbd573f9bd35b783b/razorlanguageserver-linux-musl-x64-7.0.0-preview.23275.2.zip",
      "installPath": ".razor",
      "platforms": [
        "linux-musl"
      ],
      "architectures": [
        "x86_64"
      ],
      "binaries": [
        "./rzls"
      ]
    },
    {
      "id": "Razor",
      "description": "Razor Language Server (Linux musl ARM64)",
      "url": "https://download.visualstudio.microsoft.com/download/pr/badc9874-13de-4e0c-bad3-ea51383f5a51/50520a9da2d929c6963e1d43e1c1f278/razorlanguageserver-linux-musl-arm64-7.0.0-preview.23275.2.zip",
      "installPath": ".razor",
      "platforms": [
        "linux-musl"
      ],
      "architectures": [
        "arm64"
      ],
      "binaries": [
        "./rzls"
      ]
    },
    {
      "id": "Razor",
      "description": "Razor Language Server (macOS / x64)",
      "url": "https://download.visualstudio.microsoft.com/download/pr/badc9874-13de-4e0c-bad3-ea51383f5a51/8e3b2bda0270673beb7bf6afe8acceb9/razorlanguageserver-osx-x64-7.0.0-preview.23275.2.zip",
      "installPath": ".razor",
      "platforms": [
        "darwin"
      ],
      "architectures": [
        "x86_64"
      ],
      "binaries": [
        "./rzls"
      ]
    },
    {
      "id": "Razor",
      "description": "Razor Language Server (macOS ARM64)",
      "url": "https://download.visualstudio.microsoft.com/download/pr/badc9874-13de-4e0c-bad3-ea51383f5a51/49828192b55eaa95e02aa58bcaaf9313/razorlanguageserver-osx-arm64-7.0.0-preview.23275.2.zip",
      "installPath": ".razor",
      "platforms": [
        "darwin"
      ],
      "architectures": [
        "arm64"
      ],
      "binaries": [
        "./rzls"
      ]
    }
  ],
  "engines": {
    "vscode": "^1.69.0"
  },
  "activationEvents": [
    "onDebugInitialConfigurations",
    "onDebugResolve:blazorwasm",
    "onDebugResolve:coreclr",
    "onDebugResolve:clr",
    "onDebugResolve:dotnet",
    "onLanguage:csharp",
    "onLanguage:aspnetcorerazor",
    "onLanguage:dotnetProject",
    "onCommand:o.restart",
    "onCommand:o.pickProjectAndStart",
    "onCommand:o.showOutput",
    "onCommand:dotnet.restore.project",
    "onCommand:dotnet.restore.all",
    "onCommand:dotnet.generateAssets",
    "onCommand:dotnet.openSolution",
    "onCommand:csharp.downloadDebugger",
    "onCommand:csharp.listProcess",
    "onCommand:csharp.listRemoteProcess",
    "onCommand:csharp.listRemoteDockerProcess",
    "onCommand:omnisharp.registerLanguageMiddleware",
    "workspaceContains:project.json",
    "workspaceContains:**/*.{csproj,sln,slnf,csx,cake}"
  ],
  "contributes": {
    "themes": [
      {
        "label": "Visual Studio 2019 Dark",
        "uiTheme": "vs-dark",
        "path": "./themes/vs2019_dark.json"
      },
      {
        "label": "Visual Studio 2019 Light",
        "uiTheme": "vs",
        "path": "./themes/vs2019_light.json"
      }
    ],
    "configuration": [
      {
        "title": "OmniSharp",
        "properties": {
          "dotnet.server.useOmnisharp": {
            "type": "boolean",
            "default": false,
            "description": "Switches to use the Omnisharp server for language features when enabled (requires restart). This option will not work with C# Dev Kit.",
            "order": 0
          },
          "csharp.format.enable": {
            "type": "boolean",
            "default": true,
            "description": "Enable/disable default C# formatter (requires restart)."
          },
          "csharp.suppressDotnetInstallWarning": {
            "type": "boolean",
            "default": false,
            "description": "Suppress the warning that the .NET Core SDK is not on the path."
          },
          "csharp.unitTestDebuggingOptions": {
            "type": "object",
            "description": "Options to use with the debugger when launching for unit test debugging.",
            "default": {},
            "properties": {
              "sourceFileMap": {
                "type": "object",
                "markdownDescription": "Maps build-time paths to local source locations. All instances of build-time path will be replaced with the local source path.\n\nExample:\n\n`{\"<build-path>\":\"<local-source-path>\"}`",
                "additionalProperties": {
                  "type": "string"
                }
              },
              "justMyCode": {
                "type": "boolean",
                "markdownDescription": "Flag to only show user code. This option defaults to `true`.",
                "default": true
              },
              "requireExactSource": {
                "type": "boolean",
                "markdownDescription": "Flag to require current source code to match the pdb. This option defaults to `true`.",
                "default": true
              },
              "enableStepFiltering": {
                "type": "boolean",
                "markdownDescription": "Flag to enable stepping over Properties and Operators. This option defaults to `true`.",
                "default": true
              },
              "logging": {
                "description": "Flags to determine what types of messages should be logged to the output window.",
                "type": "object",
                "required": [],
                "default": {},
                "properties": {
                  "exceptions": {
                    "type": "boolean",
                    "markdownDescription": "Flag to determine whether exception messages should be logged to the output window. This option defaults to `true`.",
                    "default": true
                  },
                  "moduleLoad": {
                    "type": "boolean",
                    "markdownDescription": "Flag to determine whether module load events should be logged to the output window. This option defaults to `true`.",
                    "default": true
                  },
                  "programOutput": {
                    "type": "boolean",
                    "markdownDescription": "Flag to determine whether program output should be logged to the output window when not using an external console. This option defaults to `true`.",
                    "default": true
                  },
                  "engineLogging": {
                    "type": "boolean",
                    "markdownDescription": "Flag to determine whether diagnostic engine logs should be logged to the output window. This option defaults to `false`.",
                    "default": false
                  },
                  "browserStdOut": {
                    "type": "boolean",
                    "markdownDescription": "Flag to determine if stdout text from the launching the web browser should be logged to the output window. This option defaults to `true`.",
                    "default": true
                  },
                  "elapsedTiming": {
                    "type": "boolean",
                    "markdownDescription": "If true, engine logging will include `adapterElapsedTime` and `engineElapsedTime` properties to indicate the amount of time, in microseconds, that a request took. This option defaults to `false`.",
                    "default": false
                  },
                  "threadExit": {
                    "type": "boolean",
                    "markdownDescription": "Controls if a message is logged when a thread in the target process exits. This option defaults to `false`.",
                    "default": false
                  },
                  "processExit": {
                    "type": "boolean",
                    "markdownDescription": "Controls if a message is logged when the target process exits, or debugging is stopped. This option defaults to `true`.",
                    "default": true
                  }
                }
              },
              "suppressJITOptimizations": {
                "type": "boolean",
                "markdownDescription": "If true, when an optimized module (.dll compiled in the Release configuration) loads in the target process, the debugger will ask the Just-In-Time compiler to generate code with optimizations disabled. [More information](https://aka.ms/VSCode-CS-LaunchJson#suppress-jit-optimizations)",
                "default": false
              },
              "symbolOptions": {
                "description": "Options to control how symbols (.pdb files) are found and loaded.",
                "default": {
                  "searchPaths": [],
                  "searchMicrosoftSymbolServer": false,
                  "searchNuGetOrgSymbolServer": false
                },
                "type": "object",
                "properties": {
                  "searchPaths": {
                    "type": "array",
                    "items": {
                      "type": "string"
                    },
                    "description": "Array of symbol server URLs (example: http\u200b://MyExampleSymbolServer) or directories (example: /build/symbols) to search for .pdb files. These directories will be searched in addition to the default locations -- next to the module and the path where the pdb was originally dropped to.",
                    "default": []
                  },
                  "searchMicrosoftSymbolServer": {
                    "type": "boolean",
                    "description": "If 'true' the Microsoft Symbol server (https\u200b://msdl.microsoft.com\u200b/download/symbols) is added to the symbols search path. If unspecified, this option defaults to 'false'.",
                    "default": false
                  },
                  "searchNuGetOrgSymbolServer": {
                    "type": "boolean",
                    "description": "If 'true' the NuGet.org symbol server (https\u200b://symbols.nuget.org\u200b/download/symbols) is added to the symbols search path. If unspecified, this option defaults to 'false'.",
                    "default": false
                  },
                  "cachePath": {
                    "type": "string",
                    "description": "Directory where symbols downloaded from symbol servers should be cached. If unspecified, on Windows the debugger will default to %TEMP%\\SymbolCache, and on Linux and macOS the debugger will default to ~/.dotnet/symbolcache.",
                    "default": ""
                  },
                  "moduleFilter": {
                    "description": "Provides options to control which modules (.dll files) the debugger will attempt to load symbols (.pdb files) for.",
                    "default": {
                      "mode": "loadAllButExcluded",
                      "excludedModules": []
                    },
                    "type": "object",
                    "required": [
                      "mode"
                    ],
                    "properties": {
                      "mode": {
                        "type": "string",
                        "enum": [
                          "loadAllButExcluded",
                          "loadOnlyIncluded"
                        ],
                        "enumDescriptions": [
                          "Load symbols for all modules unless the module is in the 'excludedModules' array.",
                          "Do not attempt to load symbols for ANY module unless it is in the 'includedModules' array, or it is included through the 'includeSymbolsNextToModules' setting."
                        ],
                        "description": "Controls which of the two basic operating modes the module filter operates in.",
                        "default": "loadAllButExcluded"
                      },
                      "excludedModules": {
                        "type": "array",
                        "items": {
                          "type": "string"
                        },
                        "description": "Array of modules that the debugger should NOT load symbols for. Wildcards (example: MyCompany.*.dll) are supported.\n\nThis property is ignored unless 'mode' is set to 'loadAllButExcluded'.",
                        "default": []
                      },
                      "includedModules": {
                        "type": "array",
                        "items": {
                          "type": "string"
                        },
                        "description": "Array of modules that the debugger should load symbols for. Wildcards (example: MyCompany.*.dll) are supported.\n\nThis property is ignored unless 'mode' is set to 'loadOnlyIncluded'.",
                        "default": []
                      },
                      "includeSymbolsNextToModules": {
                        "type": "boolean",
                        "description": "If true, for any module NOT in the 'includedModules' array, the debugger will still check next to the module itself and the launching executable, but it will not check paths on the symbol search list. This option defaults to 'true'.\n\nThis property is ignored unless 'mode' is set to 'loadOnlyIncluded'.",
                        "default": true
                      }
                    }
                  }
                }
              },
              "sourceLinkOptions": {
                "markdownDescription": "Options to control how Source Link connects to web servers. [More information](https://aka.ms/VSCode-CS-LaunchJson#source-link-options)",
                "default": {
                  "*": {
                    "enabled": true
                  }
                },
                "type": "object",
                "additionalItems": {
                  "type": "object",
                  "properties": {
                    "enabled": {
                      "title": "boolean",
                      "markdownDescription": "Is Source Link enabled for this URL? If unspecified, this option defaults to `true`.",
                      "default": "true"
                    }
                  }
                }
              },
              "allowFastEvaluate": {
                "type": "boolean",
                "description": "When true (the default state), the debugger will attempt faster evaluation by simulating execution of simple properties and methods.",
                "default": true
              },
              "targetArchitecture": {
                "type": "string",
                "markdownDescription": "[Only supported in local macOS debugging]\n\nThe architecture of the debuggee. This will automatically be detected unless this parameter is set. Allowed values are `x86_64` or `arm64`.",
                "enum": [
                  "x86_64",
                  "arm64"
                ]
              },
              "type": {
                "type": "string",
                "enum": [
                  "coreclr",
                  "clr"
                ],
                "description": "Type type of code to debug. Can be either 'coreclr' for .NET Core debugging, or 'clr' for Desktop .NET Framework. 'clr' only works on Windows as the Desktop framework is Windows-only.",
                "default": "coreclr"
              },
              "debugServer": {
                "type": "number",
                "description": "For debug extension development only: if a port is specified VS Code tries to connect to a debug adapter running in server mode",
                "default": 4711
              }
            }
          },
          "csharp.suppressDotnetRestoreNotification": {
            "type": "boolean",
            "default": false,
            "description": "Suppress the notification window to perform a 'dotnet restore' when dependencies can't be resolved."
          },
          "csharp.suppressProjectJsonWarning": {
            "type": "boolean",
            "default": false,
            "description": "Suppress the warning that project.json is no longer a supported project format for .NET Core applications"
          },
          "csharp.suppressBuildAssetsNotification": {
            "type": "boolean",
            "default": false,
            "description": "Suppress the notification window to add missing assets to build or debug the application."
          },
          "csharp.suppressHiddenDiagnostics": {
            "type": "boolean",
            "default": true,
            "description": "Suppress 'hidden' diagnostics (such as 'unnecessary using directives') from appearing in the editor or the Problems pane."
          },
          "csharp.referencesCodeLens.enabled": {
            "type": "boolean",
            "default": true,
            "description": "Specifies whether the references CodeLens should be shown."
          },
          "csharp.referencesCodeLens.filteredSymbols": {
            "type": "array",
            "items": {
              "type": "string"
            },
            "default": [],
            "description": "Array of custom symbol names for which CodeLens should be disabled."
          },
          "csharp.testsCodeLens.enabled": {
            "type": "boolean",
            "default": true,
            "description": "Specifies whether the run and debug test CodeLens should be shown."
          },
          "csharp.maxProjectFileCountForDiagnosticAnalysis": {
            "type": "number",
            "default": 1000,
            "description": "Specifies the maximum number of files for which diagnostics are reported for the whole workspace. If this limit is exceeded, diagnostics will be shown for currently opened files only. Specify 0 or less to disable the limit completely."
          },
          "csharp.semanticHighlighting.enabled": {
            "type": "boolean",
            "default": true,
            "description": "Enable/disable Semantic Highlighting for C# files (Razor files currently unsupported). Defaults to false. Close open files for changes to take effect.",
            "scope": "window"
          },
          "csharp.showOmnisharpLogOnError": {
            "type": "boolean",
            "default": true,
            "description": "Shows the OmniSharp log in the Output pane when OmniSharp reports an error."
          },
          "omnisharp.useModernNet": {
            "type": "boolean",
            "default": true,
            "scope": "window",
            "title": "Use .NET 6 build of OmniSharp",
            "description": "Use OmniSharp build for .NET 6. This version _does not_ support non-SDK-style .NET Framework projects, including Unity. SDK-style Framework, .NET Core, and .NET 5+ projects should see significant performance improvements."
          },
          "omnisharp.sdkPath": {
            "type": "string",
            "scope": "window",
            "description": "Specifies the path to a .NET SDK installation to use for project loading instead of the highest version installed. Applies when \"useModernNet\" is set to true. Example: /home/username/dotnet/sdks/6.0.300."
          },
          "omnisharp.sdkVersion": {
            "type": "string",
            "scope": "window",
            "description": "Specifies the version of the .NET SDK to use for project loading instead of the highest version installed. Applies when \"useModernNet\" is set to true. Example: 6.0.300."
          },
          "omnisharp.sdkIncludePrereleases": {
            "type": "boolean",
            "scope": "window",
            "default": true,
            "description": "Specifies whether to include preview versions of the .NET SDK when determining which version to use for project loading. Applies when \"useModernNet\" is set to true."
          },
          "omnisharp.monoPath": {
            "type": "string",
            "scope": "machine",
            "description": "Specifies the path to a mono installation to use when \"useModernNet\" is set to false, instead of the default system one. Example: \"/Library/Frameworks/Mono.framework/Versions/Current\""
          },
          "omnisharp.loggingLevel": {
            "type": "string",
            "default": "information",
            "enum": [
              "trace",
              "debug",
              "information",
              "warning",
              "error",
              "critical"
            ],
            "description": "Specifies the level of logging output from the OmniSharp server."
          },
          "omnisharp.autoStart": {
            "type": "boolean",
            "default": true,
            "description": "Specifies whether the OmniSharp server will be automatically started or not. If false, OmniSharp can be started with the 'Restart OmniSharp' command"
          },
          "omnisharp.projectFilesExcludePattern": {
            "type": "string",
            "default": "**/node_modules/**,**/.git/**,**/bower_components/**",
            "description": "The exclude pattern used by OmniSharp to find all project files."
          },
          "omnisharp.projectLoadTimeout": {
            "type": "number",
            "default": 60,
            "description": "The time Visual Studio Code will wait for the OmniSharp server to start. Time is expressed in seconds."
          },
          "omnisharp.maxProjectResults": {
            "type": "number",
            "default": 250,
            "description": "The maximum number of projects to be shown in the 'Select Project' dropdown (maximum 250)."
          },
          "omnisharp.useEditorFormattingSettings": {
            "type": "boolean",
            "default": true,
            "description": "Specifes whether OmniSharp should use VS Code editor settings for C# code formatting (use of tabs, indentation size)."
          },
          "omnisharp.minFindSymbolsFilterLength": {
            "type": "number",
            "default": 0,
            "description": "The minimum number of characters to enter before 'Go to Symbol in Workspace' operation shows any results."
          },
          "omnisharp.maxFindSymbolsItems": {
            "type": "number",
            "default": 1000,
            "description": "The maximum number of items that 'Go to Symbol in Workspace' operation can show. The limit is applied only when a positive number is specified here."
          },
          "omnisharp.disableMSBuildDiagnosticWarning": {
            "type": "boolean",
            "default": false,
            "description": "Specifies whether notifications should be shown if OmniSharp encounters warnings or errors loading a project. Note that these warnings/errors are always emitted to the OmniSharp log"
          },
          "omnisharp.enableMsBuildLoadProjectsOnDemand": {
            "type": "boolean",
            "default": false,
            "description": "If true, MSBuild project system will only load projects for files that were opened in the editor. This setting is useful for big C# codebases and allows for faster initialization of code navigation features only for projects that are relevant to code that is being edited. With this setting enabled OmniSharp may load fewer projects and may thus display incomplete reference lists for symbols."
          },
          "omnisharp.enableRoslynAnalyzers": {
            "type": "boolean",
            "default": false,
            "description": "Enables support for roslyn analyzers, code fixes and rulesets."
          },
          "omnisharp.enableEditorConfigSupport": {
            "type": "boolean",
            "default": true,
            "description": "Enables support for reading code style, naming convention and analyzer settings from .editorconfig."
          },
          "omnisharp.enableDecompilationSupport": {
            "type": "boolean",
            "default": false,
            "scope": "machine",
            "description": "Enables support for decompiling external references instead of viewing metadata."
          },
          "omnisharp.enableLspDriver": {
            "type": "boolean",
            "default": false,
            "description": "Enables support for the experimental language protocol based engine (requires reload to setup bindings correctly)"
          },
          "omnisharp.organizeImportsOnFormat": {
            "type": "boolean",
            "default": false,
            "description": "Specifies whether 'using' directives should be grouped and sorted during document formatting."
          },
          "omnisharp.enableAsyncCompletion": {
            "type": "boolean",
            "default": false,
            "description": "(EXPERIMENTAL) Enables support for resolving completion edits asynchronously. This can speed up time to show the completion list, particularly override and partial method completion lists, at the cost of slight delays after inserting a completion item. Most completion items will have no noticeable impact with this feature, but typing immediately after inserting an override or partial method completion, before the insert is completed, can have unpredictable results."
          },
          "omnisharp.analyzeOpenDocumentsOnly": {
            "type": "boolean",
            "default": false,
            "description": "Only run analyzers against open files when 'enableRoslynAnalyzers' is true"
          },
          "omnisharp.testRunSettings": {
            "type": "string",
            "description": "Path to the .runsettings file which should be used when running unit tests."
          },
          "omnisharp.dotNetCliPaths": {
            "type": "array",
            "items": {
              "type": "string"
            },
            "description": "Paths to a local download of the .NET CLI to use for running any user code.",
            "uniqueItems": true
          },
          "razor.plugin.path": {
            "type": "string",
            "scope": "machine",
            "description": "Overrides the path to the Razor plugin dll."
          },
          "razor.devmode": {
            "type": "boolean",
            "default": false,
            "description": "Forces the omnisharp-vscode extension to run in a mode that enables local Razor.VSCode deving."
          },
          "razor.format.enable": {
            "type": "boolean",
            "scope": "window",
            "default": true,
            "description": "Enable/disable default Razor formatter."
          }
        }
      },
      {
        "title": "C#",
        "properties": {
          "dotnet.defaultSolution": {
            "type": "string",
            "description": "The path of the default solution to be opened in the workspace, or set to 'disable' to skip it.",
            "order": 0
          },
          "dotnet.dotnetPath": {
            "type": "string",
            "scope": "machine-overridable",
            "description": "Specified the path to a dotnet installation to use instead of the default system one. This only influences the dotnet installation to use for hosting the language server itself. Example: \"/home/username/mycustomdotnetdirectory\"."
          },
          "dotnet.server.path": {
            "type": "string",
            "scope": "machine-overridable",
            "description": "Specifies the absolute path to the server (LSP or O#) executable. When left empty the version pinned to the C# Extension is used."
          },
          "dotnet.server.waitForDebugger": {
            "type": "boolean",
            "scope": "machine-overridable",
            "default": false,
            "description": "Passes the --debug flag when launching the server to allow a debugger to be attached."
          },
          "dotnet.server.trace": {
            "scope": "window",
            "type": "string",
            "enum": [
              "Trace",
              "Debug",
              "Information",
              "Warning",
              "Error",
              "Critical",
              "None"
            ],
            "default": "Information",
            "description": "Sets the logging level for the language server"
          },
          "dotnet.server.extensionPaths": {
            "scope": "machine-overridable",
            "type": [
              "array",
              null
            ],
            "items": {
              "type": "string"
            },
            "default": null,
            "description": "Override for path to langauge server --extension arguments."
          },
          "dotnet.implementType.insertionBehavior": {
            "type": "string",
            "enum": [
              "withOtherMembersOfTheSameKind",
              "atTheEnd"
            ],
            "default": "withOtherMembersOfTheSameKind",
            "enumDescriptions": [
              "Place them with other members of the same kind.",
              "Place them at the end."
            ],
            "description": "The insertion location of properties, events, and methods When implement interface or abstract class.",
            "order": 10
          },
          "dotnet.implementType.propertyGenerationBehavior": {
            "type": "string",
            "enum": [
              "preferThrowingProperties",
              "preferAutoProperties"
            ],
            "default": "preferThrowingProperties",
            "enumDescriptions": [
              "Prefer throwing properties.",
              "Prefer auto properties."
            ],
            "description": "Generation behavior of properties when implement interface or abstract class.",
            "order": 10
          },
          "dotnet.completion.showCompletionItemsFromUnimportedNamespaces": {
            "type": "boolean",
            "default": true,
            "description": "Enables support for showing unimported types and unimported extension methods in completion lists. When committed, the appropriate using directive will be added at the top of the current file.",
            "order": 20
          },
          "dotnet.completion.showNameCompletionSuggestions": {
            "type": "boolean",
            "default": "true",
            "description": "Perform automatic object name completion for the members that you have recently selected.",
            "order": 20
          },
          "dotnet.completion.provideRegexCompletions": {
            "type": "boolean",
            "default": "true",
            "description": "Show regular expressions in completion list.",
            "order": 20
          },
          "dotnet.highlighting.highlightRelatedRegexComponents": {
            "type": "boolean",
            "default": "true",
            "description": "Highlight related regular expression components under cursor.",
            "order": 40
          },
          "dotnet.highlighting.highlightRelatedJsonComponents": {
            "type": "boolean",
            "default": "true",
            "description": "Highlight related JSON components under cursor.",
            "order": 40
          },
          "csharp.inlayHints.enableInlayHintsForImplicitObjectCreation": {
            "type": "boolean",
            "default": false,
            "description": "Show hints for implicit object creation",
            "order": 50
          },
          "csharp.inlayHints.enableInlayHintsForImplicitVariableTypes": {
            "type": "boolean",
            "default": false,
            "description": "Show hints for variables with inferred types",
            "order": 50
          },
          "csharp.inlayHints.enableInlayHintsForLambdaParameterTypes": {
            "type": "boolean",
            "default": false,
            "description": "Show hints for lambda parameter types",
            "order": 50
          },
          "csharp.inlayHints.enableInlayHintsForTypes": {
            "type": "boolean",
            "default": false,
            "description": "Display inline type hints",
            "order": 50
          },
          "dotnet.inlayHints.enableInlayHintsForIndexerParameters": {
            "type": "boolean",
            "default": false,
            "description": "Show hints for indexers",
            "order": 50
          },
          "dotnet.inlayHints.enableInlayHintsForLiteralParameters": {
            "type": "boolean",
            "default": false,
            "description": "Show hints for literals",
            "order": 50
          },
          "dotnet.inlayHints.enableInlayHintsForObjectCreationParameters": {
            "type": "boolean",
            "default": false,
            "description": "Show hints for 'new' expressions",
            "order": 50
          },
          "dotnet.inlayHints.enableInlayHintsForOtherParameters": {
            "type": "boolean",
            "default": false,
            "description": "Show hints for everything else",
            "order": 50
          },
          "dotnet.inlayHints.enableInlayHintsForParameters": {
            "type": "boolean",
            "default": false,
            "description": "Display inline parameter name hints",
            "order": 50
          },
          "dotnet.inlayHints.suppressInlayHintsForParametersThatDifferOnlyBySuffix": {
            "type": "boolean",
            "default": false,
            "description": "Suppress hints when parameter names differ only by suffix",
            "order": 50
          },
          "dotnet.inlayHints.suppressInlayHintsForParametersThatMatchArgumentName": {
            "type": "boolean",
            "default": false,
            "description": "Suppress hints when argument matches parameter name",
            "order": 50
          },
          "dotnet.inlayHints.suppressInlayHintsForParametersThatMatchMethodIntent": {
            "type": "boolean",
            "default": false,
            "description": "Suppress hints when parameter name matches the method's intent",
            "order": 50
          },
          "dotnet.navigation.navigateToDecompiledSources": {
            "type": "boolean",
            "default": "true",
            "description": "Enable navigation to decomplied sources.",
            "order": 60
          },
          "dotnet.quickInfo.showRemarksInQuickInfo": {
            "type": "boolean",
            "default": "true",
            "description": "Show remarks information when display symbol.",
            "order": 70
          },
          "dotnet.symbolSearch.searchReferenceAssemblies": {
            "type": "boolean",
            "default": true,
            "description": "Search symbols in reference assemblies. It affects features requires symbol searching, such as add imports.",
            "order": 80
          },
          "razor.languageServer.directory": {
            "type": "string",
            "scope": "machine-overridable",
            "description": "Overrides the path to the Razor Language Server directory.",
            "order": 90
          },
          "razor.languageServer.debug": {
            "type": "boolean",
            "scope": "machine-overridable",
            "default": false,
            "description": "Specifies whether to wait for debug attach when launching the language server.",
            "order": 90
          },
          "razor.trace": {
            "type": "string",
            "default": "Off",
            "enum": [
              "Off",
              "Messages",
              "Verbose"
            ],
            "enumDescriptions": [
              "Does not log messages from the Razor extension",
              "Logs only some messages from the Razor extension",
              "Logs all messages from the Razor extension"
            ],
            "description": "Specifies whether to output all messages [Verbose], some messages [Messages] or not at all [Off].",
            "order": 90
          },
          "csharp.debug.stopAtEntry": {
            "type": "boolean",
            "markdownDescription": "If true, the debugger should stop at the entry point of the target. This option defaults to `false`.",
            "default": false
          },
          "csharp.debug.console": {
            "type": "string",
            "enum": [
              "internalConsole",
              "integratedTerminal",
              "externalTerminal"
            ],
            "enumDescriptions": [
              "Output to the VS Code Debug Console. This doesn't support reading console input (ex:Console.ReadLine).",
              "VS Code's integrated terminal.",
              "External terminal that can be configured via user settings."
            ],
            "markdownDescription": "**Note:** _This option is only used for the 'dotnet' debug configuration type_.\n\nWhen launching console projects, indicates which console the target program should be launched into.",
            "default": "internalConsole"
          },
          "csharp.debug.sourceFileMap": {
            "type": "object",
            "markdownDescription": "Maps build-time paths to local source locations. All instances of build-time path will be replaced with the local source path.\n\nExample:\n\n`{\"<build-path>\":\"<local-source-path>\"}`",
            "additionalProperties": {
              "type": "string"
            },
            "default": {}
          },
          "csharp.debug.justMyCode": {
            "type": "boolean",
            "markdownDescription": "When enabled (the default), the debugger only displays and steps into user code (\"My Code\"), ignoring system code and other code that is optimized or that does not have debugging symbols. [More information](https://aka.ms/VSCode-CS-LaunchJson#just-my-code)",
            "default": true
          },
          "csharp.debug.requireExactSource": {
            "type": "boolean",
            "markdownDescription": "Flag to require current source code to match the pdb. This option defaults to `true`.",
            "default": true
          },
          "csharp.debug.enableStepFiltering": {
            "type": "boolean",
            "markdownDescription": "Flag to enable stepping over Properties and Operators. This option defaults to `true`.",
            "default": true
          },
          "csharp.debug.logging.exceptions": {
            "type": "boolean",
            "markdownDescription": "Flag to determine whether exception messages should be logged to the output window. This option defaults to `true`.",
            "default": true
          },
          "csharp.debug.logging.moduleLoad": {
            "type": "boolean",
            "markdownDescription": "Flag to determine whether module load events should be logged to the output window. This option defaults to `true`.",
            "default": true
          },
          "csharp.debug.logging.programOutput": {
            "type": "boolean",
            "markdownDescription": "Flag to determine whether program output should be logged to the output window when not using an external console. This option defaults to `true`.",
            "default": true
          },
          "csharp.debug.logging.engineLogging": {
            "type": "boolean",
            "markdownDescription": "Flag to determine whether diagnostic engine logs should be logged to the output window. This option defaults to `false`.",
            "default": false
          },
          "csharp.debug.logging.browserStdOut": {
            "type": "boolean",
            "markdownDescription": "Flag to determine if stdout text from the launching the web browser should be logged to the output window. This option defaults to `true`.",
            "default": true
          },
          "csharp.debug.logging.elapsedTiming": {
            "type": "boolean",
            "markdownDescription": "If true, engine logging will include `adapterElapsedTime` and `engineElapsedTime` properties to indicate the amount of time, in microseconds, that a request took. This option defaults to `false`.",
            "default": false
          },
          "csharp.debug.logging.threadExit": {
            "type": "boolean",
            "markdownDescription": "Controls if a message is logged when a thread in the target process exits. This option defaults to `false`.",
            "default": false
          },
          "csharp.debug.logging.processExit": {
            "type": "boolean",
            "markdownDescription": "Controls if a message is logged when the target process exits, or debugging is stopped. This option defaults to `true`.",
            "default": true
          },
          "csharp.debug.suppressJITOptimizations": {
            "type": "boolean",
            "markdownDescription": "If true, when an optimized module (.dll compiled in the Release configuration) loads in the target process, the debugger will ask the Just-In-Time compiler to generate code with optimizations disabled. [More information](https://aka.ms/VSCode-CS-LaunchJson#suppress-jit-optimizations)",
            "default": false
          },
          "csharp.debug.symbolOptions.searchPaths": {
            "type": "array",
            "items": {
              "type": "string"
            },
            "description": "Array of symbol server URLs (example: http\u200b://MyExampleSymbolServer) or directories (example: /build/symbols) to search for .pdb files. These directories will be searched in addition to the default locations -- next to the module and the path where the pdb was originally dropped to.",
            "default": []
          },
          "csharp.debug.symbolOptions.searchMicrosoftSymbolServer": {
            "type": "boolean",
            "description": "If 'true' the Microsoft Symbol server (https\u200b://msdl.microsoft.com\u200b/download/symbols) is added to the symbols search path. If unspecified, this option defaults to 'false'.",
            "default": false
          },
          "csharp.debug.symbolOptions.searchNuGetOrgSymbolServer": {
            "type": "boolean",
            "description": "If 'true' the NuGet.org symbol server (https\u200b://symbols.nuget.org\u200b/download/symbols) is added to the symbols search path. If unspecified, this option defaults to 'false'.",
            "default": false
          },
          "csharp.debug.symbolOptions.cachePath": {
            "type": "string",
            "description": "Directory where symbols downloaded from symbol servers should be cached. If unspecified, on Windows the debugger will default to %TEMP%\\SymbolCache, and on Linux and macOS the debugger will default to ~/.dotnet/symbolcache.",
            "default": ""
          },
          "csharp.debug.symbolOptions.moduleFilter.mode": {
            "type": "string",
            "enum": [
              "loadAllButExcluded",
              "loadOnlyIncluded"
            ],
            "enumDescriptions": [
              "Load symbols for all modules unless the module is in the 'excludedModules' array.",
              "Do not attempt to load symbols for ANY module unless it is in the 'includedModules' array, or it is included through the 'includeSymbolsNextToModules' setting."
            ],
            "description": "Controls which of the two basic operating modes the module filter operates in.",
            "default": "loadAllButExcluded"
          },
          "csharp.debug.symbolOptions.moduleFilter.excludedModules": {
            "type": "array",
            "items": {
              "type": "string"
            },
            "description": "Array of modules that the debugger should NOT load symbols for. Wildcards (example: MyCompany.*.dll) are supported.\n\nThis property is ignored unless 'mode' is set to 'loadAllButExcluded'.",
            "default": []
          },
          "csharp.debug.symbolOptions.moduleFilter.includedModules": {
            "type": "array",
            "items": {
              "type": "string"
            },
            "description": "Array of modules that the debugger should load symbols for. Wildcards (example: MyCompany.*.dll) are supported.\n\nThis property is ignored unless 'mode' is set to 'loadOnlyIncluded'.",
            "default": []
          },
          "csharp.debug.symbolOptions.moduleFilter.includeSymbolsNextToModules": {
            "type": "boolean",
            "description": "If true, for any module NOT in the 'includedModules' array, the debugger will still check next to the module itself and the launching executable, but it will not check paths on the symbol search list. This option defaults to 'true'.\n\nThis property is ignored unless 'mode' is set to 'loadOnlyIncluded'.",
            "default": true
          },
          "csharp.debug.allowFastEvaluate": {
            "type": "boolean",
            "description": "When true (the default state), the debugger will attempt faster evaluation by simulating execution of simple properties and methods.",
            "default": true
          }
        }
      }
    ],
    "jsonValidation": [
      {
        "fileMatch": [
          "appsettings.json",
          "appsettings.*.json"
        ],
        "url": "https://json.schemastore.org/appsettings"
      },
      {
        "fileMatch": "project.json",
        "url": "http://json.schemastore.org/project"
      },
      {
        "fileMatch": "omnisharp.json",
        "url": "http://json.schemastore.org/omnisharp"
      },
      {
        "fileMatch": "global.json",
        "url": "http://json.schemastore.org/global"
      },
      {
        "fileMatch": "launchSettings.json",
        "url": "https://json.schemastore.org/launchsettings.json"
      }
    ],
    "commands": [
      {
        "command": "o.restart",
        "title": "Restart OmniSharp",
        "category": "OmniSharp",
        "enablement": "config.dotnet.server.useOmnisharp"
      },
      {
        "command": "o.pickProjectAndStart",
        "title": "Select Project",
        "category": "OmniSharp",
        "enablement": "config.dotnet.server.useOmnisharp"
      },
      {
        "command": "dotnet.openSolution",
        "title": "Open Solution",
        "category": ".NET",
        "enablement": "!config.dotnet.server.useOmnisharp && dotnet.server.activatedStandalone"
      },
      {
        "command": "o.fixAll.solution",
        "title": "Fix all occurrences of a code issue within solution",
        "category": "OmniSharp",
        "enablement": "config.dotnet.server.useOmnisharp"
      },
      {
        "command": "o.fixAll.project",
        "title": "Fix all occurrences of a code issue within project",
        "category": "OmniSharp",
        "enablement": "config.dotnet.server.useOmnisharp"
      },
      {
        "command": "o.fixAll.document",
        "title": "Fix all occurrences of a code issue within document",
        "category": "OmniSharp",
        "enablement": "config.dotnet.server.useOmnisharp"
      },
      {
        "command": "o.reanalyze.allProjects",
        "title": "Analyze all projects",
        "category": "OmniSharp",
        "enablement": "config.dotnet.server.useOmnisharp"
      },
      {
        "command": "o.reanalyze.currentProject",
        "title": "Analyze current project",
        "category": "OmniSharp",
        "enablement": "config.dotnet.server.useOmnisharp"
      },
      {
        "command": "dotnet.generateAssets",
        "title": "Generate Assets for Build and Debug",
        "category": ".NET"
      },
      {
        "command": "dotnet.restore.project",
        "title": "Restore Project",
        "category": ".NET",
        "enablement": "config.dotnet.server.useOmnisharp"
      },
      {
        "command": "dotnet.restore.all",
        "title": "Restore All Projects",
        "category": ".NET",
        "enablement": "config.dotnet.server.useOmnisharp"
      },
      {
        "command": "csharp.downloadDebugger",
        "title": "Download .NET Core Debugger",
        "category": "Debug"
      },
      {
        "command": "csharp.listProcess",
        "title": "List process for attach",
        "category": "CSharp"
      },
      {
        "command": "csharp.listRemoteProcess",
        "title": "List processes on remote connection for attach",
        "category": "CSharp"
      },
      {
        "command": "csharp.listRemoteDockerProcess",
        "title": "List processes on Docker connection",
        "category": "CSharp"
      },
      {
        "command": "csharp.attachToProcess",
        "title": "Attach to a .NET 5+ or .NET Core process",
        "category": "Debug"
      },
      {
        "command": "csharp.reportIssue",
        "title": "Report an issue",
        "category": "CSharp",
        "enablement": "config.dotnet.server.useOmnisharp"
      },
      {
        "command": "csharp.showDecompilationTerms",
        "title": "Show the decompiler terms agreement",
        "category": "CSharp",
        "enablement": "config.dotnet.server.useOmnisharp"
      },
      {
        "command": "extension.showRazorCSharpWindow",
        "title": "Show Razor CSharp",
        "category": "Razor"
      },
      {
        "command": "extension.showRazorHtmlWindow",
        "title": "Show Razor Html",
        "category": "Razor"
      },
      {
        "command": "razor.reportIssue",
        "title": "Report a Razor issue",
        "category": "Razor"
      },
      {
        "command": "dotnet.test.runTestsInContext",
        "title": "Run Tests in Context",
        "category": ".NET",
        "enablement": "dotnet.server.activatedStandalone"
      },
      {
        "command": "dotnet.test.debugTestsInContext",
        "title": "Debug Tests in Context",
        "category": ".NET",
        "enablement": "dotnet.server.activatedStandalone"
      },
      {
        "command": "dotnet.restartServer",
        "title": "Restart Language Server",
        "category": ".NET",
        "enablement": "!config.dotnet.server.useOmnisharp"
      }
    ],
    "keybindings": [
      {
        "command": "o.showOutput",
        "key": "Ctrl+Shift+F9",
        "mac": "Cmd+Shift+F9"
      }
    ],
    "snippets": [
      {
        "language": "csharp",
        "path": "./snippets/csharp.json"
      }
    ],
    "breakpoints": [
      {
        "language": "csharp"
      },
      {
        "language": "razor"
      },
      {
        "language": "qsharp"
      },
      {
        "language": "aspnetcorerazor"
      }
    ],
    "debuggers": [
      {
        "type": "coreclr",
        "label": ".NET 5+ and .NET Core",
        "languages": [
          "csharp",
          "razor",
          "qsharp",
          "aspnetcorerazor"
        ],
        "variables": {
          "pickProcess": "csharp.listProcess",
          "pickRemoteProcess": "csharp.listRemoteProcess",
          "pickRemoteDockerProcess": "csharp.listRemoteDockerProcess"
        },
        "aiKey": "AIF-d9b70cd4-b9f9-4d70-929b-a071c400b217",
        "configurationAttributes": {
          "launch": {
            "type": "object",
            "required": [
              "program"
            ],
            "properties": {
              "program": {
                "type": "string",
                "markdownDescription": "Path to the application dll or .NET Core host executable to launch.\nThis property normally takes the form: `${workspaceFolder}/bin/Debug/(target-framework)/(project-name.dll)`\n\nExample: `${workspaceFolder}/bin/Debug/netcoreapp1.1/MyProject.dll`\n\nWhere:\n`(target-framework)` is the framework that the debugged project is being built for. This is normally found in the project file as the `TargetFramework` property.\n\n`(project-name.dll)` is the name of debugged project's build output dll. This is normally the same as the project file name but with a '.dll' extension.",
                "default": "${workspaceFolder}/bin/Debug/<insert-target-framework-here>/<insert-project-name-here>.dll"
              },
              "cwd": {
                "type": "string",
                "description": "Path to the working directory of the program being debugged. Default is the current workspace.",
                "default": "${workspaceFolder}"
              },
              "args": {
                "anyOf": [
                  {
                    "type": "array",
                    "description": "Command line arguments passed to the program.",
                    "items": {
                      "type": "string"
                    },
                    "default": []
                  },
                  {
                    "type": "string",
                    "description": "Stringified version of command line arguments passed to the program.",
                    "default": ""
                  }
                ]
              },
              "stopAtEntry": {
                "type": "boolean",
                "markdownDescription": "If true, the debugger should stop at the entry point of the target. This option defaults to `false`.",
                "default": false
              },
              "launchBrowser": {
                "description": "Describes options to launch a web browser as part of launch",
                "default": {
                  "enabled": true
                },
                "type": "object",
                "required": [
                  "enabled"
                ],
                "properties": {
                  "enabled": {
                    "type": "boolean",
                    "description": "Whether web browser launch is enabled. This option defaults to `true`.",
                    "default": true
                  },
                  "args": {
                    "type": "string",
                    "description": "The arguments to pass to the command to open the browser. This is used only if the platform-specific element (`osx`, `linux` or `windows`) doesn't specify a value for `args`. Use ${auto-detect-url} to automatically use the address the server is listening to.",
                    "default": "${auto-detect-url}"
                  },
                  "osx": {
                    "description": "OSX-specific web launch configuration options. By default, this will start the browser using `open`.",
                    "default": {
                      "command": "open",
                      "args": "${auto-detect-url}"
                    },
                    "type": "object",
                    "required": [
                      "command"
                    ],
                    "properties": {
                      "command": {
                        "type": "string",
                        "description": "The executable which will start the web browser.",
                        "default": "open"
                      },
                      "args": {
                        "type": "string",
                        "description": "The arguments to pass to the command to open the browser. Use ${auto-detect-url} to automatically use the address the server is listening to.",
                        "default": "${auto-detect-url}"
                      }
                    }
                  },
                  "linux": {
                    "description": "Linux-specific web launch configuration options. By default, this will start the browser using `xdg-open`.",
                    "default": {
                      "command": "xdg-open",
                      "args": "${auto-detect-url}"
                    },
                    "type": "object",
                    "required": [
                      "command"
                    ],
                    "properties": {
                      "command": {
                        "type": "string",
                        "description": "The executable which will start the web browser.",
                        "default": "xdg-open"
                      },
                      "args": {
                        "type": "string",
                        "description": "The arguments to pass to the command to open the browser. Use ${auto-detect-url} to automatically use the address the server is listening to.",
                        "default": "${auto-detect-url}"
                      }
                    }
                  },
                  "windows": {
                    "description": "Windows-specific web launch configuration options. By default, this will start the browser using `cmd /c start`.",
                    "default": {
                      "command": "cmd.exe",
                      "args": "/C start ${auto-detect-url}"
                    },
                    "type": "object",
                    "required": [
                      "command"
                    ],
                    "properties": {
                      "command": {
                        "type": "string",
                        "description": "The executable which will start the web browser.",
                        "default": "cmd.exe"
                      },
                      "args": {
                        "type": "string",
                        "description": "The arguments to pass to the command to open the browser. Use ${auto-detect-url} to automatically use the address the server is listening to.",
                        "default": "/C start ${auto-detect-url}"
                      }
                    }
                  }
                }
              },
              "env": {
                "type": "object",
                "additionalProperties": {
                  "type": "string"
                },
                "description": "Environment variables passed to the program.",
                "default": {}
              },
              "envFile": {
                "type": "string",
                "markdownDescription": "Environment variables passed to the program by a file. E.g. `${workspaceFolder}/.env`",
                "default": "${workspaceFolder}/.env"
              },
              "console": {
                "type": "string",
                "enum": [
                  "internalConsole",
                  "integratedTerminal",
                  "externalTerminal"
                ],
                "enumDescriptions": [
                  "Output to the VS Code Debug Console. This doesn't support reading console input (ex:Console.ReadLine).",
                  "VS Code's integrated terminal.",
                  "External terminal that can be configured via user settings."
                ],
                "markdownDescription": "When launching console projects, indicates which console the target program should be launched into.",
                "settingsDescription": "**Note:** _This option is only used for the 'dotnet' debug configuration type_.\n\nWhen launching console projects, indicates which console the target program should be launched into.",
                "default": "internalConsole"
              },
              "externalConsole": {
                "type": "boolean",
                "markdownDescription": "Attribute `externalConsole` is deprecated, use `console` instead. This option defaults to `false`.",
                "default": false
              },
              "launchSettingsFilePath": {
                "type": "string",
                "markdownDescription": "The path to a launchSettings.json file. If this isn't set, the debugger will search in `{cwd}/Properties/launchSettings.json`.",
                "default": "${workspaceFolder}/Properties/launchSettings.json"
              },
              "launchSettingsProfile": {
                "anyOf": [
                  {
                    "type": "string"
                  },
                  {
                    "type": "null"
                  }
                ],
                "description": "If specified, indicates the name of the profile in launchSettings.json to use. This is ignored if launchSettings.json is not found. launchSettings.json will be read from the path specified should be the 'launchSettingsFilePath' property, or {cwd}/Properties/launchSettings.json if that isn't set. If this is set to null or an empty string then launchSettings.json is ignored. If this value is not specified the first 'Project' profile will be used.",
                "default": "<insert-profile-name>"
              },
              "sourceFileMap": {
                "type": "object",
                "markdownDescription": "Maps build-time paths to local source locations. All instances of build-time path will be replaced with the local source path.\n\nExample:\n\n`{\"<build-path>\":\"<local-source-path>\"}`",
                "additionalProperties": {
                  "type": "string"
                },
                "default": {}
              },
              "justMyCode": {
                "type": "boolean",
                "markdownDescription": "When enabled (the default), the debugger only displays and steps into user code (\"My Code\"), ignoring system code and other code that is optimized or that does not have debugging symbols. [More information](https://aka.ms/VSCode-CS-LaunchJson#just-my-code)",
                "default": true
              },
              "requireExactSource": {
                "type": "boolean",
                "markdownDescription": "Flag to require current source code to match the pdb. This option defaults to `true`.",
                "default": true
              },
              "enableStepFiltering": {
                "type": "boolean",
                "markdownDescription": "Flag to enable stepping over Properties and Operators. This option defaults to `true`.",
                "default": true
              },
              "logging": {
                "description": "Flags to determine what types of messages should be logged to the output window.",
                "type": "object",
                "required": [],
                "default": {},
                "properties": {
                  "exceptions": {
                    "type": "boolean",
                    "markdownDescription": "Flag to determine whether exception messages should be logged to the output window. This option defaults to `true`.",
                    "default": true
                  },
                  "moduleLoad": {
                    "type": "boolean",
                    "markdownDescription": "Flag to determine whether module load events should be logged to the output window. This option defaults to `true`.",
                    "default": true
                  },
                  "programOutput": {
                    "type": "boolean",
                    "markdownDescription": "Flag to determine whether program output should be logged to the output window when not using an external console. This option defaults to `true`.",
                    "default": true
                  },
                  "engineLogging": {
                    "type": "boolean",
                    "markdownDescription": "Flag to determine whether diagnostic engine logs should be logged to the output window. This option defaults to `false`.",
                    "default": false
                  },
                  "browserStdOut": {
                    "type": "boolean",
                    "markdownDescription": "Flag to determine if stdout text from the launching the web browser should be logged to the output window. This option defaults to `true`.",
                    "default": true
                  },
                  "elapsedTiming": {
                    "type": "boolean",
                    "markdownDescription": "If true, engine logging will include `adapterElapsedTime` and `engineElapsedTime` properties to indicate the amount of time, in microseconds, that a request took. This option defaults to `false`.",
                    "default": false
                  },
                  "threadExit": {
                    "type": "boolean",
                    "markdownDescription": "Controls if a message is logged when a thread in the target process exits. This option defaults to `false`.",
                    "default": false
                  },
                  "processExit": {
                    "type": "boolean",
                    "markdownDescription": "Controls if a message is logged when the target process exits, or debugging is stopped. This option defaults to `true`.",
                    "default": true
                  }
                }
              },
              "pipeTransport": {
                "description": "When present, this tells the debugger to connect to a remote computer using another executable as a pipe that will relay standard input/output between VS Code and the .NET Core debugger backend executable (vsdbg).",
                "type": "object",
                "required": [
                  "debuggerPath"
                ],
                "default": {
                  "pipeCwd": "${workspaceFolder}",
                  "pipeProgram": "enter the fully qualified path for the pipe program name, for example '/usr/bin/ssh'",
                  "pipeArgs": [],
                  "debuggerPath": "enter the path for the debugger on the target machine, for example ~/vsdbg/vsdbg"
                },
                "properties": {
                  "pipeCwd": {
                    "type": "string",
                    "description": "The fully qualified path to the working directory for the pipe program.",
                    "default": "${workspaceFolder}"
                  },
                  "pipeProgram": {
                    "type": "string",
                    "description": "The fully qualified pipe command to execute.",
                    "default": "enter the fully qualified path for the pipe program name, for example '/usr/bin/ssh'"
                  },
                  "pipeArgs": {
                    "anyOf": [
                      {
                        "type": "array",
                        "description": "Command line arguments passed to the pipe program. Token ${debuggerCommand} in pipeArgs will get replaced by the full debugger command, this token can be specified inline with other arguments. If ${debuggerCommand} isn't used in any argument, the full debugger command will be instead be added to the end of the argument list.",
                        "items": {
                          "type": "string"
                        },
                        "default": []
                      },
                      {
                        "type": "string",
                        "description": "Stringified version of command line arguments passed to the pipe program. Token ${debuggerCommand} in pipeArgs will get replaced by the full debugger command, this token can be specified inline with other arguments. If ${debuggerCommand} isn't used in any argument, the full debugger command will be instead be added to the end of the argument list.",
                        "default": ""
                      }
                    ],
                    "default": []
                  },
                  "debuggerPath": {
                    "type": "string",
                    "description": "The full path to the debugger on the target machine.",
                    "default": "enter the path for the debugger on the target machine, for example ~/vsdbg/vsdbg"
                  },
                  "pipeEnv": {
                    "type": "object",
                    "additionalProperties": {
                      "type": "string"
                    },
                    "description": "Environment variables passed to the pipe program.",
                    "default": {}
                  },
                  "quoteArgs": {
                    "type": "boolean",
                    "description": "Should arguments that contain characters that need to be quoted (example: spaces) be quoted? Defaults to 'true'. If set to false, the debugger command will no longer be automatically quoted.",
                    "default": true
                  },
                  "windows": {
                    "description": "Windows-specific pipe launch configuration options",
                    "default": {
                      "pipeCwd": "${workspaceFolder}",
                      "pipeProgram": "enter the fully qualified path for the pipe program name, for example 'c:\\tools\\plink.exe'",
                      "pipeArgs": []
                    },
                    "type": "object",
                    "properties": {
                      "pipeCwd": {
                        "type": "string",
                        "description": "The fully qualified path to the working directory for the pipe program.",
                        "default": "${workspaceFolder}"
                      },
                      "pipeProgram": {
                        "type": "string",
                        "description": "The fully qualified pipe command to execute.",
                        "default": "enter the fully qualified path for the pipe program name, for example '/usr/bin/ssh'"
                      },
                      "pipeArgs": {
                        "anyOf": [
                          {
                            "type": "array",
                            "description": "Command line arguments passed to the pipe program. Token ${debuggerCommand} in pipeArgs will get replaced by the full debugger command, this token can be specified inline with other arguments. If ${debuggerCommand} isn't used in any argument, the full debugger command will be instead be added to the end of the argument list.",
                            "items": {
                              "type": "string"
                            },
                            "default": []
                          },
                          {
                            "type": "string",
                            "description": "Stringified version of command line arguments passed to the pipe program. Token ${debuggerCommand} in pipeArgs will get replaced by the full debugger command, this token can be specified inline with other arguments. If ${debuggerCommand} isn't used in any argument, the full debugger command will be instead be added to the end of the argument list.",
                            "default": ""
                          }
                        ],
                        "default": []
                      },
                      "quoteArgs": {
                        "type": "boolean",
                        "description": "Should arguments that contain characters that need to be quoted (example: spaces) be quoted? Defaults to 'true'. If set to false, the debugger command will no longer be automatically quoted.",
                        "default": true
                      },
                      "pipeEnv": {
                        "type": "object",
                        "additionalProperties": {
                          "type": "string"
                        },
                        "description": "Environment variables passed to the pipe program.",
                        "default": {}
                      }
                    }
                  },
                  "osx": {
                    "description": "OSX-specific pipe launch configuration options",
                    "default": {
                      "pipeCwd": "${workspaceFolder}",
                      "pipeProgram": "enter the fully qualified path for the pipe program name, for example '/usr/bin/ssh'",
                      "pipeArgs": []
                    },
                    "type": "object",
                    "properties": {
                      "pipeCwd": {
                        "type": "string",
                        "description": "The fully qualified path to the working directory for the pipe program.",
                        "default": "${workspaceFolder}"
                      },
                      "pipeProgram": {
                        "type": "string",
                        "description": "The fully qualified pipe command to execute.",
                        "default": "enter the fully qualified path for the pipe program name, for example '/usr/bin/ssh'"
                      },
                      "pipeArgs": {
                        "anyOf": [
                          {
                            "type": "array",
                            "description": "Command line arguments passed to the pipe program. Token ${debuggerCommand} in pipeArgs will get replaced by the full debugger command, this token can be specified inline with other arguments. If ${debuggerCommand} isn't used in any argument, the full debugger command will be instead be added to the end of the argument list.",
                            "items": {
                              "type": "string"
                            },
                            "default": []
                          },
                          {
                            "type": "string",
                            "description": "Stringified version of command line arguments passed to the pipe program. Token ${debuggerCommand} in pipeArgs will get replaced by the full debugger command, this token can be specified inline with other arguments. If ${debuggerCommand} isn't used in any argument, the full debugger command will be instead be added to the end of the argument list.",
                            "default": ""
                          }
                        ],
                        "default": []
                      },
                      "quoteArgs": {
                        "type": "boolean",
                        "description": "Should arguments that contain characters that need to be quoted (example: spaces) be quoted? Defaults to 'true'. If set to false, the debugger command will no longer be automatically quoted.",
                        "default": true
                      },
                      "pipeEnv": {
                        "type": "object",
                        "additionalProperties": {
                          "type": "string"
                        },
                        "description": "Environment variables passed to the pipe program.",
                        "default": {}
                      }
                    }
                  },
                  "linux": {
                    "description": "Linux-specific pipe launch configuration options",
                    "default": {
                      "pipeCwd": "${workspaceFolder}",
                      "pipeProgram": "enter the fully qualified path for the pipe program name, for example '/usr/bin/ssh'",
                      "pipeArgs": []
                    },
                    "type": "object",
                    "properties": {
                      "pipeCwd": {
                        "type": "string",
                        "description": "The fully qualified path to the working directory for the pipe program.",
                        "default": "${workspaceFolder}"
                      },
                      "pipeProgram": {
                        "type": "string",
                        "description": "The fully qualified pipe command to execute.",
                        "default": "enter the fully qualified path for the pipe program name, for example '/usr/bin/ssh'"
                      },
                      "pipeArgs": {
                        "anyOf": [
                          {
                            "type": "array",
                            "description": "Command line arguments passed to the pipe program. Token ${debuggerCommand} in pipeArgs will get replaced by the full debugger command, this token can be specified inline with other arguments. If ${debuggerCommand} isn't used in any argument, the full debugger command will be instead be added to the end of the argument list.",
                            "items": {
                              "type": "string"
                            },
                            "default": []
                          },
                          {
                            "type": "string",
                            "description": "Stringified version of command line arguments passed to the pipe program. Token ${debuggerCommand} in pipeArgs will get replaced by the full debugger command, this token can be specified inline with other arguments. If ${debuggerCommand} isn't used in any argument, the full debugger command will be instead be added to the end of the argument list.",
                            "default": ""
                          }
                        ],
                        "default": []
                      },
                      "quoteArgs": {
                        "type": "boolean",
                        "description": "Should arguments that contain characters that need to be quoted (example: spaces) be quoted? Defaults to 'true'. If set to false, the debugger command will no longer be automatically quoted.",
                        "default": true
                      },
                      "pipeEnv": {
                        "type": "object",
                        "additionalProperties": {
                          "type": "string"
                        },
                        "description": "Environment variables passed to the pipe program.",
                        "default": {}
                      }
                    }
                  }
                }
              },
              "suppressJITOptimizations": {
                "type": "boolean",
                "markdownDescription": "If true, when an optimized module (.dll compiled in the Release configuration) loads in the target process, the debugger will ask the Just-In-Time compiler to generate code with optimizations disabled. [More information](https://aka.ms/VSCode-CS-LaunchJson#suppress-jit-optimizations)",
                "default": false
              },
              "symbolOptions": {
                "description": "Options to control how symbols (.pdb files) are found and loaded.",
                "default": {
                  "searchPaths": [],
                  "searchMicrosoftSymbolServer": false,
                  "searchNuGetOrgSymbolServer": false
                },
                "type": "object",
                "properties": {
                  "searchPaths": {
                    "type": "array",
                    "items": {
                      "type": "string"
                    },
                    "description": "Array of symbol server URLs (example: http\u200b://MyExampleSymbolServer) or directories (example: /build/symbols) to search for .pdb files. These directories will be searched in addition to the default locations -- next to the module and the path where the pdb was originally dropped to.",
                    "default": []
                  },
                  "searchMicrosoftSymbolServer": {
                    "type": "boolean",
                    "description": "If 'true' the Microsoft Symbol server (https\u200b://msdl.microsoft.com\u200b/download/symbols) is added to the symbols search path. If unspecified, this option defaults to 'false'.",
                    "default": false
                  },
                  "searchNuGetOrgSymbolServer": {
                    "type": "boolean",
                    "description": "If 'true' the NuGet.org symbol server (https\u200b://symbols.nuget.org\u200b/download/symbols) is added to the symbols search path. If unspecified, this option defaults to 'false'.",
                    "default": false
                  },
                  "cachePath": {
                    "type": "string",
                    "description": "Directory where symbols downloaded from symbol servers should be cached. If unspecified, on Windows the debugger will default to %TEMP%\\SymbolCache, and on Linux and macOS the debugger will default to ~/.dotnet/symbolcache.",
                    "default": ""
                  },
                  "moduleFilter": {
                    "description": "Provides options to control which modules (.dll files) the debugger will attempt to load symbols (.pdb files) for.",
                    "default": {
                      "mode": "loadAllButExcluded",
                      "excludedModules": []
                    },
                    "type": "object",
                    "required": [
                      "mode"
                    ],
                    "properties": {
                      "mode": {
                        "type": "string",
                        "enum": [
                          "loadAllButExcluded",
                          "loadOnlyIncluded"
                        ],
                        "enumDescriptions": [
                          "Load symbols for all modules unless the module is in the 'excludedModules' array.",
                          "Do not attempt to load symbols for ANY module unless it is in the 'includedModules' array, or it is included through the 'includeSymbolsNextToModules' setting."
                        ],
                        "description": "Controls which of the two basic operating modes the module filter operates in.",
                        "default": "loadAllButExcluded"
                      },
                      "excludedModules": {
                        "type": "array",
                        "items": {
                          "type": "string"
                        },
                        "description": "Array of modules that the debugger should NOT load symbols for. Wildcards (example: MyCompany.*.dll) are supported.\n\nThis property is ignored unless 'mode' is set to 'loadAllButExcluded'.",
                        "default": []
                      },
                      "includedModules": {
                        "type": "array",
                        "items": {
                          "type": "string"
                        },
                        "description": "Array of modules that the debugger should load symbols for. Wildcards (example: MyCompany.*.dll) are supported.\n\nThis property is ignored unless 'mode' is set to 'loadOnlyIncluded'.",
                        "default": []
                      },
                      "includeSymbolsNextToModules": {
                        "type": "boolean",
                        "description": "If true, for any module NOT in the 'includedModules' array, the debugger will still check next to the module itself and the launching executable, but it will not check paths on the symbol search list. This option defaults to 'true'.\n\nThis property is ignored unless 'mode' is set to 'loadOnlyIncluded'.",
                        "default": true
                      }
                    }
                  }
                }
              },
              "sourceLinkOptions": {
                "markdownDescription": "Options to control how Source Link connects to web servers. [More information](https://aka.ms/VSCode-CS-LaunchJson#source-link-options)",
                "default": {
                  "*": {
                    "enabled": true
                  }
                },
                "type": "object",
                "additionalItems": {
                  "type": "object",
                  "properties": {
                    "enabled": {
                      "title": "boolean",
                      "markdownDescription": "Is Source Link enabled for this URL? If unspecified, this option defaults to `true`.",
                      "default": "true"
                    }
                  }
                }
              },
              "allowFastEvaluate": {
                "type": "boolean",
                "description": "When true (the default state), the debugger will attempt faster evaluation by simulating execution of simple properties and methods.",
                "default": true
              },
              "targetOutputLogPath": {
                "type": "string",
                "description": "When set, text that the target application writes to stdout and stderr (ex: Console.WriteLine) will be saved to the specified file. This option is ignored if console is set to something other than internalConsole. E.g. '${workspaceFolder}/out.txt'",
                "default": ""
              },
              "targetArchitecture": {
                "type": "string",
                "markdownDescription": "[Only supported in local macOS debugging]\n\nThe architecture of the debuggee. This will automatically be detected unless this parameter is set. Allowed values are `x86_64` or `arm64`.",
                "enum": [
                  "x86_64",
                  "arm64"
                ]
              },
              "checkForDevCert": {
                "type": "boolean",
                "description": "If you are launching a web project on Windows or macOS and this is enabled, the debugger will check if the computer has a self-signed HTTPS certificate used to develop web servers running on https endpoints. If unspecified, defaults to true when `serverReadyAction` is set. This option does nothing on Linux, VS Code remote, and VS Code Web UI scenarios. If the HTTPS certificate is not found or isn't trusted, the user will be prompted to install/trust it.",
                "default": true
              }
            }
          },
          "attach": {
            "type": "object",
            "required": [],
            "properties": {
              "processName": {
                "type": "string",
                "default": "",
                "markdownDescription": "The process name to attach to. If this is used, `processId` should not be used."
              },
              "processId": {
                "anyOf": [
                  {
                    "type": "string",
                    "markdownDescription": "The process id to attach to. Use \"\" to get a list of running processes to attach to. If `processId` used, `processName` should not be used.",
                    "default": ""
                  },
                  {
                    "type": "integer",
                    "markdownDescription": "The process id to attach to. Use \"\" to get a list of running processes to attach to. If `processId` used, `processName` should not be used.",
                    "default": 0
                  }
                ]
              },
              "sourceFileMap": {
                "type": "object",
                "markdownDescription": "Maps build-time paths to local source locations. All instances of build-time path will be replaced with the local source path.\n\nExample:\n\n`{\"<build-path>\":\"<local-source-path>\"}`",
                "additionalProperties": {
                  "type": "string"
                }
              },
              "justMyCode": {
                "type": "boolean",
                "markdownDescription": "Flag to only show user code. This option defaults to `true`.",
                "default": true
              },
              "requireExactSource": {
                "type": "boolean",
                "markdownDescription": "Flag to require current source code to match the pdb. This option defaults to `true`.",
                "default": true
              },
              "enableStepFiltering": {
                "type": "boolean",
                "markdownDescription": "Flag to enable stepping over Properties and Operators. This option defaults to `true`.",
                "default": true
              },
              "logging": {
                "description": "Flags to determine what types of messages should be logged to the output window.",
                "type": "object",
                "required": [],
                "default": {},
                "properties": {
                  "exceptions": {
                    "type": "boolean",
                    "markdownDescription": "Flag to determine whether exception messages should be logged to the output window. This option defaults to `true`.",
                    "default": true
                  },
                  "moduleLoad": {
                    "type": "boolean",
                    "markdownDescription": "Flag to determine whether module load events should be logged to the output window. This option defaults to `true`.",
                    "default": true
                  },
                  "programOutput": {
                    "type": "boolean",
                    "markdownDescription": "Flag to determine whether program output should be logged to the output window when not using an external console. This option defaults to `true`.",
                    "default": true
                  },
                  "engineLogging": {
                    "type": "boolean",
                    "markdownDescription": "Flag to determine whether diagnostic engine logs should be logged to the output window. This option defaults to `false`.",
                    "default": false
                  },
                  "browserStdOut": {
                    "type": "boolean",
                    "markdownDescription": "Flag to determine if stdout text from the launching the web browser should be logged to the output window. This option defaults to `true`.",
                    "default": true
                  },
                  "elapsedTiming": {
                    "type": "boolean",
                    "markdownDescription": "If true, engine logging will include `adapterElapsedTime` and `engineElapsedTime` properties to indicate the amount of time, in microseconds, that a request took. This option defaults to `false`.",
                    "default": false
                  },
                  "threadExit": {
                    "type": "boolean",
                    "markdownDescription": "Controls if a message is logged when a thread in the target process exits. This option defaults to `false`.",
                    "default": false
                  },
                  "processExit": {
                    "type": "boolean",
                    "markdownDescription": "Controls if a message is logged when the target process exits, or debugging is stopped. This option defaults to `true`.",
                    "default": true
                  }
                }
              },
              "pipeTransport": {
                "description": "When present, this tells the debugger to connect to a remote computer using another executable as a pipe that will relay standard input/output between VS Code and the .NET Core debugger backend executable (vsdbg).",
                "type": "object",
                "required": [
                  "debuggerPath"
                ],
                "default": {
                  "pipeCwd": "${workspaceFolder}",
                  "pipeProgram": "enter the fully qualified path for the pipe program name, for example '/usr/bin/ssh'",
                  "pipeArgs": [],
                  "debuggerPath": "enter the path for the debugger on the target machine, for example ~/vsdbg/vsdbg"
                },
                "properties": {
                  "pipeCwd": {
                    "type": "string",
                    "description": "The fully qualified path to the working directory for the pipe program.",
                    "default": "${workspaceFolder}"
                  },
                  "pipeProgram": {
                    "type": "string",
                    "description": "The fully qualified pipe command to execute.",
                    "default": "enter the fully qualified path for the pipe program name, for example '/usr/bin/ssh'"
                  },
                  "pipeArgs": {
                    "anyOf": [
                      {
                        "type": "array",
                        "description": "Command line arguments passed to the pipe program. Token ${debuggerCommand} in pipeArgs will get replaced by the full debugger command, this token can be specified inline with other arguments. If ${debuggerCommand} isn't used in any argument, the full debugger command will be instead be added to the end of the argument list.",
                        "items": {
                          "type": "string"
                        },
                        "default": []
                      },
                      {
                        "type": "string",
                        "description": "Stringified version of command line arguments passed to the pipe program. Token ${debuggerCommand} in pipeArgs will get replaced by the full debugger command, this token can be specified inline with other arguments. If ${debuggerCommand} isn't used in any argument, the full debugger command will be instead be added to the end of the argument list.",
                        "default": ""
                      }
                    ],
                    "default": []
                  },
                  "debuggerPath": {
                    "type": "string",
                    "description": "The full path to the debugger on the target machine.",
                    "default": "enter the path for the debugger on the target machine, for example ~/vsdbg/vsdbg"
                  },
                  "pipeEnv": {
                    "type": "object",
                    "additionalProperties": {
                      "type": "string"
                    },
                    "description": "Environment variables passed to the pipe program.",
                    "default": {}
                  },
                  "quoteArgs": {
                    "type": "boolean",
                    "description": "Should arguments that contain characters that need to be quoted (example: spaces) be quoted? Defaults to 'true'. If set to false, the debugger command will no longer be automatically quoted.",
                    "default": true
                  },
                  "windows": {
                    "description": "Windows-specific pipe launch configuration options",
                    "default": {
                      "pipeCwd": "${workspaceFolder}",
                      "pipeProgram": "enter the fully qualified path for the pipe program name, for example 'c:\\tools\\plink.exe'",
                      "pipeArgs": []
                    },
                    "type": "object",
                    "properties": {
                      "pipeCwd": {
                        "type": "string",
                        "description": "The fully qualified path to the working directory for the pipe program.",
                        "default": "${workspaceFolder}"
                      },
                      "pipeProgram": {
                        "type": "string",
                        "description": "The fully qualified pipe command to execute.",
                        "default": "enter the fully qualified path for the pipe program name, for example '/usr/bin/ssh'"
                      },
                      "pipeArgs": {
                        "anyOf": [
                          {
                            "type": "array",
                            "description": "Command line arguments passed to the pipe program. Token ${debuggerCommand} in pipeArgs will get replaced by the full debugger command, this token can be specified inline with other arguments. If ${debuggerCommand} isn't used in any argument, the full debugger command will be instead be added to the end of the argument list.",
                            "items": {
                              "type": "string"
                            },
                            "default": []
                          },
                          {
                            "type": "string",
                            "description": "Stringified version of command line arguments passed to the pipe program. Token ${debuggerCommand} in pipeArgs will get replaced by the full debugger command, this token can be specified inline with other arguments. If ${debuggerCommand} isn't used in any argument, the full debugger command will be instead be added to the end of the argument list.",
                            "default": ""
                          }
                        ],
                        "default": []
                      },
                      "quoteArgs": {
                        "type": "boolean",
                        "description": "Should arguments that contain characters that need to be quoted (example: spaces) be quoted? Defaults to 'true'. If set to false, the debugger command will no longer be automatically quoted.",
                        "default": true
                      },
                      "pipeEnv": {
                        "type": "object",
                        "additionalProperties": {
                          "type": "string"
                        },
                        "description": "Environment variables passed to the pipe program.",
                        "default": {}
                      }
                    }
                  },
                  "osx": {
                    "description": "OSX-specific pipe launch configuration options",
                    "default": {
                      "pipeCwd": "${workspaceFolder}",
                      "pipeProgram": "enter the fully qualified path for the pipe program name, for example '/usr/bin/ssh'",
                      "pipeArgs": []
                    },
                    "type": "object",
                    "properties": {
                      "pipeCwd": {
                        "type": "string",
                        "description": "The fully qualified path to the working directory for the pipe program.",
                        "default": "${workspaceFolder}"
                      },
                      "pipeProgram": {
                        "type": "string",
                        "description": "The fully qualified pipe command to execute.",
                        "default": "enter the fully qualified path for the pipe program name, for example '/usr/bin/ssh'"
                      },
                      "pipeArgs": {
                        "anyOf": [
                          {
                            "type": "array",
                            "description": "Command line arguments passed to the pipe program. Token ${debuggerCommand} in pipeArgs will get replaced by the full debugger command, this token can be specified inline with other arguments. If ${debuggerCommand} isn't used in any argument, the full debugger command will be instead be added to the end of the argument list.",
                            "items": {
                              "type": "string"
                            },
                            "default": []
                          },
                          {
                            "type": "string",
                            "description": "Stringified version of command line arguments passed to the pipe program. Token ${debuggerCommand} in pipeArgs will get replaced by the full debugger command, this token can be specified inline with other arguments. If ${debuggerCommand} isn't used in any argument, the full debugger command will be instead be added to the end of the argument list.",
                            "default": ""
                          }
                        ],
                        "default": []
                      },
                      "quoteArgs": {
                        "type": "boolean",
                        "description": "Should arguments that contain characters that need to be quoted (example: spaces) be quoted? Defaults to 'true'. If set to false, the debugger command will no longer be automatically quoted.",
                        "default": true
                      },
                      "pipeEnv": {
                        "type": "object",
                        "additionalProperties": {
                          "type": "string"
                        },
                        "description": "Environment variables passed to the pipe program.",
                        "default": {}
                      }
                    }
                  },
                  "linux": {
                    "description": "Linux-specific pipe launch configuration options",
                    "default": {
                      "pipeCwd": "${workspaceFolder}",
                      "pipeProgram": "enter the fully qualified path for the pipe program name, for example '/usr/bin/ssh'",
                      "pipeArgs": []
                    },
                    "type": "object",
                    "properties": {
                      "pipeCwd": {
                        "type": "string",
                        "description": "The fully qualified path to the working directory for the pipe program.",
                        "default": "${workspaceFolder}"
                      },
                      "pipeProgram": {
                        "type": "string",
                        "description": "The fully qualified pipe command to execute.",
                        "default": "enter the fully qualified path for the pipe program name, for example '/usr/bin/ssh'"
                      },
                      "pipeArgs": {
                        "anyOf": [
                          {
                            "type": "array",
                            "description": "Command line arguments passed to the pipe program. Token ${debuggerCommand} in pipeArgs will get replaced by the full debugger command, this token can be specified inline with other arguments. If ${debuggerCommand} isn't used in any argument, the full debugger command will be instead be added to the end of the argument list.",
                            "items": {
                              "type": "string"
                            },
                            "default": []
                          },
                          {
                            "type": "string",
                            "description": "Stringified version of command line arguments passed to the pipe program. Token ${debuggerCommand} in pipeArgs will get replaced by the full debugger command, this token can be specified inline with other arguments. If ${debuggerCommand} isn't used in any argument, the full debugger command will be instead be added to the end of the argument list.",
                            "default": ""
                          }
                        ],
                        "default": []
                      },
                      "quoteArgs": {
                        "type": "boolean",
                        "description": "Should arguments that contain characters that need to be quoted (example: spaces) be quoted? Defaults to 'true'. If set to false, the debugger command will no longer be automatically quoted.",
                        "default": true
                      },
                      "pipeEnv": {
                        "type": "object",
                        "additionalProperties": {
                          "type": "string"
                        },
                        "description": "Environment variables passed to the pipe program.",
                        "default": {}
                      }
                    }
                  }
                }
              },
              "suppressJITOptimizations": {
                "type": "boolean",
                "markdownDescription": "If true, when an optimized module (.dll compiled in the Release configuration) loads in the target process, the debugger will ask the Just-In-Time compiler to generate code with optimizations disabled. [More information](https://aka.ms/VSCode-CS-LaunchJson#suppress-jit-optimizations)",
                "default": false
              },
              "symbolOptions": {
                "description": "Options to control how symbols (.pdb files) are found and loaded.",
                "default": {
                  "searchPaths": [],
                  "searchMicrosoftSymbolServer": false,
                  "searchNuGetOrgSymbolServer": false
                },
                "type": "object",
                "properties": {
                  "searchPaths": {
                    "type": "array",
                    "items": {
                      "type": "string"
                    },
                    "description": "Array of symbol server URLs (example: http\u200b://MyExampleSymbolServer) or directories (example: /build/symbols) to search for .pdb files. These directories will be searched in addition to the default locations -- next to the module and the path where the pdb was originally dropped to.",
                    "default": []
                  },
                  "searchMicrosoftSymbolServer": {
                    "type": "boolean",
                    "description": "If 'true' the Microsoft Symbol server (https\u200b://msdl.microsoft.com\u200b/download/symbols) is added to the symbols search path. If unspecified, this option defaults to 'false'.",
                    "default": false
                  },
                  "searchNuGetOrgSymbolServer": {
                    "type": "boolean",
                    "description": "If 'true' the NuGet.org symbol server (https\u200b://symbols.nuget.org\u200b/download/symbols) is added to the symbols search path. If unspecified, this option defaults to 'false'.",
                    "default": false
                  },
                  "cachePath": {
                    "type": "string",
                    "description": "Directory where symbols downloaded from symbol servers should be cached. If unspecified, on Windows the debugger will default to %TEMP%\\SymbolCache, and on Linux and macOS the debugger will default to ~/.dotnet/symbolcache.",
                    "default": ""
                  },
                  "moduleFilter": {
                    "description": "Provides options to control which modules (.dll files) the debugger will attempt to load symbols (.pdb files) for.",
                    "default": {
                      "mode": "loadAllButExcluded",
                      "excludedModules": []
                    },
                    "type": "object",
                    "required": [
                      "mode"
                    ],
                    "properties": {
                      "mode": {
                        "type": "string",
                        "enum": [
                          "loadAllButExcluded",
                          "loadOnlyIncluded"
                        ],
                        "enumDescriptions": [
                          "Load symbols for all modules unless the module is in the 'excludedModules' array.",
                          "Do not attempt to load symbols for ANY module unless it is in the 'includedModules' array, or it is included through the 'includeSymbolsNextToModules' setting."
                        ],
                        "description": "Controls which of the two basic operating modes the module filter operates in.",
                        "default": "loadAllButExcluded"
                      },
                      "excludedModules": {
                        "type": "array",
                        "items": {
                          "type": "string"
                        },
                        "description": "Array of modules that the debugger should NOT load symbols for. Wildcards (example: MyCompany.*.dll) are supported.\n\nThis property is ignored unless 'mode' is set to 'loadAllButExcluded'.",
                        "default": []
                      },
                      "includedModules": {
                        "type": "array",
                        "items": {
                          "type": "string"
                        },
                        "description": "Array of modules that the debugger should load symbols for. Wildcards (example: MyCompany.*.dll) are supported.\n\nThis property is ignored unless 'mode' is set to 'loadOnlyIncluded'.",
                        "default": []
                      },
                      "includeSymbolsNextToModules": {
                        "type": "boolean",
                        "description": "If true, for any module NOT in the 'includedModules' array, the debugger will still check next to the module itself and the launching executable, but it will not check paths on the symbol search list. This option defaults to 'true'.\n\nThis property is ignored unless 'mode' is set to 'loadOnlyIncluded'.",
                        "default": true
                      }
                    }
                  }
                }
              },
              "sourceLinkOptions": {
                "markdownDescription": "Options to control how Source Link connects to web servers. [More information](https://aka.ms/VSCode-CS-LaunchJson#source-link-options)",
                "default": {
                  "*": {
                    "enabled": true
                  }
                },
                "type": "object",
                "additionalItems": {
                  "type": "object",
                  "properties": {
                    "enabled": {
                      "title": "boolean",
                      "markdownDescription": "Is Source Link enabled for this URL? If unspecified, this option defaults to `true`.",
                      "default": "true"
                    }
                  }
                }
              },
              "allowFastEvaluate": {
                "type": "boolean",
                "description": "When true (the default state), the debugger will attempt faster evaluation by simulating execution of simple properties and methods.",
                "default": true
              },
              "targetArchitecture": {
                "type": "string",
                "markdownDescription": "[Only supported in local macOS debugging]\n\nThe architecture of the debuggee. This will automatically be detected unless this parameter is set. Allowed values are `x86_64` or `arm64`.",
                "enum": [
                  "x86_64",
                  "arm64"
                ]
              }
            }
          }
        },
        "configurationSnippets": [
          {
            "label": ".NET: Launch .NET Core Console App",
            "description": "Launch a .NET Core Console App with a debugger.",
            "body": {
              "name": ".NET Core Launch (console)",
              "type": "coreclr",
              "request": "launch",
              "preLaunchTask": "build",
              "program": "^\"\\${workspaceFolder}/bin/Debug/${1:<target-framework>}/${2:<project-name.dll>}\"",
              "args": [],
              "cwd": "^\"\\${workspaceFolder}\"",
              "stopAtEntry": false,
              "console": "internalConsole"
            }
          },
          {
            "label": ".NET: Attach to local .NET Core Console App",
            "description": "Attach a debugger to a .NET Core Console App.",
            "body": {
              "name": ".NET Core Attach",
              "type": "coreclr",
              "request": "attach"
            }
          },
          {
            "label": ".NET: Launch a local .NET Core Web App",
            "description": "Launch a .NET Core Web App with both a browser and a debugger.",
            "body": {
              "name": ".NET Core Launch (web)",
              "type": "coreclr",
              "request": "launch",
              "preLaunchTask": "build",
              "program": "^\"\\${workspaceFolder}/bin/Debug/${1:<target-framework>}/${2:<project-name.dll>}\"",
              "args": [],
              "cwd": "^\"\\${workspaceFolder}\"",
              "stopAtEntry": false,
              "serverReadyAction": {
                "action": "openExternally",
                "pattern": "\\\\bNow listening on:\\\\s+(https?://\\\\S+)"
              },
              "env": {
                "ASPNETCORE_ENVIRONMENT": "Development"
              },
              "sourceFileMap": {
                "/Views": "^\"\\${workspaceFolder}/Views\""
              }
            }
          },
          {
            "label": ".NET: Launch a remote .NET Core Console App",
            "description": "Launch a .NET Core Console App on a remote machine.",
            "body": {
              "name": ".NET Core Launch (console)",
              "type": "coreclr",
              "request": "launch",
              "preLaunchTask": "build",
              "program": "^\"\\${workspaceFolder}/bin/Debug/${1:<target-framework>}/${2:<project-name.dll>}\"",
              "args": [],
              "cwd": "^\"\\${workspaceFolder}\"",
              "stopAtEntry": false,
              "console": "internalConsole",
              "pipeTransport": {
                "pipeCwd": "^\"\\${workspaceFolder}\"",
                "pipeProgram": "^\"${3:enter the fully qualified path for the pipe program name, for example '/usr/bin/ssh'}\"",
                "pipeArgs": [],
                "debuggerPath": "^\"${4:enter the path for the debugger on the target machine, for example ~/vsdbg/vsdbg}\""
              }
            }
          },
          {
            "label": ".NET: Attach to remote .NET Core Console App",
            "description": "Attach a debugger to a .NET Core Console App on a remote machine.",
            "body": {
              "name": ".NET Core Attach",
              "type": "coreclr",
              "request": "attach",
              "pipeTransport": {
                "pipeCwd": "^\"\\${workspaceFolder}\"",
                "pipeProgram": "^\"${1:enter the fully qualified path for the pipe program name, for example '/usr/bin/ssh'}\"",
                "pipeArgs": [],
                "debuggerPath": "^\"${2:enter the path for the debugger on the target machine, for example ~/vsdbg/vsdbg}\""
              }
            }
          },
          {
            "label": ".NET: Launch and Debug Hosted Blazor WebAssembly App",
            "description": "Launches a Hosted Blazor WebAssembly App with a debugger",
            "body": {
              "name": "Launch and Debug Hosted Blazor WebAssembly App",
              "type": "blazorwasm",
              "request": "launch",
              "hosted": true,
              "program": "^\"\\${workspaceFolder}/bin/Debug/${1:<target-framework>}/${2:<project-name.dll>}\"",
              "cwd": "^\"\\${workspaceFolder}\""
            }
          },
          {
            "label": ".NET: Launch and Debug Standalone Blazor WebAssembly App",
            "description": "Launches Standalone Blazor WebAssembly App with a debugger",
            "body": {
              "name": "Launch and Debug Standalone Blazor WebAssembly App",
              "type": "blazorwasm",
              "request": "launch",
              "cwd": "^\"\\${workspaceFolder}\""
            }
          }
        ]
      },
      {
        "type": "clr",
        "label": ".NET Framework 4.x (Windows only)",
        "languages": [
          "csharp",
          "razor",
          "qsharp",
          "aspnetcorerazor"
        ],
        "variables": {
          "pickProcess": "csharp.listProcess",
          "pickRemoteProcess": "csharp.listRemoteProcess",
          "pickRemoteDockerProcess": "csharp.listRemoteDockerProcess"
        },
        "aiKey": "AIF-d9b70cd4-b9f9-4d70-929b-a071c400b217",
        "configurationAttributes": {
          "launch": {
            "type": "object",
            "required": [
              "program"
            ],
            "properties": {
              "program": {
                "type": "string",
                "markdownDescription": "Path to the application dll or .NET Core host executable to launch.\nThis property normally takes the form: `${workspaceFolder}/bin/Debug/(target-framework)/(project-name.dll)`\n\nExample: `${workspaceFolder}/bin/Debug/netcoreapp1.1/MyProject.dll`\n\nWhere:\n`(target-framework)` is the framework that the debugged project is being built for. This is normally found in the project file as the `TargetFramework` property.\n\n`(project-name.dll)` is the name of debugged project's build output dll. This is normally the same as the project file name but with a '.dll' extension.",
                "default": "${workspaceFolder}/bin/Debug/<insert-target-framework-here>/<insert-project-name-here>.dll"
              },
              "cwd": {
                "type": "string",
                "description": "Path to the working directory of the program being debugged. Default is the current workspace.",
                "default": "${workspaceFolder}"
              },
              "args": {
                "anyOf": [
                  {
                    "type": "array",
                    "description": "Command line arguments passed to the program.",
                    "items": {
                      "type": "string"
                    },
                    "default": []
                  },
                  {
                    "type": "string",
                    "description": "Stringified version of command line arguments passed to the program.",
                    "default": ""
                  }
                ]
              },
              "stopAtEntry": {
                "type": "boolean",
                "markdownDescription": "If true, the debugger should stop at the entry point of the target. This option defaults to `false`.",
                "default": false
              },
              "launchBrowser": {
                "description": "Describes options to launch a web browser as part of launch",
                "default": {
                  "enabled": true
                },
                "type": "object",
                "required": [
                  "enabled"
                ],
                "properties": {
                  "enabled": {
                    "type": "boolean",
                    "description": "Whether web browser launch is enabled. This option defaults to `true`.",
                    "default": true
                  },
                  "args": {
                    "type": "string",
                    "description": "The arguments to pass to the command to open the browser. This is used only if the platform-specific element (`osx`, `linux` or `windows`) doesn't specify a value for `args`. Use ${auto-detect-url} to automatically use the address the server is listening to.",
                    "default": "${auto-detect-url}"
                  },
                  "osx": {
                    "description": "OSX-specific web launch configuration options. By default, this will start the browser using `open`.",
                    "default": {
                      "command": "open",
                      "args": "${auto-detect-url}"
                    },
                    "type": "object",
                    "required": [
                      "command"
                    ],
                    "properties": {
                      "command": {
                        "type": "string",
                        "description": "The executable which will start the web browser.",
                        "default": "open"
                      },
                      "args": {
                        "type": "string",
                        "description": "The arguments to pass to the command to open the browser. Use ${auto-detect-url} to automatically use the address the server is listening to.",
                        "default": "${auto-detect-url}"
                      }
                    }
                  },
                  "linux": {
                    "description": "Linux-specific web launch configuration options. By default, this will start the browser using `xdg-open`.",
                    "default": {
                      "command": "xdg-open",
                      "args": "${auto-detect-url}"
                    },
                    "type": "object",
                    "required": [
                      "command"
                    ],
                    "properties": {
                      "command": {
                        "type": "string",
                        "description": "The executable which will start the web browser.",
                        "default": "xdg-open"
                      },
                      "args": {
                        "type": "string",
                        "description": "The arguments to pass to the command to open the browser. Use ${auto-detect-url} to automatically use the address the server is listening to.",
                        "default": "${auto-detect-url}"
                      }
                    }
                  },
                  "windows": {
                    "description": "Windows-specific web launch configuration options. By default, this will start the browser using `cmd /c start`.",
                    "default": {
                      "command": "cmd.exe",
                      "args": "/C start ${auto-detect-url}"
                    },
                    "type": "object",
                    "required": [
                      "command"
                    ],
                    "properties": {
                      "command": {
                        "type": "string",
                        "description": "The executable which will start the web browser.",
                        "default": "cmd.exe"
                      },
                      "args": {
                        "type": "string",
                        "description": "The arguments to pass to the command to open the browser. Use ${auto-detect-url} to automatically use the address the server is listening to.",
                        "default": "/C start ${auto-detect-url}"
                      }
                    }
                  }
                }
              },
              "env": {
                "type": "object",
                "additionalProperties": {
                  "type": "string"
                },
                "description": "Environment variables passed to the program.",
                "default": {}
              },
              "envFile": {
                "type": "string",
                "markdownDescription": "Environment variables passed to the program by a file. E.g. `${workspaceFolder}/.env`",
                "default": "${workspaceFolder}/.env"
              },
              "console": {
                "type": "string",
                "enum": [
                  "internalConsole",
                  "integratedTerminal",
                  "externalTerminal"
                ],
                "enumDescriptions": [
                  "Output to the VS Code Debug Console. This doesn't support reading console input (ex:Console.ReadLine).",
                  "VS Code's integrated terminal.",
                  "External terminal that can be configured via user settings."
                ],
                "markdownDescription": "When launching console projects, indicates which console the target program should be launched into.",
                "settingsDescription": "**Note:** _This option is only used for the 'dotnet' debug configuration type_.\n\nWhen launching console projects, indicates which console the target program should be launched into.",
                "default": "internalConsole"
              },
              "externalConsole": {
                "type": "boolean",
                "markdownDescription": "Attribute `externalConsole` is deprecated, use `console` instead. This option defaults to `false`.",
                "default": false
              },
              "launchSettingsFilePath": {
                "type": "string",
                "markdownDescription": "The path to a launchSettings.json file. If this isn't set, the debugger will search in `{cwd}/Properties/launchSettings.json`.",
                "default": "${workspaceFolder}/Properties/launchSettings.json"
              },
              "launchSettingsProfile": {
                "anyOf": [
                  {
                    "type": "string"
                  },
                  {
                    "type": "null"
                  }
                ],
                "description": "If specified, indicates the name of the profile in launchSettings.json to use. This is ignored if launchSettings.json is not found. launchSettings.json will be read from the path specified should be the 'launchSettingsFilePath' property, or {cwd}/Properties/launchSettings.json if that isn't set. If this is set to null or an empty string then launchSettings.json is ignored. If this value is not specified the first 'Project' profile will be used.",
                "default": "<insert-profile-name>"
              },
              "sourceFileMap": {
                "type": "object",
                "markdownDescription": "Maps build-time paths to local source locations. All instances of build-time path will be replaced with the local source path.\n\nExample:\n\n`{\"<build-path>\":\"<local-source-path>\"}`",
                "additionalProperties": {
                  "type": "string"
                },
                "default": {}
              },
              "justMyCode": {
                "type": "boolean",
                "markdownDescription": "When enabled (the default), the debugger only displays and steps into user code (\"My Code\"), ignoring system code and other code that is optimized or that does not have debugging symbols. [More information](https://aka.ms/VSCode-CS-LaunchJson#just-my-code)",
                "default": true
              },
              "requireExactSource": {
                "type": "boolean",
                "markdownDescription": "Flag to require current source code to match the pdb. This option defaults to `true`.",
                "default": true
              },
              "enableStepFiltering": {
                "type": "boolean",
                "markdownDescription": "Flag to enable stepping over Properties and Operators. This option defaults to `true`.",
                "default": true
              },
              "logging": {
                "description": "Flags to determine what types of messages should be logged to the output window.",
                "type": "object",
                "required": [],
                "default": {},
                "properties": {
                  "exceptions": {
                    "type": "boolean",
                    "markdownDescription": "Flag to determine whether exception messages should be logged to the output window. This option defaults to `true`.",
                    "default": true
                  },
                  "moduleLoad": {
                    "type": "boolean",
                    "markdownDescription": "Flag to determine whether module load events should be logged to the output window. This option defaults to `true`.",
                    "default": true
                  },
                  "programOutput": {
                    "type": "boolean",
                    "markdownDescription": "Flag to determine whether program output should be logged to the output window when not using an external console. This option defaults to `true`.",
                    "default": true
                  },
                  "engineLogging": {
                    "type": "boolean",
                    "markdownDescription": "Flag to determine whether diagnostic engine logs should be logged to the output window. This option defaults to `false`.",
                    "default": false
                  },
                  "browserStdOut": {
                    "type": "boolean",
                    "markdownDescription": "Flag to determine if stdout text from the launching the web browser should be logged to the output window. This option defaults to `true`.",
                    "default": true
                  },
                  "elapsedTiming": {
                    "type": "boolean",
                    "markdownDescription": "If true, engine logging will include `adapterElapsedTime` and `engineElapsedTime` properties to indicate the amount of time, in microseconds, that a request took. This option defaults to `false`.",
                    "default": false
                  },
                  "threadExit": {
                    "type": "boolean",
                    "markdownDescription": "Controls if a message is logged when a thread in the target process exits. This option defaults to `false`.",
                    "default": false
                  },
                  "processExit": {
                    "type": "boolean",
                    "markdownDescription": "Controls if a message is logged when the target process exits, or debugging is stopped. This option defaults to `true`.",
                    "default": true
                  }
                }
              },
              "pipeTransport": {
                "description": "When present, this tells the debugger to connect to a remote computer using another executable as a pipe that will relay standard input/output between VS Code and the .NET Core debugger backend executable (vsdbg).",
                "type": "object",
                "required": [
                  "debuggerPath"
                ],
                "default": {
                  "pipeCwd": "${workspaceFolder}",
                  "pipeProgram": "enter the fully qualified path for the pipe program name, for example '/usr/bin/ssh'",
                  "pipeArgs": [],
                  "debuggerPath": "enter the path for the debugger on the target machine, for example ~/vsdbg/vsdbg"
                },
                "properties": {
                  "pipeCwd": {
                    "type": "string",
                    "description": "The fully qualified path to the working directory for the pipe program.",
                    "default": "${workspaceFolder}"
                  },
                  "pipeProgram": {
                    "type": "string",
                    "description": "The fully qualified pipe command to execute.",
                    "default": "enter the fully qualified path for the pipe program name, for example '/usr/bin/ssh'"
                  },
                  "pipeArgs": {
                    "anyOf": [
                      {
                        "type": "array",
                        "description": "Command line arguments passed to the pipe program. Token ${debuggerCommand} in pipeArgs will get replaced by the full debugger command, this token can be specified inline with other arguments. If ${debuggerCommand} isn't used in any argument, the full debugger command will be instead be added to the end of the argument list.",
                        "items": {
                          "type": "string"
                        },
                        "default": []
                      },
                      {
                        "type": "string",
                        "description": "Stringified version of command line arguments passed to the pipe program. Token ${debuggerCommand} in pipeArgs will get replaced by the full debugger command, this token can be specified inline with other arguments. If ${debuggerCommand} isn't used in any argument, the full debugger command will be instead be added to the end of the argument list.",
                        "default": ""
                      }
                    ],
                    "default": []
                  },
                  "debuggerPath": {
                    "type": "string",
                    "description": "The full path to the debugger on the target machine.",
                    "default": "enter the path for the debugger on the target machine, for example ~/vsdbg/vsdbg"
                  },
                  "pipeEnv": {
                    "type": "object",
                    "additionalProperties": {
                      "type": "string"
                    },
                    "description": "Environment variables passed to the pipe program.",
                    "default": {}
                  },
                  "quoteArgs": {
                    "type": "boolean",
                    "description": "Should arguments that contain characters that need to be quoted (example: spaces) be quoted? Defaults to 'true'. If set to false, the debugger command will no longer be automatically quoted.",
                    "default": true
                  },
                  "windows": {
                    "description": "Windows-specific pipe launch configuration options",
                    "default": {
                      "pipeCwd": "${workspaceFolder}",
                      "pipeProgram": "enter the fully qualified path for the pipe program name, for example 'c:\\tools\\plink.exe'",
                      "pipeArgs": []
                    },
                    "type": "object",
                    "properties": {
                      "pipeCwd": {
                        "type": "string",
                        "description": "The fully qualified path to the working directory for the pipe program.",
                        "default": "${workspaceFolder}"
                      },
                      "pipeProgram": {
                        "type": "string",
                        "description": "The fully qualified pipe command to execute.",
                        "default": "enter the fully qualified path for the pipe program name, for example '/usr/bin/ssh'"
                      },
                      "pipeArgs": {
                        "anyOf": [
                          {
                            "type": "array",
                            "description": "Command line arguments passed to the pipe program. Token ${debuggerCommand} in pipeArgs will get replaced by the full debugger command, this token can be specified inline with other arguments. If ${debuggerCommand} isn't used in any argument, the full debugger command will be instead be added to the end of the argument list.",
                            "items": {
                              "type": "string"
                            },
                            "default": []
                          },
                          {
                            "type": "string",
                            "description": "Stringified version of command line arguments passed to the pipe program. Token ${debuggerCommand} in pipeArgs will get replaced by the full debugger command, this token can be specified inline with other arguments. If ${debuggerCommand} isn't used in any argument, the full debugger command will be instead be added to the end of the argument list.",
                            "default": ""
                          }
                        ],
                        "default": []
                      },
                      "quoteArgs": {
                        "type": "boolean",
                        "description": "Should arguments that contain characters that need to be quoted (example: spaces) be quoted? Defaults to 'true'. If set to false, the debugger command will no longer be automatically quoted.",
                        "default": true
                      },
                      "pipeEnv": {
                        "type": "object",
                        "additionalProperties": {
                          "type": "string"
                        },
                        "description": "Environment variables passed to the pipe program.",
                        "default": {}
                      }
                    }
                  },
                  "osx": {
                    "description": "OSX-specific pipe launch configuration options",
                    "default": {
                      "pipeCwd": "${workspaceFolder}",
                      "pipeProgram": "enter the fully qualified path for the pipe program name, for example '/usr/bin/ssh'",
                      "pipeArgs": []
                    },
                    "type": "object",
                    "properties": {
                      "pipeCwd": {
                        "type": "string",
                        "description": "The fully qualified path to the working directory for the pipe program.",
                        "default": "${workspaceFolder}"
                      },
                      "pipeProgram": {
                        "type": "string",
                        "description": "The fully qualified pipe command to execute.",
                        "default": "enter the fully qualified path for the pipe program name, for example '/usr/bin/ssh'"
                      },
                      "pipeArgs": {
                        "anyOf": [
                          {
                            "type": "array",
                            "description": "Command line arguments passed to the pipe program. Token ${debuggerCommand} in pipeArgs will get replaced by the full debugger command, this token can be specified inline with other arguments. If ${debuggerCommand} isn't used in any argument, the full debugger command will be instead be added to the end of the argument list.",
                            "items": {
                              "type": "string"
                            },
                            "default": []
                          },
                          {
                            "type": "string",
                            "description": "Stringified version of command line arguments passed to the pipe program. Token ${debuggerCommand} in pipeArgs will get replaced by the full debugger command, this token can be specified inline with other arguments. If ${debuggerCommand} isn't used in any argument, the full debugger command will be instead be added to the end of the argument list.",
                            "default": ""
                          }
                        ],
                        "default": []
                      },
                      "quoteArgs": {
                        "type": "boolean",
                        "description": "Should arguments that contain characters that need to be quoted (example: spaces) be quoted? Defaults to 'true'. If set to false, the debugger command will no longer be automatically quoted.",
                        "default": true
                      },
                      "pipeEnv": {
                        "type": "object",
                        "additionalProperties": {
                          "type": "string"
                        },
                        "description": "Environment variables passed to the pipe program.",
                        "default": {}
                      }
                    }
                  },
                  "linux": {
                    "description": "Linux-specific pipe launch configuration options",
                    "default": {
                      "pipeCwd": "${workspaceFolder}",
                      "pipeProgram": "enter the fully qualified path for the pipe program name, for example '/usr/bin/ssh'",
                      "pipeArgs": []
                    },
                    "type": "object",
                    "properties": {
                      "pipeCwd": {
                        "type": "string",
                        "description": "The fully qualified path to the working directory for the pipe program.",
                        "default": "${workspaceFolder}"
                      },
                      "pipeProgram": {
                        "type": "string",
                        "description": "The fully qualified pipe command to execute.",
                        "default": "enter the fully qualified path for the pipe program name, for example '/usr/bin/ssh'"
                      },
                      "pipeArgs": {
                        "anyOf": [
                          {
                            "type": "array",
                            "description": "Command line arguments passed to the pipe program. Token ${debuggerCommand} in pipeArgs will get replaced by the full debugger command, this token can be specified inline with other arguments. If ${debuggerCommand} isn't used in any argument, the full debugger command will be instead be added to the end of the argument list.",
                            "items": {
                              "type": "string"
                            },
                            "default": []
                          },
                          {
                            "type": "string",
                            "description": "Stringified version of command line arguments passed to the pipe program. Token ${debuggerCommand} in pipeArgs will get replaced by the full debugger command, this token can be specified inline with other arguments. If ${debuggerCommand} isn't used in any argument, the full debugger command will be instead be added to the end of the argument list.",
                            "default": ""
                          }
                        ],
                        "default": []
                      },
                      "quoteArgs": {
                        "type": "boolean",
                        "description": "Should arguments that contain characters that need to be quoted (example: spaces) be quoted? Defaults to 'true'. If set to false, the debugger command will no longer be automatically quoted.",
                        "default": true
                      },
                      "pipeEnv": {
                        "type": "object",
                        "additionalProperties": {
                          "type": "string"
                        },
                        "description": "Environment variables passed to the pipe program.",
                        "default": {}
                      }
                    }
                  }
                }
              },
              "suppressJITOptimizations": {
                "type": "boolean",
                "markdownDescription": "If true, when an optimized module (.dll compiled in the Release configuration) loads in the target process, the debugger will ask the Just-In-Time compiler to generate code with optimizations disabled. [More information](https://aka.ms/VSCode-CS-LaunchJson#suppress-jit-optimizations)",
                "default": false
              },
              "symbolOptions": {
                "description": "Options to control how symbols (.pdb files) are found and loaded.",
                "default": {
                  "searchPaths": [],
                  "searchMicrosoftSymbolServer": false,
                  "searchNuGetOrgSymbolServer": false
                },
                "type": "object",
                "properties": {
                  "searchPaths": {
                    "type": "array",
                    "items": {
                      "type": "string"
                    },
                    "description": "Array of symbol server URLs (example: http\u200b://MyExampleSymbolServer) or directories (example: /build/symbols) to search for .pdb files. These directories will be searched in addition to the default locations -- next to the module and the path where the pdb was originally dropped to.",
                    "default": []
                  },
                  "searchMicrosoftSymbolServer": {
                    "type": "boolean",
                    "description": "If 'true' the Microsoft Symbol server (https\u200b://msdl.microsoft.com\u200b/download/symbols) is added to the symbols search path. If unspecified, this option defaults to 'false'.",
                    "default": false
                  },
                  "searchNuGetOrgSymbolServer": {
                    "type": "boolean",
                    "description": "If 'true' the NuGet.org symbol server (https\u200b://symbols.nuget.org\u200b/download/symbols) is added to the symbols search path. If unspecified, this option defaults to 'false'.",
                    "default": false
                  },
                  "cachePath": {
                    "type": "string",
                    "description": "Directory where symbols downloaded from symbol servers should be cached. If unspecified, on Windows the debugger will default to %TEMP%\\SymbolCache, and on Linux and macOS the debugger will default to ~/.dotnet/symbolcache.",
                    "default": ""
                  },
                  "moduleFilter": {
                    "description": "Provides options to control which modules (.dll files) the debugger will attempt to load symbols (.pdb files) for.",
                    "default": {
                      "mode": "loadAllButExcluded",
                      "excludedModules": []
                    },
                    "type": "object",
                    "required": [
                      "mode"
                    ],
                    "properties": {
                      "mode": {
                        "type": "string",
                        "enum": [
                          "loadAllButExcluded",
                          "loadOnlyIncluded"
                        ],
                        "enumDescriptions": [
                          "Load symbols for all modules unless the module is in the 'excludedModules' array.",
                          "Do not attempt to load symbols for ANY module unless it is in the 'includedModules' array, or it is included through the 'includeSymbolsNextToModules' setting."
                        ],
                        "description": "Controls which of the two basic operating modes the module filter operates in.",
                        "default": "loadAllButExcluded"
                      },
                      "excludedModules": {
                        "type": "array",
                        "items": {
                          "type": "string"
                        },
                        "description": "Array of modules that the debugger should NOT load symbols for. Wildcards (example: MyCompany.*.dll) are supported.\n\nThis property is ignored unless 'mode' is set to 'loadAllButExcluded'.",
                        "default": []
                      },
                      "includedModules": {
                        "type": "array",
                        "items": {
                          "type": "string"
                        },
                        "description": "Array of modules that the debugger should load symbols for. Wildcards (example: MyCompany.*.dll) are supported.\n\nThis property is ignored unless 'mode' is set to 'loadOnlyIncluded'.",
                        "default": []
                      },
                      "includeSymbolsNextToModules": {
                        "type": "boolean",
                        "description": "If true, for any module NOT in the 'includedModules' array, the debugger will still check next to the module itself and the launching executable, but it will not check paths on the symbol search list. This option defaults to 'true'.\n\nThis property is ignored unless 'mode' is set to 'loadOnlyIncluded'.",
                        "default": true
                      }
                    }
                  }
                }
              },
              "sourceLinkOptions": {
                "markdownDescription": "Options to control how Source Link connects to web servers. [More information](https://aka.ms/VSCode-CS-LaunchJson#source-link-options)",
                "default": {
                  "*": {
                    "enabled": true
                  }
                },
                "type": "object",
                "additionalItems": {
                  "type": "object",
                  "properties": {
                    "enabled": {
                      "title": "boolean",
                      "markdownDescription": "Is Source Link enabled for this URL? If unspecified, this option defaults to `true`.",
                      "default": "true"
                    }
                  }
                }
              },
              "allowFastEvaluate": {
                "type": "boolean",
                "description": "When true (the default state), the debugger will attempt faster evaluation by simulating execution of simple properties and methods.",
                "default": true
              },
              "targetOutputLogPath": {
                "type": "string",
                "description": "When set, text that the target application writes to stdout and stderr (ex: Console.WriteLine) will be saved to the specified file. This option is ignored if console is set to something other than internalConsole. E.g. '${workspaceFolder}/out.txt'",
                "default": ""
              },
              "targetArchitecture": {
                "type": "string",
                "markdownDescription": "[Only supported in local macOS debugging]\n\nThe architecture of the debuggee. This will automatically be detected unless this parameter is set. Allowed values are `x86_64` or `arm64`.",
                "enum": [
                  "x86_64",
                  "arm64"
                ]
              },
              "checkForDevCert": {
                "type": "boolean",
                "description": "If you are launching a web project on Windows or macOS and this is enabled, the debugger will check if the computer has a self-signed HTTPS certificate used to develop web servers running on https endpoints. If unspecified, defaults to true when `serverReadyAction` is set. This option does nothing on Linux, VS Code remote, and VS Code Web UI scenarios. If the HTTPS certificate is not found or isn't trusted, the user will be prompted to install/trust it.",
                "default": true
              }
            }
          },
          "attach": {
            "type": "object",
            "required": [],
            "properties": {
              "processName": {
                "type": "string",
                "default": "",
                "markdownDescription": "The process name to attach to. If this is used, `processId` should not be used."
              },
              "processId": {
                "anyOf": [
                  {
                    "type": "string",
                    "markdownDescription": "The process id to attach to. Use \"\" to get a list of running processes to attach to. If `processId` used, `processName` should not be used.",
                    "default": ""
                  },
                  {
                    "type": "integer",
                    "markdownDescription": "The process id to attach to. Use \"\" to get a list of running processes to attach to. If `processId` used, `processName` should not be used.",
                    "default": 0
                  }
                ]
              },
              "sourceFileMap": {
                "type": "object",
                "markdownDescription": "Maps build-time paths to local source locations. All instances of build-time path will be replaced with the local source path.\n\nExample:\n\n`{\"<build-path>\":\"<local-source-path>\"}`",
                "additionalProperties": {
                  "type": "string"
                }
              },
              "justMyCode": {
                "type": "boolean",
                "markdownDescription": "Flag to only show user code. This option defaults to `true`.",
                "default": true
              },
              "requireExactSource": {
                "type": "boolean",
                "markdownDescription": "Flag to require current source code to match the pdb. This option defaults to `true`.",
                "default": true
              },
              "enableStepFiltering": {
                "type": "boolean",
                "markdownDescription": "Flag to enable stepping over Properties and Operators. This option defaults to `true`.",
                "default": true
              },
              "logging": {
                "description": "Flags to determine what types of messages should be logged to the output window.",
                "type": "object",
                "required": [],
                "default": {},
                "properties": {
                  "exceptions": {
                    "type": "boolean",
                    "markdownDescription": "Flag to determine whether exception messages should be logged to the output window. This option defaults to `true`.",
                    "default": true
                  },
                  "moduleLoad": {
                    "type": "boolean",
                    "markdownDescription": "Flag to determine whether module load events should be logged to the output window. This option defaults to `true`.",
                    "default": true
                  },
                  "programOutput": {
                    "type": "boolean",
                    "markdownDescription": "Flag to determine whether program output should be logged to the output window when not using an external console. This option defaults to `true`.",
                    "default": true
                  },
                  "engineLogging": {
                    "type": "boolean",
                    "markdownDescription": "Flag to determine whether diagnostic engine logs should be logged to the output window. This option defaults to `false`.",
                    "default": false
                  },
                  "browserStdOut": {
                    "type": "boolean",
                    "markdownDescription": "Flag to determine if stdout text from the launching the web browser should be logged to the output window. This option defaults to `true`.",
                    "default": true
                  },
                  "elapsedTiming": {
                    "type": "boolean",
                    "markdownDescription": "If true, engine logging will include `adapterElapsedTime` and `engineElapsedTime` properties to indicate the amount of time, in microseconds, that a request took. This option defaults to `false`.",
                    "default": false
                  },
                  "threadExit": {
                    "type": "boolean",
                    "markdownDescription": "Controls if a message is logged when a thread in the target process exits. This option defaults to `false`.",
                    "default": false
                  },
                  "processExit": {
                    "type": "boolean",
                    "markdownDescription": "Controls if a message is logged when the target process exits, or debugging is stopped. This option defaults to `true`.",
                    "default": true
                  }
                }
              },
              "pipeTransport": {
                "description": "When present, this tells the debugger to connect to a remote computer using another executable as a pipe that will relay standard input/output between VS Code and the .NET Core debugger backend executable (vsdbg).",
                "type": "object",
                "required": [
                  "debuggerPath"
                ],
                "default": {
                  "pipeCwd": "${workspaceFolder}",
                  "pipeProgram": "enter the fully qualified path for the pipe program name, for example '/usr/bin/ssh'",
                  "pipeArgs": [],
                  "debuggerPath": "enter the path for the debugger on the target machine, for example ~/vsdbg/vsdbg"
                },
                "properties": {
                  "pipeCwd": {
                    "type": "string",
                    "description": "The fully qualified path to the working directory for the pipe program.",
                    "default": "${workspaceFolder}"
                  },
                  "pipeProgram": {
                    "type": "string",
                    "description": "The fully qualified pipe command to execute.",
                    "default": "enter the fully qualified path for the pipe program name, for example '/usr/bin/ssh'"
                  },
                  "pipeArgs": {
                    "anyOf": [
                      {
                        "type": "array",
                        "description": "Command line arguments passed to the pipe program. Token ${debuggerCommand} in pipeArgs will get replaced by the full debugger command, this token can be specified inline with other arguments. If ${debuggerCommand} isn't used in any argument, the full debugger command will be instead be added to the end of the argument list.",
                        "items": {
                          "type": "string"
                        },
                        "default": []
                      },
                      {
                        "type": "string",
                        "description": "Stringified version of command line arguments passed to the pipe program. Token ${debuggerCommand} in pipeArgs will get replaced by the full debugger command, this token can be specified inline with other arguments. If ${debuggerCommand} isn't used in any argument, the full debugger command will be instead be added to the end of the argument list.",
                        "default": ""
                      }
                    ],
                    "default": []
                  },
                  "debuggerPath": {
                    "type": "string",
                    "description": "The full path to the debugger on the target machine.",
                    "default": "enter the path for the debugger on the target machine, for example ~/vsdbg/vsdbg"
                  },
                  "pipeEnv": {
                    "type": "object",
                    "additionalProperties": {
                      "type": "string"
                    },
                    "description": "Environment variables passed to the pipe program.",
                    "default": {}
                  },
                  "quoteArgs": {
                    "type": "boolean",
                    "description": "Should arguments that contain characters that need to be quoted (example: spaces) be quoted? Defaults to 'true'. If set to false, the debugger command will no longer be automatically quoted.",
                    "default": true
                  },
                  "windows": {
                    "description": "Windows-specific pipe launch configuration options",
                    "default": {
                      "pipeCwd": "${workspaceFolder}",
                      "pipeProgram": "enter the fully qualified path for the pipe program name, for example 'c:\\tools\\plink.exe'",
                      "pipeArgs": []
                    },
                    "type": "object",
                    "properties": {
                      "pipeCwd": {
                        "type": "string",
                        "description": "The fully qualified path to the working directory for the pipe program.",
                        "default": "${workspaceFolder}"
                      },
                      "pipeProgram": {
                        "type": "string",
                        "description": "The fully qualified pipe command to execute.",
                        "default": "enter the fully qualified path for the pipe program name, for example '/usr/bin/ssh'"
                      },
                      "pipeArgs": {
                        "anyOf": [
                          {
                            "type": "array",
                            "description": "Command line arguments passed to the pipe program. Token ${debuggerCommand} in pipeArgs will get replaced by the full debugger command, this token can be specified inline with other arguments. If ${debuggerCommand} isn't used in any argument, the full debugger command will be instead be added to the end of the argument list.",
                            "items": {
                              "type": "string"
                            },
                            "default": []
                          },
                          {
                            "type": "string",
                            "description": "Stringified version of command line arguments passed to the pipe program. Token ${debuggerCommand} in pipeArgs will get replaced by the full debugger command, this token can be specified inline with other arguments. If ${debuggerCommand} isn't used in any argument, the full debugger command will be instead be added to the end of the argument list.",
                            "default": ""
                          }
                        ],
                        "default": []
                      },
                      "quoteArgs": {
                        "type": "boolean",
                        "description": "Should arguments that contain characters that need to be quoted (example: spaces) be quoted? Defaults to 'true'. If set to false, the debugger command will no longer be automatically quoted.",
                        "default": true
                      },
                      "pipeEnv": {
                        "type": "object",
                        "additionalProperties": {
                          "type": "string"
                        },
                        "description": "Environment variables passed to the pipe program.",
                        "default": {}
                      }
                    }
                  },
                  "osx": {
                    "description": "OSX-specific pipe launch configuration options",
                    "default": {
                      "pipeCwd": "${workspaceFolder}",
                      "pipeProgram": "enter the fully qualified path for the pipe program name, for example '/usr/bin/ssh'",
                      "pipeArgs": []
                    },
                    "type": "object",
                    "properties": {
                      "pipeCwd": {
                        "type": "string",
                        "description": "The fully qualified path to the working directory for the pipe program.",
                        "default": "${workspaceFolder}"
                      },
                      "pipeProgram": {
                        "type": "string",
                        "description": "The fully qualified pipe command to execute.",
                        "default": "enter the fully qualified path for the pipe program name, for example '/usr/bin/ssh'"
                      },
                      "pipeArgs": {
                        "anyOf": [
                          {
                            "type": "array",
                            "description": "Command line arguments passed to the pipe program. Token ${debuggerCommand} in pipeArgs will get replaced by the full debugger command, this token can be specified inline with other arguments. If ${debuggerCommand} isn't used in any argument, the full debugger command will be instead be added to the end of the argument list.",
                            "items": {
                              "type": "string"
                            },
                            "default": []
                          },
                          {
                            "type": "string",
                            "description": "Stringified version of command line arguments passed to the pipe program. Token ${debuggerCommand} in pipeArgs will get replaced by the full debugger command, this token can be specified inline with other arguments. If ${debuggerCommand} isn't used in any argument, the full debugger command will be instead be added to the end of the argument list.",
                            "default": ""
                          }
                        ],
                        "default": []
                      },
                      "quoteArgs": {
                        "type": "boolean",
                        "description": "Should arguments that contain characters that need to be quoted (example: spaces) be quoted? Defaults to 'true'. If set to false, the debugger command will no longer be automatically quoted.",
                        "default": true
                      },
                      "pipeEnv": {
                        "type": "object",
                        "additionalProperties": {
                          "type": "string"
                        },
                        "description": "Environment variables passed to the pipe program.",
                        "default": {}
                      }
                    }
                  },
                  "linux": {
                    "description": "Linux-specific pipe launch configuration options",
                    "default": {
                      "pipeCwd": "${workspaceFolder}",
                      "pipeProgram": "enter the fully qualified path for the pipe program name, for example '/usr/bin/ssh'",
                      "pipeArgs": []
                    },
                    "type": "object",
                    "properties": {
                      "pipeCwd": {
                        "type": "string",
                        "description": "The fully qualified path to the working directory for the pipe program.",
                        "default": "${workspaceFolder}"
                      },
                      "pipeProgram": {
                        "type": "string",
                        "description": "The fully qualified pipe command to execute.",
                        "default": "enter the fully qualified path for the pipe program name, for example '/usr/bin/ssh'"
                      },
                      "pipeArgs": {
                        "anyOf": [
                          {
                            "type": "array",
                            "description": "Command line arguments passed to the pipe program. Token ${debuggerCommand} in pipeArgs will get replaced by the full debugger command, this token can be specified inline with other arguments. If ${debuggerCommand} isn't used in any argument, the full debugger command will be instead be added to the end of the argument list.",
                            "items": {
                              "type": "string"
                            },
                            "default": []
                          },
                          {
                            "type": "string",
                            "description": "Stringified version of command line arguments passed to the pipe program. Token ${debuggerCommand} in pipeArgs will get replaced by the full debugger command, this token can be specified inline with other arguments. If ${debuggerCommand} isn't used in any argument, the full debugger command will be instead be added to the end of the argument list.",
                            "default": ""
                          }
                        ],
                        "default": []
                      },
                      "quoteArgs": {
                        "type": "boolean",
                        "description": "Should arguments that contain characters that need to be quoted (example: spaces) be quoted? Defaults to 'true'. If set to false, the debugger command will no longer be automatically quoted.",
                        "default": true
                      },
                      "pipeEnv": {
                        "type": "object",
                        "additionalProperties": {
                          "type": "string"
                        },
                        "description": "Environment variables passed to the pipe program.",
                        "default": {}
                      }
                    }
                  }
                }
              },
              "suppressJITOptimizations": {
                "type": "boolean",
                "markdownDescription": "If true, when an optimized module (.dll compiled in the Release configuration) loads in the target process, the debugger will ask the Just-In-Time compiler to generate code with optimizations disabled. [More information](https://aka.ms/VSCode-CS-LaunchJson#suppress-jit-optimizations)",
                "default": false
              },
              "symbolOptions": {
                "description": "Options to control how symbols (.pdb files) are found and loaded.",
                "default": {
                  "searchPaths": [],
                  "searchMicrosoftSymbolServer": false,
                  "searchNuGetOrgSymbolServer": false
                },
                "type": "object",
                "properties": {
                  "searchPaths": {
                    "type": "array",
                    "items": {
                      "type": "string"
                    },
                    "description": "Array of symbol server URLs (example: http\u200b://MyExampleSymbolServer) or directories (example: /build/symbols) to search for .pdb files. These directories will be searched in addition to the default locations -- next to the module and the path where the pdb was originally dropped to.",
                    "default": []
                  },
                  "searchMicrosoftSymbolServer": {
                    "type": "boolean",
                    "description": "If 'true' the Microsoft Symbol server (https\u200b://msdl.microsoft.com\u200b/download/symbols) is added to the symbols search path. If unspecified, this option defaults to 'false'.",
                    "default": false
                  },
                  "searchNuGetOrgSymbolServer": {
                    "type": "boolean",
                    "description": "If 'true' the NuGet.org symbol server (https\u200b://symbols.nuget.org\u200b/download/symbols) is added to the symbols search path. If unspecified, this option defaults to 'false'.",
                    "default": false
                  },
                  "cachePath": {
                    "type": "string",
                    "description": "Directory where symbols downloaded from symbol servers should be cached. If unspecified, on Windows the debugger will default to %TEMP%\\SymbolCache, and on Linux and macOS the debugger will default to ~/.dotnet/symbolcache.",
                    "default": ""
                  },
                  "moduleFilter": {
                    "description": "Provides options to control which modules (.dll files) the debugger will attempt to load symbols (.pdb files) for.",
                    "default": {
                      "mode": "loadAllButExcluded",
                      "excludedModules": []
                    },
                    "type": "object",
                    "required": [
                      "mode"
                    ],
                    "properties": {
                      "mode": {
                        "type": "string",
                        "enum": [
                          "loadAllButExcluded",
                          "loadOnlyIncluded"
                        ],
                        "enumDescriptions": [
                          "Load symbols for all modules unless the module is in the 'excludedModules' array.",
                          "Do not attempt to load symbols for ANY module unless it is in the 'includedModules' array, or it is included through the 'includeSymbolsNextToModules' setting."
                        ],
                        "description": "Controls which of the two basic operating modes the module filter operates in.",
                        "default": "loadAllButExcluded"
                      },
                      "excludedModules": {
                        "type": "array",
                        "items": {
                          "type": "string"
                        },
                        "description": "Array of modules that the debugger should NOT load symbols for. Wildcards (example: MyCompany.*.dll) are supported.\n\nThis property is ignored unless 'mode' is set to 'loadAllButExcluded'.",
                        "default": []
                      },
                      "includedModules": {
                        "type": "array",
                        "items": {
                          "type": "string"
                        },
                        "description": "Array of modules that the debugger should load symbols for. Wildcards (example: MyCompany.*.dll) are supported.\n\nThis property is ignored unless 'mode' is set to 'loadOnlyIncluded'.",
                        "default": []
                      },
                      "includeSymbolsNextToModules": {
                        "type": "boolean",
                        "description": "If true, for any module NOT in the 'includedModules' array, the debugger will still check next to the module itself and the launching executable, but it will not check paths on the symbol search list. This option defaults to 'true'.\n\nThis property is ignored unless 'mode' is set to 'loadOnlyIncluded'.",
                        "default": true
                      }
                    }
                  }
                }
              },
              "sourceLinkOptions": {
                "markdownDescription": "Options to control how Source Link connects to web servers. [More information](https://aka.ms/VSCode-CS-LaunchJson#source-link-options)",
                "default": {
                  "*": {
                    "enabled": true
                  }
                },
                "type": "object",
                "additionalItems": {
                  "type": "object",
                  "properties": {
                    "enabled": {
                      "title": "boolean",
                      "markdownDescription": "Is Source Link enabled for this URL? If unspecified, this option defaults to `true`.",
                      "default": "true"
                    }
                  }
                }
              },
              "allowFastEvaluate": {
                "type": "boolean",
                "description": "When true (the default state), the debugger will attempt faster evaluation by simulating execution of simple properties and methods.",
                "default": true
              },
              "targetArchitecture": {
                "type": "string",
                "markdownDescription": "[Only supported in local macOS debugging]\n\nThe architecture of the debuggee. This will automatically be detected unless this parameter is set. Allowed values are `x86_64` or `arm64`.",
                "enum": [
                  "x86_64",
                  "arm64"
                ]
              }
            }
          }
        }
      },
      {
        "type": "blazorwasm",
        "label": "Blazor WebAssembly Debug",
        "initialConfigurations": [
          {
            "type": "blazorwasm",
            "name": "Launch and Debug Blazor WebAssembly Application",
            "request": "launch"
          }
        ],
        "configurationAttributes": {
          "launch": {
            "properties": {
              "cwd": {
                "type": "string",
                "description": "The directory of the Blazor WebAssembly app, defaults to the workspace folder.",
                "default": "${workspaceFolder}"
              },
              "url": {
                "type": "string",
                "description": "The URL of the application",
                "default": "https://localhost:5001"
              },
              "browser": {
                "type": "string",
                "description": "The debugging browser to launch (Edge or Chrome)",
                "default": "edge",
                "enum": [
                  "chrome",
                  "edge"
                ]
              },
              "trace": {
                "type": [
                  "boolean",
                  "string"
                ],
                "default": "true",
                "enum": [
                  "verbose",
                  true
                ],
                "description": "If true, verbose logs from JS debugger are sent to log file. If 'verbose', send logs to console."
              },
              "hosted": {
                "type": "boolean",
                "default": "false",
                "description": "True if the app is a hosted Blazor WebAssembly app, false otherwise."
              },
              "webRoot": {
                "type": "string",
                "default": "${workspaceFolder}",
                "description": "Specifies the absolute path to the webserver root."
              },
              "timeout": {
                "type": "number",
                "default": 30000,
                "description": "Retry for this number of milliseconds to connect to browser."
              },
              "program": {
                "type": "string",
                "default": "${workspaceFolder}/Server/bin/Debug/<target-framework>/<target-dll>",
                "description": "The path of the DLL to execute when launching a hosted server app"
              },
              "env": {
                "type": "object",
                "description": "Environment variables passed to dotnet. Only valid for hosted apps."
              },
              "dotNetConfig": {
                "description": "Options passed to the underlying .NET debugger. For more info, see https://github.com/dotnet/vscode-csharp/blob/main/debugger.md.",
                "type": "object",
                "required": [],
                "default": {},
                "properties": {
                  "justMyCode": {
                    "type": "boolean",
                    "description": "Optional flag to only show user code.",
                    "default": true
                  },
                  "logging": {
                    "description": "Optional flags to determine what types of messages should be logged to the output window. Applicable only for the app server of hosted Blazor WASM apps.",
                    "type": "object",
                    "required": [],
                    "default": {},
                    "properties": {
                      "exceptions": {
                        "type": "boolean",
                        "description": "Optional flag to determine whether exception messages should be logged to the output window.",
                        "default": true
                      },
                      "moduleLoad": {
                        "type": "boolean",
                        "description": "Optional flag to determine whether module load events should be logged to the output window.",
                        "default": true
                      },
                      "programOutput": {
                        "type": "boolean",
                        "description": "Optional flag to determine whether program output should be logged to the output window when not using an external console.",
                        "default": true
                      },
                      "engineLogging": {
                        "type": "boolean",
                        "description": "Optional flag to determine whether diagnostic engine logs should be logged to the output window.",
                        "default": false
                      },
                      "browserStdOut": {
                        "type": "boolean",
                        "description": "Optional flag to determine if stdout text from the launching the web browser should be logged to the output window.",
                        "default": true
                      },
                      "elapsedTiming": {
                        "type": "boolean",
                        "description": "If true, engine logging will include `adapterElapsedTime` and `engineElapsedTime` properties to indicate the amount of time, in microseconds, that a request took.",
                        "default": false
                      },
                      "threadExit": {
                        "type": "boolean",
                        "description": "Controls if a message is logged when a thread in the target process exits. Default: `false`.",
                        "default": false
                      },
                      "processExit": {
                        "type": "boolean",
                        "description": "Controls if a message is logged when the target process exits, or debugging is stopped. Default: `true`.",
                        "default": true
                      }
                    }
                  },
                  "sourceFileMap": {
                    "type": "object",
                    "description": "Optional source file mappings passed to the debug engine. Example: '{ \"C:\\foo\":\"/home/user/foo\" }'",
                    "additionalProperties": {
                      "type": "string"
                    },
                    "default": {
                      "<insert-source-path-here>": "<insert-target-path-here>"
                    }
                  }
                }
              },
              "browserConfig": {
                "description": "Options based to the underlying JavaScript debugger. For more info, see https://github.com/microsoft/vscode-js-debug/blob/master/OPTIONS.md.",
                "type": "object",
                "required": [],
                "default": {},
                "properties": {
                  "outputCapture": {
                    "enum": [
                      "console",
                      "std"
                    ],
                    "description": "From where to capture output messages: the default debug API if set to `console`, or stdout/stderr streams if set to `std`.",
                    "default": "console"
                  }
                }
              }
            }
          },
          "attach": {
            "properties": {
              "url": {
                "type": "string",
                "description": "The URL of the application",
                "default": "https://localhost:5001"
              },
              "cwd": {
                "type": "string",
                "description": "The directory of the Blazor WebAssembly app, defaults to the workspace folder.",
                "default": "${workspaceFolder}"
              },
              "browser": {
                "type": "string",
                "description": "The debugging browser to launch (Edge or Chrome)",
                "default": "chrome",
                "enum": [
                  "chrome",
                  "edge"
                ]
              },
              "trace": {
                "type": [
                  "boolean",
                  "string"
                ],
                "default": "true",
                "enum": [
                  "verbose",
                  true
                ],
                "description": "If true, verbose logs from JS debugger are sent to log file. If 'verbose', send logs to console."
              },
              "webRoot": {
                "type": "string",
                "default": "${workspaceFolder}",
                "description": "Specifies the absolute path to the webserver root."
              },
              "timeout": {
                "type": "number",
                "default": 30000,
                "description": "Retry for this number of milliseconds to connect to browser."
              }
            }
          }
        }
      },
      {
        "type": "dotnet",
        "label": "C#",
        "languages": [
          "csharp",
          "razor",
          "aspnetcorerazor",
          "dotnetProject"
        ],
        "variables": {},
        "aiKey": "AIF-d9b70cd4-b9f9-4d70-929b-a071c400b217",
        "configurationAttributes": {
          "launch": {
            "type": "object",
            "required": [
              "projectPath"
            ],
            "properties": {
              "projectPath": {
                "type": "string",
                "description": "Path to the .csproj file.",
                "default": "${workspaceFolder}/<insert-project-name-here>.csproj"
              },
              "launchConfigurationId": {
                "type": "string",
                "description": "The launch configuration id to use. Empty string will use the current active configuration."
              }
            }
          }
        },
        "configurationSnippets": []
      }
    ],
    "semanticTokenTypes": [
      {
        "id": "razorComponentElement",
        "description": "A Razor component element"
      },
      {
        "id": "razorComponentAttribute",
        "description": "A Razor component attribute"
      },
      {
        "id": "razorTagHelperElement",
        "description": "A Razor TagHelper Element"
      },
      {
        "id": "razorTagHelperAttribute",
        "description": "A Razor TagHelper Attribute"
      },
      {
        "id": "razorTransition",
        "description": "A Razor transition"
      },
      {
        "id": "razorDirectiveAttribute",
        "description": "A Razor Directive Attribute"
      },
      {
        "id": "razorDirectiveColon",
        "description": "A colon between directive attribute parameters"
      },
      {
        "id": "razorDirective",
        "description": "A Razor directive such as 'code' or 'function'"
      },
      {
        "id": "razorComment",
        "description": "A Razor comment"
      },
      {
        "id": "markupCommentPunctuation",
        "description": "The '@' or '*' of a Razor comment."
      },
      {
        "id": "markupTagDelimiter",
        "description": "Markup delimiters like '<', '>', and '/'."
      },
      {
        "id": "markupOperator",
        "description": "Delimiter for Markup Attribute Key-Value pairs."
      },
      {
        "id": "markupElement",
        "description": "The name of a Markup element."
      },
      {
        "id": "markupAttribute",
        "description": "The name of a Markup attribute."
      },
      {
        "id": "markupComment",
        "description": "The contents of a Markup comment."
      },
      {
        "id": "markupCommentPunctuation",
        "description": "The begining or ending punctuation of a Markup comment."
      },
      {
        "id": "excludedCode",
        "description": "A token that represents inactive code."
      },
      {
        "id": "controlKeyword",
        "description": "A token that represents a control-flow keyword.",
        "superType": "keyword"
      },
      {
        "id": "operatorOverloaded",
        "description": "A declaration or reference to an overloaded operator."
      },
      {
        "id": "whitespace",
        "description": "A token that represents whitespace."
      },
      {
        "id": "text",
        "description": "A token that represents text."
      },
      {
        "id": "preprocessorText",
        "description": "Text associated with a preprocessor directive."
      },
      {
        "id": "punctuation",
        "description": "A token that represents punctuation."
      },
      {
        "id": "stringVerbatim",
        "superType": "string",
        "description": "A token that represents a verbatim string."
      },
      {
        "id": "stringEscapeCharacter",
        "superType": "string",
        "description": "An escape character within a string."
      },
      {
        "id": "recordClass",
        "superType": "class",
        "description": "A definition or reference to a record class type."
      },
      {
        "id": "delegate",
        "superType": "method",
        "description": "A definition or reference to a delegate type."
      },
      {
        "id": "module",
        "superType": "namespace",
        "description": "A definition or reference to a module name."
      },
      {
        "id": "recordStruct",
        "superType": "struct",
        "description": "A definition or reference to a record struct type."
      },
      {
        "id": "field",
        "superType": "property",
        "description": "A definition or reference to a field."
      },
      {
        "id": "constant",
        "superType": "variable",
        "description": "A definition or reference to a constant."
      },
      {
        "id": "extensionMethod",
        "superType": "method",
        "description": "A definition or reference to an extension method"
      },
      {
        "id": "xmlDocCommentAttributeName",
        "description": "A token that represents an attribute in an XML documentation comment"
      },
      {
        "id": "xmlDocCommentAttributeQuotes",
        "description": "A token that represents an attribute quote in an XML documentation comment"
      },
      {
        "id": "xmlDocCommentAttributeValue",
        "description": "A token that represents an attribute value in an XML documentation comment"
      },
      {
        "id": "xmlDocCommentCDataSection",
        "description": "A token that represents a CDATA section in an XML documentation comment"
      },
      {
        "id": "xmlDocCommentComment",
        "description": "A token that represents a comment in an XML documentation comment"
      },
      {
        "id": "xmlDocCommentDelimiter",
        "description": "A token that represents a delimeter in an XML documentation comment"
      },
      {
        "id": "xmlDocCommentEntityReference",
        "description": "A token that represents reference to an entity in an XML documentation comment"
      },
      {
        "id": "xmlDocCommentName",
        "description": "A token that represents a name in an XML documentation comment"
      },
      {
        "id": "xmlDocCommentProcessingInstruction",
        "description": "A token that represents a processing instruction in an XML documentation comment"
      },
      {
        "id": "xmlDocCommentText",
        "description": "A token that represents text in an XML documentation comment"
      },
      {
        "id": "xmlLiteralAttributeName",
        "description": "A token that represents an attribute name in an XML literal"
      },
      {
        "id": "xmlLiteralAttributeQuotes",
        "description": "A token that represents an attribute quote in an XML literal"
      },
      {
        "id": "xmlLiteralAttributeValue",
        "description": "A token that represents an attribute value in an XML literal"
      },
      {
        "id": "xmlLiteralCDataSection",
        "description": "A token that represents a CDATA section in an XML literal"
      },
      {
        "id": "xmlLiteralComment",
        "description": "A token that represents a comment in an XML literal"
      },
      {
        "id": "xmlLiteralDelimiter",
        "description": "A token that represents a delimiter in an XML literal"
      },
      {
        "id": "xmlLiteralEmbeddedExpression",
        "description": "A token that represents an emebedded expression in an XML literal"
      },
      {
        "id": "xmlLiteralEntityReference",
        "description": "A token that represents a reference to an entity in an XML literal"
      },
      {
        "id": "xmlLiteralName",
        "description": "A token that represents a name in an XML literal"
      },
      {
        "id": "xmlLiteralProcessingInstruction",
        "description": "A token that represents a processing instruction in an XML literal"
      },
      {
        "id": "xmlLiteralText",
        "description": "A token that represents text in an XML literal"
      },
      {
        "id": "regexComment",
        "description": "A token that represents a comment in a regex string"
      },
      {
        "id": "regexCharacterClass",
        "description": "A token that represents a character class in a regex string"
      },
      {
        "id": "regexAnchor",
        "description": "A token that represents an anchor in a regex string"
      },
      {
        "id": "regexQuantifier",
        "description": "A token that represents a quantifier in a regex string"
      },
      {
        "id": "regexGrouping",
        "description": "A token that represents a group in a regex string"
      },
      {
        "id": "regexAlternation",
        "description": "A token that represents an alternation in a regex string"
      },
      {
        "id": "regexText",
        "description": "A token that represents text in a regex string"
      },
      {
        "id": "regexSelfEscapedCharacter",
        "description": "A token that represents a self escaped character in a regex string"
      },
      {
        "id": "regexOtherEscape",
        "description": "A token that represents an escape in a regex string"
      },
      {
        "id": "jsonComment",
        "description": "A token that represents a comment in a JSON string"
      },
      {
        "id": "jsonNumber",
        "description": "A token that represents a number in a JSON string"
      },
      {
        "id": "jsonString",
        "description": "A token that represents a string in a JSON string"
      },
      {
        "id": "jsonKeyword",
        "description": "A token that represents a keyword in a JSON string"
      },
      {
        "id": "jsonText",
        "description": "A token that represents text in a JSON string"
      },
      {
        "id": "jsonOperator",
        "description": "A token that represents an operator in a JSON string"
      },
      {
        "id": "jsonPunctuation",
        "description": "A token that represents punctuation in a JSON string"
      },
      {
        "id": "jsonArray",
        "description": "A token that represents an array in a JSON string"
      },
      {
        "id": "jsonObject",
        "description": "A token that represents an object in a JSON string"
      },
      {
        "id": "jsonPropertyName",
        "description": "A token that represents a property name in a JSON string"
      },
      {
        "id": "jsonConstructorName",
        "description": "A token that represents a constructor in a JSON string"
      }
    ],
    "semanticTokenModifiers": [],
    "semanticTokenScopes": [
      {
        "language": "aspnetcorerazor",
        "scopes": {
          "razorComponentElement": [
            "entity.name.class.element.component"
          ],
          "razorComponentAttribute": [
            "entity.name.class.attribute.component"
          ],
          "razorTagHelperElement": [
            "entity.name.class.element.taghelper"
          ],
          "razorTagHelperAttribute": [
            "entity.name.class.attribute.taghelper"
          ],
          "razorTransition": [
            "keyword.control.razor.transition"
          ],
          "razorDirectiveAttribute": [
            "keyword.control.razor.directive.attribute",
            "keyword.control.cshtml.directive.attribute"
          ],
          "razorDirectiveColon": [
            "keyword.control.razor.directive.colon",
            "keyword.control.cshtml.directive.colon"
          ],
          "razorDirective": [
            "keyword.control.razor.directive",
            "keyword.control.cshtml.directive"
          ],
          "razorComment": [
            "comment.block.razor"
          ],
          "razorCommentTransition": [
            "meta.comment.razor",
            "keyword.control.cshtml.transition"
          ],
          "razorCommentStar": [
            "keyword.control.razor.comment.star",
            "meta.comment.razor"
          ],
          "angleBracket": [
            "punctuation.definition.tag"
          ],
          "forwardSlash": [
            "punctuation.definition.tag"
          ],
          "equals": [
            "punctuation.separator.key-value.html"
          ],
          "markupElement": [
            "entity.name.tag.html"
          ],
          "markupAttribute": [
            "entity.other.attribute-name.html"
          ],
          "markupComment": [
            "comment.block.html"
          ],
          "markupCommentPunctuation": [
            "punctuation.definition.comment.html",
            "comment.block.html"
          ]
        }
      },
      {
        "language": "csharp",
        "scopes": {
          "namespace": [
            "entity.name.type.namespace.cs"
          ],
          "type": [
            "entity.name.type"
          ],
          "class": [
            "entity.name.type.class.cs"
          ],
          "enum": [
            "entity.name.type.enum.cs"
          ],
          "interface": [
            "entity.name.type.interface.cs"
          ],
          "struct": [
            "entity.name.type.struct.cs"
          ],
          "typeParameter": [
            "entity.name.type.type-parameter.cs"
          ],
          "parameter": [
            "entity.name.variable.parameter.cs"
          ],
          "variable": [
            "entity.name.variable.local.cs"
          ],
          "property": [
            "variable.other.property.cs"
          ],
          "enumMember": [
            "variable.other.enummember.cs"
          ],
          "method": [
            "entity.name.function.member.cs"
          ],
          "macro": [
            "keyword.preprocessor.cs"
          ],
          "keyword": [
            "keyword.cs"
          ],
          "excludedCode": [
            "support.other.excluded.cs"
          ],
          "controlKeyword": [
            "keyword.control.cs"
          ],
          "operatorOverloaded": [
            "entity.name.function.member.overload.cs"
          ],
          "preprocessorText": [
            "meta.preprocessor.string.cs"
          ],
          "punctuation": [
            "punctuation.cs"
          ],
          "stringVerbatim": [
            "string.verbatim.cs"
          ],
          "stringEscapeCharacter": [
            "constant.character.escape.cs"
          ],
          "delegate": [
            "entity.name.type.delegate.cs"
          ],
          "module": [
            "entity.name.type.module.cs"
          ],
          "field": [
            "entity.name.variable.field.cs"
          ],
          "constant": [
            "variable.other.constant.cs"
          ],
          "extensionMethod": [
            "entity.name.function.extension.cs"
          ],
          "xmlDocCommentAttributeName": [
            "comment.documentation.attribute.name.cs"
          ],
          "xmlDocCommentAttributeQuotes": [
            "comment.documentation.attribute.quotes.cs"
          ],
          "xmlDocCommentAttributeValue": [
            "comment.documentation.attribute.value.cs"
          ],
          "xmlDocCommentCDataSection": [
            "comment.documentation.cdata.cs"
          ],
          "xmlDocCommentComment": [
            "comment.documentation.comment.cs"
          ],
          "xmlDocCommentDelimiter": [
            "comment.documentation.delimiter.cs"
          ],
          "xmlDocCommentEntityReference": [
            "comment.documentation.entityReference.cs"
          ],
          "xmlDocCommentName": [
            "comment.documentation.name.cs"
          ],
          "xmlDocCommentProcessingInstruction": [
            "comment.documentation.processingInstruction.cs"
          ],
          "xmlDocCommentText": [
            "comment.documentation.cs"
          ],
          "xmlLiteralAttributeName": [
            "entity.other.attribute-name.localname.xml"
          ],
          "xmlLiteralAttributeQuotes": [
            "string.quoted.double.xml"
          ],
          "xmlLiteralAttributeValue": [
            "meta.tag.xml"
          ],
          "xmlLiteralCDataSection": [
            "string.quoted.double.xml"
          ],
          "xmlLiteralComment": [
            "comment.block.xml"
          ],
          "xmlLiteralDelimiter": [
            "text.xml"
          ],
          "xmlLiteralEmbeddedExpression": [
            "meta.tag.xml"
          ],
          "xmlLiteralEntityReference": [
            "meta.tag.xml"
          ],
          "xmlLiteralName": [
            "entity.name.tag.localname.xml"
          ],
          "xmlLiteralProcessingInstruction": [
            "meta.tag.xml"
          ],
          "xmlLiteralText": [
            "text.xml"
          ],
          "regexComment": [
            "string.regexp.comment.cs"
          ],
          "regexCharacterClass": [
            "constant.character.character-class.regexp.cs"
          ],
          "regexAnchor": [
            "keyword.control.anchor.regexp.cs"
          ],
          "regexQuantifier": [
            "keyword.operator.quantifier.regexp.cs"
          ],
          "regexGrouping": [
            "punctuation.definition.group.regexp.cs"
          ],
          "regexAlternation": [
            "keyword.operator.or.regexp.cs"
          ],
          "regexText": [
            "string.regexp"
          ],
          "regexSelfEscapedCharacter": [
            "string.regexp.self-escaped-character.cs"
          ],
          "regexOtherEscape": [
            "string.regexp.other-escape.cs"
          ],
          "jsonComment": [
            "comment.line.double-slash.js"
          ],
          "jsonNumber": [
            "constant.numeric.json"
          ],
          "jsonString": [
            "string.quoted.double.json"
          ],
          "jsonKeyword": [
            "constant.language.json"
          ],
          "jsonText": [
            "string.quoted.double.json"
          ],
          "jsonOperator": [
            "string.quoted.double.json"
          ],
          "jsonPunctuation": [
            "punctuation.separator.dictionary.key-value.json"
          ],
          "jsonArray": [
            "punctuation.definition.array.begin.json"
          ],
          "jsonObject": [
            "punctuation.definition.dictionary.begin.json"
          ],
          "jsonPropertyName": [
            "support.type.property-name.json"
          ],
          "jsonConstructorName": [
            "support.type.property-name.json"
          ]
        }
      }
    ],
    "languages": [
      {
        "id": "aspnetcorerazor",
        "extensions": [
          ".cshtml",
          ".razor"
        ],
        "mimetypes": [
          "text/x-cshtml"
        ],
        "configuration": "./src/razor/language-configuration.json",
        "aliases": [
          "ASP.NET Razor"
        ]
      },
      {
        "id": "dotnetProject",
        "extensions": [
          ".csproj",
          ".sln"
        ],
        "aliases": [
          ".NET Project"
        ]
      }
    ],
    "grammars": [
      {
        "language": "aspnetcorerazor",
        "scopeName": "text.aspnetcorerazor",
        "path": "./src/razor/syntaxes/aspnetcorerazor.tmLanguage.json"
      }
    ],
    "menus": {
      "commandPalette": [
        {
          "command": "dotnet.test.runTestsInContext",
          "when": "editorLangId == csharp && dotnet.server.activatedStandalone"
        },
        {
          "command": "dotnet.test.debugTestsInContext",
          "when": "editorLangId == csharp && dotnet.server.activatedStandalone"
        },
        {
          "command": "o.restart",
          "when": "config.dotnet.server.useOmnisharp"
        },
        {
          "command": "csharp.listProcess",
          "when": "false"
        },
        {
          "command": "csharp.listRemoteProcess",
          "when": "false"
        },
        {
          "command": "csharp.listRemoteDockerProcess",
          "when": "false"
        }
      ],
      "editor/title": [
        {
          "command": "extension.showRazorCSharpWindow",
          "when": "resourceLangId == aspnetcorerazor"
        },
        {
          "command": "extension.showRazorHtmlWindow",
          "when": "resourceLangId == aspnetcorerazor"
        },
        {
          "command": "razor.reportIssue",
          "when": "resourceLangId == aspnetcorerazor"
        }
      ],
      "editor/context": [
        {
          "command": "dotnet.test.runTestsInContext",
          "when": "editorLangId == csharp && dotnet.server.activatedStandalone",
          "group": "2_dotnet@1"
        },
        {
          "command": "dotnet.test.debugTestsInContext",
          "when": "editorLangId == csharp && dotnet.server.activatedStandalone",
          "group": "2_dotnet@2"
        }
      ]
    },
    "viewsWelcome": [
      {
        "view": "debug",
        "contents": "[Generate C# Assets for Build and Debug](command:dotnet.generateAssets)\n\nTo learn more about launch.json, see [Configuring launch.json for C# debugging](https://aka.ms/VSCode-CS-LaunchJson).",
        "when": "debugStartLanguage == csharp && !dotnet.debug.serviceBrokerAvailable"
      }
    ]
  }
}<|MERGE_RESOLUTION|>--- conflicted
+++ resolved
@@ -35,11 +35,7 @@
     }
   },
   "defaults": {
-<<<<<<< HEAD
     "roslyn": "4.7.0-3.23314.2",
-=======
-    "roslyn": "4.7.0-2.23276.6",
->>>>>>> 3694f9a3
     "omniSharp": "1.39.6",
     "razor": "7.0.0-preview.23275.2"
   },
@@ -426,11 +422,7 @@
     {
       "id": "Debugger",
       "description": ".NET Core Debugger (Windows / x64)",
-<<<<<<< HEAD
-      "url": "https://vsdebugger.azureedge.net/coreclr-debug-1-25-8/coreclr-debug-win7-x64.zip",
-=======
       "url": "https://vsdebugger.azureedge.net/coreclr-debug-2-0-1/coreclr-debug-win7-x64.zip",
->>>>>>> 3694f9a3
       "installPath": ".debugger/x86_64",
       "platforms": [
         "win32"
@@ -440,20 +432,12 @@
         "arm64"
       ],
       "installTestPath": "./.debugger/x86_64/vsdbg-ui.exe",
-<<<<<<< HEAD
-      "integrity": "46C32A2672BA4FBB689BF3FDCF3BC7BA11204D770FB6B3B03CB854DB95BC1958"
-=======
       "integrity": "F8EE956167EE6BCDB39EDB9E377F5C5EB06A50C56F85C9F77F7E8CEFAC2FA6E5"
->>>>>>> 3694f9a3
     },
     {
       "id": "Debugger",
       "description": ".NET Core Debugger (Windows / ARM64)",
-<<<<<<< HEAD
-      "url": "https://vsdebugger.azureedge.net/coreclr-debug-1-25-8/coreclr-debug-win10-arm64.zip",
-=======
       "url": "https://vsdebugger.azureedge.net/coreclr-debug-2-0-1/coreclr-debug-win10-arm64.zip",
->>>>>>> 3694f9a3
       "installPath": ".debugger/arm64",
       "platforms": [
         "win32"
@@ -462,20 +446,12 @@
         "arm64"
       ],
       "installTestPath": "./.debugger/arm64/vsdbg-ui.exe",
-<<<<<<< HEAD
-      "integrity": "1D041779EC68216BC02923A609DCAAF7979B4AE4873A03447E560C153892141E"
-=======
       "integrity": "053CD0366ACD224C7232E983FF3DB0E162C02148D0EDED60E247C1D50D8C2BC8"
->>>>>>> 3694f9a3
     },
     {
       "id": "Debugger",
       "description": ".NET Core Debugger (macOS / x64)",
-<<<<<<< HEAD
-      "url": "https://vsdebugger.azureedge.net/coreclr-debug-1-25-8/coreclr-debug-osx-x64.zip",
-=======
       "url": "https://vsdebugger.azureedge.net/coreclr-debug-2-0-1/coreclr-debug-osx-x64.zip",
->>>>>>> 3694f9a3
       "installPath": ".debugger/x86_64",
       "platforms": [
         "darwin"
@@ -489,20 +465,12 @@
         "./vsdbg"
       ],
       "installTestPath": "./.debugger/x86_64/vsdbg-ui",
-<<<<<<< HEAD
-      "integrity": "DBF229F603B1E3BE1EB9F073A8A57FA08DC6E65740507C737C6CC4A42784A1A4"
-=======
       "integrity": "31FD387AE90A558057F7BF7A2D0E93C1080B0A11D170F5FB7D75928A98B49617"
->>>>>>> 3694f9a3
     },
     {
       "id": "Debugger",
       "description": ".NET Core Debugger (macOS / arm64)",
-<<<<<<< HEAD
-      "url": "https://vsdebugger.azureedge.net/coreclr-debug-1-25-8/coreclr-debug-osx-arm64.zip",
-=======
       "url": "https://vsdebugger.azureedge.net/coreclr-debug-2-0-1/coreclr-debug-osx-arm64.zip",
->>>>>>> 3694f9a3
       "installPath": ".debugger/arm64",
       "platforms": [
         "darwin"
@@ -515,20 +483,12 @@
         "./vsdbg"
       ],
       "installTestPath": "./.debugger/arm64/vsdbg-ui",
-<<<<<<< HEAD
-      "integrity": "2B7BC3C424AFA2D340AACFC0F427671CAA4194785828D1050AB9F2265D47C5A8"
-=======
       "integrity": "85D18DA22979AA5A1DB0B71C3C104F1E3DB1A67E8D69F3AF634543667853CB74"
->>>>>>> 3694f9a3
     },
     {
       "id": "Debugger",
       "description": ".NET Core Debugger (linux / ARM)",
-<<<<<<< HEAD
-      "url": "https://vsdebugger.azureedge.net/coreclr-debug-1-25-8/coreclr-debug-linux-arm.zip",
-=======
       "url": "https://vsdebugger.azureedge.net/coreclr-debug-2-0-1/coreclr-debug-linux-arm.zip",
->>>>>>> 3694f9a3
       "installPath": ".debugger",
       "platforms": [
         "linux"
@@ -541,18 +501,11 @@
         "./vsdbg"
       ],
       "installTestPath": "./.debugger/vsdbg-ui",
-<<<<<<< HEAD
-      "integrity": "D1765CCBD0C94FBC8A418CCE60D156F44E4725B2DE2C67F451A78A41BAFFBDB6"
-=======
       "integrity": "1678AD79ABCEB767FCC9CD5B9CEA82A0A25EC7CC49E91CE45275D2556B3AB410"
->>>>>>> 3694f9a3
     },
     {
       "id": "Debugger",
       "description": ".NET Core Debugger (linux / ARM64)",
-<<<<<<< HEAD
-      "url": "https://vsdebugger.azureedge.net/coreclr-debug-1-25-8/coreclr-debug-linux-arm64.zip",
-=======
       "url": "https://vsdebugger.azureedge.net/coreclr-debug-2-0-1/coreclr-debug-linux-arm64.zip",
       "installPath": ".debugger",
       "platforms": [
@@ -590,7 +543,6 @@
       "id": "Debugger",
       "description": ".NET Core Debugger (linux musl / ARM64)",
       "url": "https://vsdebugger.azureedge.net/coreclr-debug-2-0-1/coreclr-debug-linux-musl-arm64.zip",
->>>>>>> 3694f9a3
       "installPath": ".debugger",
       "platforms": [
         "linux-musl"
@@ -603,20 +555,12 @@
         "./vsdbg"
       ],
       "installTestPath": "./.debugger/vsdbg-ui",
-<<<<<<< HEAD
-      "integrity": "5FD3582BD95235FE9236C7B0685D70BB00A5332FB856AA812E09AF0282C942C7"
-=======
       "integrity": "25BB43CF3989A239288F6988A35C7EB96C9EC9729ECD886B0D630FB9D42CFAAF"
->>>>>>> 3694f9a3
     },
     {
       "id": "Debugger",
       "description": ".NET Core Debugger (linux / x64)",
-<<<<<<< HEAD
-      "url": "https://vsdebugger.azureedge.net/coreclr-debug-1-25-8/coreclr-debug-linux-x64.zip",
-=======
       "url": "https://vsdebugger.azureedge.net/coreclr-debug-2-0-1/coreclr-debug-linux-x64.zip",
->>>>>>> 3694f9a3
       "installPath": ".debugger",
       "platforms": [
         "linux"
@@ -629,11 +573,7 @@
         "./vsdbg"
       ],
       "installTestPath": "./.debugger/vsdbg-ui",
-<<<<<<< HEAD
-      "integrity": "84F562ED273E8B6EE2BD46025E1AD674719B567E39FE99C8C7BB378D1D0E99F6"
-=======
       "integrity": "26233E972BDDC41D22456DE1639E0B7028902D28CA83926A83432FFE8C6E654C"
->>>>>>> 3694f9a3
     },
     {
       "id": "Razor",
