--- conflicted
+++ resolved
@@ -1,14 +1,8 @@
 {
   "name": "csharp",
-<<<<<<< HEAD
   "publisher": "muhammad-sammy",
-  "version": "1.24.4",
+  "version": "1.25.0",
   "description": "C# support for vscode-compatible editors (powered by OmniSharp and NetCoreDbg).",
-=======
-  "publisher": "ms-dotnettools",
-  "version": "1.25.0",
-  "description": "C# for Visual Studio Code (powered by OmniSharp).",
->>>>>>> 745c352c
   "displayName": "C#",
   "author": "Muhammad Sammy",
   "license": "SEE LICENSE IN RuntimeLicenses/license.txt",
@@ -406,12 +400,8 @@
     {
       "id": "Debugger",
       "description": ".NET Core Debugger (Windows / x64)",
-<<<<<<< HEAD
       "url": "https://github.com/Samsung/netcoredbg/releases/download/2.0.0-895/netcoredbg-win64.zip",
       "fallbackUrl": "https://web.archive.org/web/20201114153556if_/https://github-production-release-asset-2e65be.s3.amazonaws.com/113926796/d4b97d80-155d-11eb-8d5f-3dd1c01c1a8e?X-Amz-Algorithm=AWS4-HMAC-SHA256&X-Amz-Credential=AKIAIWNJYAX4CSVEH53A%2F20201114%2Fus-east-1%2Fs3%2Faws4_request&X-Amz-Date=20201114T153556Z&X-Amz-Expires=300&X-Amz-Signature=cca2fa29711b17bf0ab332e8142fc4c27792f515d53dc685396d8ea1009f4bd8&X-Amz-SignedHeaders=host&actor_id=0&key_id=0&repo_id=113926796&response-content-disposition=attachment%3B%20filename%3Dnetcoredbg-win64.zip&response-content-type=application%2Foctet-stream",
-=======
-      "url": "https://vsdebugger.azureedge.net/coreclr-debug-1-24-5/coreclr-debug-win7-x64.zip",
->>>>>>> 745c352c
       "installPath": ".debugger",
       "platforms": [
         "win32"
@@ -419,38 +409,14 @@
       "architectures": [
         "x86_64"
       ],
-<<<<<<< HEAD
       "installTestPath": ".debugger/netcoredbg/netcoredbg.exe"
-=======
-      "installTestPath": "./.debugger/vsdbg-ui.exe",
-      "integrity": "07E9EAD8DC5B1F8A1B049E128B50AF5282637DBAFCDAED0E61245925B659FD15"
-    },
-    {
-      "id": "Debugger",
-      "description": ".NET Core Debugger (Windows / ARM64)",
-      "url": "https://vsdebugger.azureedge.net/coreclr-debug-1-24-5/coreclr-debug-win10-arm64.zip",
-      "installPath": ".debugger",
-      "platforms": [
-        "win32"
-      ],
-      "architectures": [
-        "arm64"
-      ],
-      "installTestPath": "./.debugger/vsdbg-ui.exe",
-      "integrity": "669BFDBBEBF4C9589BDD44C7E1A1055F7D7705BB315E7CA8809398FD784A4371"
->>>>>>> 745c352c
     },
     {
       "id": "Debugger",
       "description": ".NET Core Debugger (macOS / x64)",
-<<<<<<< HEAD
       "url": "https://github.com/Samsung/netcoredbg/releases/download/2.0.0-895/netcoredbg-osx-amd64.tar.gz",
       "fallbackUrl": "https://web.archive.org/web/20201114153845if_/https://github-production-release-asset-2e65be.s3.amazonaws.com/113926796/e77a8500-1552-11eb-8b31-fe0e14726f36?X-Amz-Algorithm=AWS4-HMAC-SHA256&X-Amz-Credential=AKIAIWNJYAX4CSVEH53A%2F20201114%2Fus-east-1%2Fs3%2Faws4_request&X-Amz-Date=20201114T153659Z&X-Amz-Expires=300&X-Amz-Signature=5782fc0120f26ad4ec919f9cc21b70c42986436a05de7f857fff3e7604e077fb&X-Amz-SignedHeaders=host&actor_id=0&key_id=0&repo_id=113926796&response-content-disposition=attachment%3B%20filename%3Dnetcoredbg-osx.tar.gz&response-content-type=application%2Foctet-stream",
       "installPath": ".debugger",
-=======
-      "url": "https://vsdebugger.azureedge.net/coreclr-debug-1-24-5/coreclr-debug-osx-x64.zip",
-      "installPath": ".debugger/x86_64",
->>>>>>> 745c352c
       "platforms": [
         "darwin"
       ],
@@ -461,7 +427,6 @@
       "binaries": [
         "./netcoredbg"
       ],
-<<<<<<< HEAD
       "installTestPath": ".debugger/netcoredbg/netcoredbg"
     },
     {
@@ -469,36 +434,10 @@
       "description": ".NET Core Debugger (linux / x64)",
       "url": "https://github.com/Samsung/netcoredbg/releases/download/2.0.0-895/netcoredbg-linux-amd64.tar.gz",
       "fallbackUrl": "https://web.archive.org/web/20210704184708/https://github-releases.githubusercontent.com/113926796/fc5bfc00-dc3b-11eb-8d47-f99c4dc1c4c6?X-Amz-Algorithm=AWS4-HMAC-SHA256&X-Amz-Credential=AKIAIWNJYAX4CSVEH53A%2F20210704%2Fus-east-1%2Fs3%2Faws4_request&X-Amz-Date=20210704T184708Z&X-Amz-Expires=300&X-Amz-Signature=521e3d193946f1cd4598e55056b7597497e294322daa6827f3bf84d1be4e1d89&X-Amz-SignedHeaders=host&actor_id=0&key_id=0&repo_id=113926796&response-content-disposition=attachment%3B%20filename%3Dnetcoredbg-linux-amd64.tar.gz&response-content-type=application%2Foctet-stream",
-=======
-      "installTestPath": "./.debugger/x86_64/vsdbg-ui",
-      "integrity": "287B1E27269A47DF8C11DC69613C0B0964969DD169CED3B33EF6F7934D5F5C14"
-    },
-    {
-      "id": "Debugger",
-      "description": ".NET Core Debugger (macOS / arm64)",
-      "url": "https://vsdebugger.azureedge.net/coreclr-debug-1-24-5/coreclr-debug-osx-arm64.zip",
-      "installPath": ".debugger/arm64",
-      "platforms": [
-        "darwin"
-      ],
-      "architectures": [
-        "arm64"
-      ],
-      "binaries": [
-        "./vsdbg-ui",
-        "./vsdbg"
-      ],
-      "installTestPath": "./.debugger/arm64/vsdbg-ui",
-      "integrity": "ADFFF192A5B19C063E2B52408A168950E357E9C2AD0FCACBD143CBD9DBAF4941"
-    },
-    {
-      "id": "Debugger",
-      "description": ".NET Core Debugger (linux / ARM)",
-      "url": "https://vsdebugger.azureedge.net/coreclr-debug-1-24-5/coreclr-debug-linux-arm.zip",
->>>>>>> 745c352c
       "installPath": ".debugger",
       "platforms": [
-        "linux"
+        "linux",
+        "linux-musl"
       ],
       "architectures": [
         "x86_64"
@@ -506,60 +445,23 @@
       "binaries": [
         "./netcoredbg"
       ],
-<<<<<<< HEAD
       "installTestPath": ".debugger/netcoredbg/netcoredbg"
-=======
-      "installTestPath": "./.debugger/vsdbg-ui",
-      "integrity": "F972B4EAAF64D03BC7D6CBE26FA8BE37AAAE23FC64BF62209FBF5768B364D55E"
->>>>>>> 745c352c
     },
     {
       "id": "Debugger",
       "description": ".NET Core Debugger (linux / ARM64)",
-<<<<<<< HEAD
       "url": "https://github.com/Samsung/netcoredbg/releases/download/2.0.0-895/netcoredbg-linux-arm64.tar.gz",
-=======
-      "url": "https://vsdebugger.azureedge.net/coreclr-debug-1-24-5/coreclr-debug-linux-arm64.zip",
->>>>>>> 745c352c
       "installPath": ".debugger",
       "platforms": [
-        "linux",
-        "linux-musl"
+        "linux"
       ],
       "architectures": [
         "arm64"
       ],
       "binaries": [
-<<<<<<< HEAD
         "./netcoredbg"
       ],
       "installTestPath": ".debugger/netcoredbg/netcoredbg"
-=======
-        "./vsdbg-ui",
-        "./vsdbg"
-      ],
-      "installTestPath": "./.debugger/vsdbg-ui",
-      "integrity": "7C373A85A1FF85719E9446197FB9B9B58E8E02266D083C682C8AC70AE8B97F7E"
-    },
-    {
-      "id": "Debugger",
-      "description": ".NET Core Debugger (linux / x64)",
-      "url": "https://vsdebugger.azureedge.net/coreclr-debug-1-24-5/coreclr-debug-linux-x64.zip",
-      "installPath": ".debugger",
-      "platforms": [
-        "linux",
-        "linux-musl"
-      ],
-      "architectures": [
-        "x86_64"
-      ],
-      "binaries": [
-        "./vsdbg-ui",
-        "./vsdbg"
-      ],
-      "installTestPath": "./.debugger/vsdbg-ui",
-      "integrity": "4A116A96B99009DD59081CB0BD981E33C8FCA4C96F0CF2953B23591C692C7C26"
->>>>>>> 745c352c
     },
     {
       "id": "Razor",
