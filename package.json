--- conflicted
+++ resolved
@@ -1,7 +1,7 @@
 {
   "name": "csharp",
   "publisher": "muhammad-sammy",
-  "version": "2.15.30",
+  "version": "2.18.16",
   "description": "Free/Libre C# support for vscode-compatible editors.",
   "displayName": "C#",
   "author": "Muhammad Sammy",
@@ -454,51 +454,21 @@
     {
       "id": "Debugger",
       "description": ".NET Core Debugger (Windows / x64)",
-<<<<<<< HEAD
       "url": "https://github.com/Samsung/netcoredbg/releases/download/3.0.0-1018/netcoredbg-win64.zip",
       "installPath": ".debugger",
-=======
-      "url": "https://vsdebugger.azureedge.net/coreclr-debug-2-18-0/coreclr-debug-win7-x64.zip",
-      "installPath": ".debugger/x86_64",
       "platforms": [
         "win32"
       ],
       "architectures": [
-        "x86_64",
-        "arm64"
-      ],
-      "installTestPath": "./.debugger/x86_64/vsdbg-ui.exe",
-      "integrity": "9BDAF86ED83697B24AB2DF2943BA17077D2760742622184EE947653EB4FE54FE"
-    },
-    {
-      "id": "Debugger",
-      "description": ".NET Core Debugger (Windows / ARM64)",
-      "url": "https://vsdebugger.azureedge.net/coreclr-debug-2-18-0/coreclr-debug-win10-arm64.zip",
-      "installPath": ".debugger/arm64",
->>>>>>> 1f2546d7
-      "platforms": [
-        "win32"
-      ],
-      "architectures": [
         "x86_64"
       ],
-<<<<<<< HEAD
       "installTestPath": ".debugger/netcoredbg/netcoredbg.exe"
-=======
-      "installTestPath": "./.debugger/arm64/vsdbg-ui.exe",
-      "integrity": "B4B61AF13AD8BE13C79909A25943F91F2CD199664809D50C0827565DC7680BD5"
->>>>>>> 1f2546d7
     },
     {
       "id": "Debugger",
       "description": ".NET Core Debugger (macOS / x64)",
-<<<<<<< HEAD
       "url": "https://github.com/Samsung/netcoredbg/releases/download/3.0.0-1018/netcoredbg-osx-amd64.tar.gz",
       "installPath": ".debugger",
-=======
-      "url": "https://vsdebugger.azureedge.net/coreclr-debug-2-18-0/coreclr-debug-osx-x64.zip",
-      "installPath": ".debugger/x86_64",
->>>>>>> 1f2546d7
       "platforms": [
         "darwin"
       ],
@@ -509,57 +479,12 @@
       "binaries": [
         "./netcoredbg"
       ],
-<<<<<<< HEAD
       "installTestPath": ".debugger/netcoredbg/netcoredbg"
-=======
-      "installTestPath": "./.debugger/x86_64/vsdbg-ui",
-      "integrity": "B9243B352670971BADD6065F0BB7F0D0CEE25DF90204DD59261E0B7015345D7A"
-    },
-    {
-      "id": "Debugger",
-      "description": ".NET Core Debugger (macOS / arm64)",
-      "url": "https://vsdebugger.azureedge.net/coreclr-debug-2-18-0/coreclr-debug-osx-arm64.zip",
-      "installPath": ".debugger/arm64",
-      "platforms": [
-        "darwin"
-      ],
-      "architectures": [
-        "arm64"
-      ],
-      "binaries": [
-        "./vsdbg-ui",
-        "./vsdbg"
-      ],
-      "installTestPath": "./.debugger/arm64/vsdbg-ui",
-      "integrity": "D4247872C14C8132F754433D317184C9E0EDEB2EB11384C2150D0484E863FBA7"
-    },
-    {
-      "id": "Debugger",
-      "description": ".NET Core Debugger (linux / ARM)",
-      "url": "https://vsdebugger.azureedge.net/coreclr-debug-2-18-0/coreclr-debug-linux-arm.zip",
-      "installPath": ".debugger",
-      "platforms": [
-        "linux"
-      ],
-      "architectures": [
-        "arm"
-      ],
-      "binaries": [
-        "./vsdbg-ui",
-        "./vsdbg"
-      ],
-      "installTestPath": "./.debugger/vsdbg-ui",
-      "integrity": "746389412FCCEA63DB193A0E0474B17C6B06DE819348470851AA4F168E9FA970"
->>>>>>> 1f2546d7
     },
     {
       "id": "Debugger",
       "description": ".NET Core Debugger (linux / ARM64)",
-<<<<<<< HEAD
       "url": "https://github.com/Samsung/netcoredbg/releases/download/3.0.0-1018/netcoredbg-linux-arm64.tar.gz",
-=======
-      "url": "https://vsdebugger.azureedge.net/coreclr-debug-2-18-0/coreclr-debug-linux-arm64.zip",
->>>>>>> 1f2546d7
       "installPath": ".debugger",
       "platforms": [
         "linux"
@@ -570,57 +495,12 @@
       "binaries": [
         "./netcoredbg"
       ],
-<<<<<<< HEAD
       "installTestPath": ".debugger/netcoredbg/netcoredbg"
-=======
-      "installTestPath": "./.debugger/vsdbg-ui",
-      "integrity": "29D3407CEA0F789820CB47D9A3B112A8C50D674F4E6A91A8C1E145F3C054E605"
-    },
-    {
-      "id": "Debugger",
-      "description": ".NET Core Debugger (linux musl / x64)",
-      "url": "https://vsdebugger.azureedge.net/coreclr-debug-2-18-0/coreclr-debug-linux-musl-x64.zip",
-      "installPath": ".debugger",
-      "platforms": [
-        "linux-musl"
-      ],
-      "architectures": [
-        "x86_64"
-      ],
-      "binaries": [
-        "./vsdbg-ui",
-        "./vsdbg"
-      ],
-      "installTestPath": "./.debugger/vsdbg-ui",
-      "integrity": "2EA7A92AF540F2302FA9620FB9B3E97BF9682C2F164196956AB0360434F63958"
-    },
-    {
-      "id": "Debugger",
-      "description": ".NET Core Debugger (linux musl / ARM64)",
-      "url": "https://vsdebugger.azureedge.net/coreclr-debug-2-18-0/coreclr-debug-linux-musl-arm64.zip",
-      "installPath": ".debugger",
-      "platforms": [
-        "linux-musl"
-      ],
-      "architectures": [
-        "arm64"
-      ],
-      "binaries": [
-        "./vsdbg-ui",
-        "./vsdbg"
-      ],
-      "installTestPath": "./.debugger/vsdbg-ui",
-      "integrity": "6A237680134BA11A97FF5DCD4F5AD9D66A2188A26DD8C852C5114A8FAF4B0B5F"
->>>>>>> 1f2546d7
     },
     {
       "id": "Debugger",
       "description": ".NET Core Debugger (linux / x64)",
-<<<<<<< HEAD
       "url": "https://github.com/Samsung/netcoredbg/releases/download/3.0.0-1018/netcoredbg-linux-amd64.tar.gz",
-=======
-      "url": "https://vsdebugger.azureedge.net/coreclr-debug-2-18-0/coreclr-debug-linux-x64.zip",
->>>>>>> 1f2546d7
       "installPath": ".debugger",
       "platforms": [
         "linux",
@@ -632,12 +512,7 @@
       "binaries": [
         "./netcoredbg"
       ],
-<<<<<<< HEAD
       "installTestPath": ".debugger/netcoredbg/netcoredbg"
-=======
-      "installTestPath": "./.debugger/vsdbg-ui",
-      "integrity": "285D119C936F4822376E722B088C7F6EBC19A67EB140D81F929E6206820B79B6"
->>>>>>> 1f2546d7
     },
     {
       "id": "Razor",
