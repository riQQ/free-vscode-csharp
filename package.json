--- conflicted
+++ resolved
@@ -1,23 +1,16 @@
 {
   "name": "csharp",
   "publisher": "ms-vscode",
-<<<<<<< HEAD
-  "version": "1.0.10",
-=======
   "version": "1.1.0",
->>>>>>> 09c5dd09
   "description": "C# for Visual Studio Code (powered by OmniSharp).",
   "displayName": "C#",
   "author": "Microsoft Corporation",
   "license": "SEE LICENSE IN RuntimeLicenses/license.txt",
   "icon": "images/csharpIcon.png",
   "preview": "true",
-<<<<<<< HEAD
-=======
   "bugs": {
     "url": "https://github.com/OmniSharp/omnisharp-vscode/issues"
   },
->>>>>>> 09c5dd09
   "categories": [
     "Debuggers",
     "Languages",
