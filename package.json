{
  "name": "csharp",
  "publisher": "muhammad-sammy",
  "version": "2.10.28",
  "description": "C# support for vscode-compatible editors (powered by OmniSharp and NetCoreDbg).",
  "displayName": "C#",
  "author": "Muhammad Sammy",
  "license": "SEE LICENSE IN RuntimeLicenses/license.txt",
  "qna": "https://github.com/muhammadsammy/free-vscode-csharp/issues",
  "icon": "images/csharpIcon.png",
  "preview": false,
  "bugs": {
    "url": "https://github.com/muhammadsammy/free-vscode-csharp/issues"
  },
  "repository": {
    "type": "git",
    "url": "https://github.com/muhammadsammy/free-vscode-csharp.git"
  },
  "categories": [
    "Debuggers",
    "Programming Languages",
    "Linters",
    "Snippets"
  ],
  "keywords": [
    "multi-root ready",
    ".NET",
    "ASP.NET",
    ".NET Core",
    "dotnet",
    "coreclr"
  ],
  "capabilities": {
    "virtualWorkspaces": false,
    "untrustedWorkspaces": {
      "supported": false
    }
  },
  "defaults": {
    "roslyn": "4.9.0-2.23571.2",
    "omniSharp": "1.39.10",
    "razor": "7.0.0-preview.23528.1",
    "razorOmnisharp": "7.0.0-preview.23363.1",
    "razorTelemetry": "7.0.0-preview.23528.1"
  },
  "main": "./dist/extension",
  "l10n": "./l10n",
  "brokeredServices": [
    {
      "moniker": {
        "name": "Microsoft.CodeAnalysis.LanguageClient.SolutionSnapshotProvider",
        "version": "0.1"
      }
    },
    {
      "moniker": {
        "name": "Microsoft.VisualStudio.CSharpExtension.BuildResultService",
        "version": "0.1"
      }
    }
  ],
  "scripts": {
    "vscode:prepublish": "tsc -p ./ && webpack --mode production",
    "l10nDevGenerateLocalizationBundle": "npx @vscode/l10n-dev export --outDir ./l10n ./src",
    "compile": "tsc -p ./ && npx eslint ./ && npm run l10nDevGenerateLocalizationBundle && npm run compile:razorTextMate",
    "compile:razorTextMate": "npx js-yaml src/razor/syntaxes/aspnetcorerazor.tmLanguage.yml > src/razor/syntaxes/aspnetcorerazor.tmLanguage.json",
    "compileDev": "tsc -p ./ && npx eslint ./ && webpack --mode development && npm run l10nDevGenerateLocalizationBundle",
    "watch": "tsc -watch -p ./",
    "test": "tsc -p ./ && gulp test",
    "test:integration": "tsc -p ./ && gulp test:integration",
    "test:razor": "tsc -p ./ && npm run compile:razorTextMate && gulp test:razor",
    "test:razorintegration": "tsc -p ./ && gulp test:razorintegration",
    "test:artifacts": "tsc -p ./ && gulp test:artifacts",
    "omnisharptest": "tsc -p ./ && gulp omnisharptest",
    "omnisharptest:unit": "tsc -p ./ && gulp omnisharptest:unit",
    "omnisharptest:integration": "tsc -p ./ && gulp omnisharptest:integration",
    "omnisharptest:integration:singleCsproj": "tsc -p ./ && gulp omnisharptest:integration:singleCsproj",
    "omnisharptest:integration:slnWithCsproj": "tsc -p ./ && gulp omnisharptest:integration:slnWithCsproj",
    "omnisharptest:integration:slnFilterWithCsproj": "tsc -p ./ && gulp omnisharptest:integration:slnFilterWithCsproj",
    "unpackage:vsix": "gulp vsix:release:unpackage",
    "updatePackageDependencies": "gulp updatePackageDependencies",
    "l10nDevGenerateXlf": "npx @vscode/l10n-dev generate-xlf ./package.nls.json ./l10n/bundle.l10n.json --outFile ./loc/vscode-csharp.xlf",
    "l10nDevImportXlf": "npx @vscode/l10n-dev import-xlf ./loc/vscode-csharp.*.xlf --outDir ./l10n && move l10n\\package.nls.*.json ."
  },
  "extensionDependencies": [
    "ms-dotnettools.vscode-dotnet-runtime"
  ],
  "dependencies": {
    "@microsoft/servicehub-framework": "4.2.99-beta",
    "@octokit/rest": "^20.0.1",
    "@types/cross-spawn": "6.0.2",
    "@vscode/debugprotocol": "1.56.0",
    "@vscode/extension-telemetry": "^0.9.0",
    "@vscode/js-debug-browsers": "^1.1.0",
    "async-file": "2.0.2",
    "cross-spawn": "6.0.5",
    "execa": "4.0.0",
    "fs-extra": "9.1.0",
    "http-proxy-agent": "7.0.0",
    "https-proxy-agent": "7.0.2",
    "jsonc-parser": "3.0.0",
    "microsoft.aspnetcore.razor.vscode": "https://download.visualstudio.microsoft.com/download/pr/aee63398-023f-48db-bba2-30162c68f0c4/0af42abab690d5de903a4a814d6aedc1/microsoft.aspnetcore.razor.vscode-7.0.0-preview.23363.1.tgz",
    "nerdbank-gitversioning": "^3.6.79-alpha",
    "node-machine-id": "1.1.12",
    "ps-list": "7.2.0",
    "request-light": "0.7.0",
    "rxjs": "6.6.7",
    "semver": "7.5.4",
    "stream": "0.0.2",
    "strip-bom": "5.0.0",
    "strip-bom-buf": "2.0.0",
    "tar": "^6.1.15",
    "tmp": "0.0.33",
    "uuid": "^9.0.0",
    "vscode-html-languageservice": "^5.0.1",
    "vscode-jsonrpc": "8.2.0-next.0",
    "vscode-languageclient": "8.2.0-next.1",
    "vscode-languageserver-protocol": "3.17.4-next.1",
    "vscode-languageserver-textdocument": "^1.0.5",
    "vscode-nls": "5.0.1",
    "yauzl": "2.10.0"
  },
  "devDependencies": {
    "@jest/globals": "^29.6.2",
    "@types/archiver": "5.1.0",
    "@types/del": "3.0.1",
    "@types/fs-extra": "5.0.4",
    "@types/gulp": "4.0.5",
    "@types/minimist": "1.2.1",
    "@types/node": "16.11.38",
    "@types/semver": "7.3.13",
    "@types/tar": "6.1.5",
    "@types/tmp": "0.0.33",
    "@types/unzipper": "^0.9.1",
    "@types/uuid": "^9.0.1",
    "@types/vscode": "1.73.0",
    "@types/yauzl": "2.10.0",
    "@typescript-eslint/eslint-plugin": "^5.61.0",
    "@typescript-eslint/parser": "^5.61.0",
    "@vscode/l10n-dev": "^0.0.30",
    "@vscode/test-electron": "2.3.4",
    "@vscode/vsce": "2.21.0",
    "archiver": "5.3.0",
    "del": "3.0.0",
    "eslint": "^8.43.0",
    "eslint-config-prettier": "^8.8.0",
    "eslint-config-standard-with-typescript": "^35.0.0",
    "eslint-plugin-header": "^3.1.1",
    "eslint-plugin-import": "^2.27.5",
    "eslint-plugin-n": "^15.7.0",
    "eslint-plugin-prettier": "^4.2.1",
    "eslint-plugin-promise": "^6.1.1",
    "eslint-plugin-unicorn": "^47.0.0",
    "find-versions": "4.0.0",
    "get-port": "5.1.1",
    "glob-promise": "4.1.0",
    "gulp": "4.0.2",
    "jest": "^29.6.2",
    "jest-cli": "^29.6.4",
    "jest-junit": "^16.0.0",
    "js-yaml": ">=3.13.1",
    "minimatch": "3.0.5",
    "mock-http-server": "1.4.2",
    "octokit": "^3.1.0",
    "prettier": "2.8.8",
    "rimraf": "2.6.3",
    "source-map-support": "^0.5.21",
    "ts-jest": "^29.1.1",
    "ts-loader": "9.0.0",
    "ts-node": "9.1.1",
    "typescript": "^5.1.6",
    "unzipper": "0.10.11",
    "vscode-oniguruma": "^1.6.1",
    "vscode-textmate": "^6.0.0",
    "vscode-uri": "^3.0.7",
    "webpack": "5.76.0",
    "webpack-cli": "4.6.0"
  },
  "runtimeDependencies": [
    {
      "id": "OmniSharp",
      "description": "OmniSharp for Windows (.NET 4.7.2 / x86)",
      "url": "https://roslynomnisharp.blob.core.windows.net/releases/1.39.10/omnisharp-win-x86-1.39.10.zip",
      "installPath": ".omnisharp/1.39.10",
      "platforms": [
        "win32"
      ],
      "architectures": [
        "x86"
      ],
      "installTestPath": "./.omnisharp/1.39.10/OmniSharp.exe",
      "platformId": "win-x86",
      "isFramework": true,
      "integrity": "C81CE2099AD494EF63F9D88FAA70D55A68CF175810F944526FF94AAC7A5109F9"
    },
    {
      "id": "OmniSharp",
      "description": "OmniSharp for Windows (.NET 6 / x86)",
      "url": "https://roslynomnisharp.blob.core.windows.net/releases/1.39.10/omnisharp-win-x86-net6.0-1.39.10.zip",
      "installPath": ".omnisharp/1.39.10-net6.0",
      "platforms": [
        "win32"
      ],
      "architectures": [
        "x86"
      ],
      "installTestPath": "./.omnisharp/1.39.10-net6.0/OmniSharp.dll",
      "platformId": "win-x86",
      "isFramework": false,
      "integrity": "B7E62415CFC3DAC2154AC636C5BF0FB4B2C9BBF11B5A1FBF72381DDDED59791E"
    },
    {
      "id": "OmniSharp",
      "description": "OmniSharp for Windows (.NET 4.7.2 / x64)",
      "url": "https://roslynomnisharp.blob.core.windows.net/releases/1.39.10/omnisharp-win-x64-1.39.10.zip",
      "installPath": ".omnisharp/1.39.10",
      "platforms": [
        "win32"
      ],
      "architectures": [
        "x86_64"
      ],
      "installTestPath": "./.omnisharp/1.39.10/OmniSharp.exe",
      "platformId": "win-x64",
      "isFramework": true,
      "integrity": "BE0ED10AACEA17E14B78BD0D887DE5935D4ECA3712192A701F3F2100CA3C8B6E"
    },
    {
      "id": "OmniSharp",
      "description": "OmniSharp for Windows (.NET 6 / x64)",
      "url": "https://roslynomnisharp.blob.core.windows.net/releases/1.39.10/omnisharp-win-x64-net6.0-1.39.10.zip",
      "installPath": ".omnisharp/1.39.10-net6.0",
      "platforms": [
        "win32"
      ],
      "architectures": [
        "x86_64"
      ],
      "installTestPath": "./.omnisharp/1.39.10-net6.0/OmniSharp.dll",
      "platformId": "win-x64",
      "isFramework": false,
      "integrity": "A73327395E7EF92C1D8E307055463DA412662C03F077ECC743462FD2760BB537"
    },
    {
      "id": "OmniSharp",
      "description": "OmniSharp for Windows (.NET 4.7.2 / arm64)",
      "url": "https://roslynomnisharp.blob.core.windows.net/releases/1.39.10/omnisharp-win-arm64-1.39.10.zip",
      "installPath": ".omnisharp/1.39.10",
      "platforms": [
        "win32"
      ],
      "architectures": [
        "arm64"
      ],
      "installTestPath": "./.omnisharp/1.39.10/OmniSharp.exe",
      "platformId": "win-arm64",
      "isFramework": true,
      "integrity": "32FA0067B0639F87760CD1A769B16E6A53588C137C4D31661836CA4FB28D3DD6"
    },
    {
      "id": "OmniSharp",
      "description": "OmniSharp for Windows (.NET 6 / arm64)",
      "url": "https://roslynomnisharp.blob.core.windows.net/releases/1.39.10/omnisharp-win-arm64-net6.0-1.39.10.zip",
      "installPath": ".omnisharp/1.39.10-net6.0",
      "platforms": [
        "win32"
      ],
      "architectures": [
        "arm64"
      ],
      "installTestPath": "./.omnisharp/1.39.10-net6.0/OmniSharp.dll",
      "platformId": "win-arm64",
      "isFramework": false,
      "integrity": "433F9B360CAA7B4DDD85C604D5C5542C1A718BCF2E71B2BCFC7526E6D41F4E8F"
    },
    {
      "id": "OmniSharp",
      "description": "OmniSharp for OSX (Mono / x64)",
      "url": "https://roslynomnisharp.blob.core.windows.net/releases/1.39.10/omnisharp-osx-1.39.10.zip",
      "installPath": ".omnisharp/1.39.10",
      "platforms": [
        "darwin"
      ],
      "architectures": [
        "x86_64",
        "arm64"
      ],
      "binaries": [
        "./mono.osx",
        "./run"
      ],
      "installTestPath": "./.omnisharp/1.39.10/run",
      "platformId": "osx",
      "isFramework": true,
      "integrity": "2CC42F0EC7C30CFA8858501D12ECB6FB685A1FCFB8ECB35698A4B12406551968"
    },
    {
      "id": "OmniSharp",
      "description": "OmniSharp for OSX (.NET 6 / x64)",
      "url": "https://roslynomnisharp.blob.core.windows.net/releases/1.39.10/omnisharp-osx-x64-net6.0-1.39.10.zip",
      "installPath": ".omnisharp/1.39.10-net6.0",
      "platforms": [
        "darwin"
      ],
      "architectures": [
        "x86_64"
      ],
      "installTestPath": "./.omnisharp/1.39.10-net6.0/OmniSharp.dll",
      "platformId": "osx-x64",
      "isFramework": false,
      "integrity": "C9D6E9F2C839A66A7283AE6A9EC545EE049B48EB230D33E91A6322CB67FF9D97"
    },
    {
      "id": "OmniSharp",
      "description": "OmniSharp for OSX (.NET 6 / arm64)",
      "url": "https://roslynomnisharp.blob.core.windows.net/releases/1.39.10/omnisharp-osx-arm64-net6.0-1.39.10.zip",
      "installPath": ".omnisharp/1.39.10-net6.0",
      "platforms": [
        "darwin"
      ],
      "architectures": [
        "arm64"
      ],
      "installTestPath": "./.omnisharp/1.39.10-net6.0/OmniSharp.dll",
      "platformId": "osx-arm64",
      "isFramework": false,
      "integrity": "851350F52F83E3BAD5A92D113E4B9882FCD1DEB16AA84FF94B6F2CEE3C70051E"
    },
    {
      "id": "OmniSharp",
      "description": "OmniSharp for Linux (Mono / x86)",
      "url": "https://roslynomnisharp.blob.core.windows.net/releases/1.39.10/omnisharp-linux-x86-1.39.10.zip",
      "installPath": ".omnisharp/1.39.10",
      "platforms": [
        "linux"
      ],
      "architectures": [
        "x86",
        "i686"
      ],
      "binaries": [
        "./mono.linux-x86",
        "./run"
      ],
      "installTestPath": "./.omnisharp/1.39.10/run",
      "platformId": "linux-x86",
      "isFramework": true,
      "integrity": "474B1CDBAE64CFEC655FB6B0659BCE481023C48274441C72991E67B6E13E56A1"
    },
    {
      "id": "OmniSharp",
      "description": "OmniSharp for Linux (Mono / x64)",
      "url": "https://roslynomnisharp.blob.core.windows.net/releases/1.39.10/omnisharp-linux-x64-1.39.10.zip",
      "installPath": ".omnisharp/1.39.10",
      "platforms": [
        "linux"
      ],
      "architectures": [
        "x86_64"
      ],
      "binaries": [
        "./mono.linux-x86_64",
        "./run"
      ],
      "installTestPath": "./.omnisharp/1.39.10/run",
      "platformId": "linux-x64",
      "isFramework": true,
      "integrity": "FB4CAA47343265100349375D79DBCCE1868950CED675CB07FCBE8462EDBCDD37"
    },
    {
      "id": "OmniSharp",
      "description": "OmniSharp for Linux (.NET 6 / x64)",
      "url": "https://roslynomnisharp.blob.core.windows.net/releases/1.39.10/omnisharp-linux-x64-net6.0-1.39.10.zip",
      "installPath": ".omnisharp/1.39.10-net6.0",
      "platforms": [
        "linux"
      ],
      "architectures": [
        "x86_64"
      ],
      "installTestPath": "./.omnisharp/1.39.10-net6.0/OmniSharp.dll",
      "platformId": "linux-x64",
      "isFramework": false,
      "integrity": "0926D3BEA060BF4373356B2FC0A68C10D0DE1B1150100B551BA5932814CE51E2"
    },
    {
      "id": "OmniSharp",
      "description": "OmniSharp for Linux (Mono / arm64)",
      "url": "https://roslynomnisharp.blob.core.windows.net/releases/1.39.10/omnisharp-linux-arm64-1.39.10.zip",
      "installPath": ".omnisharp/1.39.10",
      "platforms": [
        "linux"
      ],
      "architectures": [
        "arm64"
      ],
      "binaries": [
        "./mono.linux-arm64",
        "./run"
      ],
      "installTestPath": "./.omnisharp/1.39.10/run",
      "platformId": "linux-arm64",
      "isFramework": true,
      "integrity": "478F3594DFD0167E9A56E36F0364A86C73F8132A3E7EA916CA1419EFE141D2CC"
    },
    {
      "id": "OmniSharp",
      "description": "OmniSharp for Linux (.NET 6 / arm64)",
      "url": "https://roslynomnisharp.blob.core.windows.net/releases/1.39.10/omnisharp-linux-arm64-net6.0-1.39.10.zip",
      "installPath": ".omnisharp/1.39.10-net6.0",
      "platforms": [
        "linux"
      ],
      "architectures": [
        "arm64"
      ],
      "installTestPath": "./.omnisharp/1.39.10-net6.0/OmniSharp.dll",
      "platformId": "linux-arm64",
      "isFramework": false,
      "integrity": "6FB6A572043A74220A92F6C19C7BB0C3743321C7563A815FD2702EF4FA7D688E"
    },
    {
      "id": "OmniSharp",
      "description": "OmniSharp for Linux musl (.NET 6 / x64)",
      "url": "https://roslynomnisharp.blob.core.windows.net/releases/1.39.10/omnisharp-linux-musl-x64-net6.0-1.39.10.zip",
      "installPath": ".omnisharp/1.39.10-net6.0",
      "platforms": [
        "linux-musl"
      ],
      "architectures": [
        "x86_64"
      ],
      "installTestPath": "./.omnisharp/1.39.10-net6.0/OmniSharp.dll",
      "platformId": "linux-musl-x64",
      "isFramework": false,
      "integrity": "6BFDA3AD11DBB0C6514B86ECC3E1597CC41C6E309B7575F7C599E07D9E2AE610"
    },
    {
      "id": "OmniSharp",
      "description": "OmniSharp for Linux musl (.NET 6 / arm64)",
      "url": "https://roslynomnisharp.blob.core.windows.net/releases/1.39.10/omnisharp-linux-musl-arm64-net6.0-1.39.10.zip",
      "installPath": ".omnisharp/1.39.10-net6.0",
      "platforms": [
        "linux-musl"
      ],
      "architectures": [
        "arm64"
      ],
      "installTestPath": "./.omnisharp/1.39.10-net6.0/OmniSharp.dll",
      "platformId": "linux-musl-arm64",
      "isFramework": false,
      "integrity": "DA63619EA024EB9BBF6DB5A85C6150CAB5C0BD554544A3596ED1B17F926D6875"
    },
    {
      "id": "Debugger",
      "description": ".NET Core Debugger (Windows / x64)",
      "url": "https://github.com/Samsung/netcoredbg/releases/download/3.0.0-1012/netcoredbg-win64.zip",
      "installPath": ".debugger",
      "platforms": [
        "win32"
      ],
      "architectures": [
        "x86_64"
      ],
      "installTestPath": ".debugger/netcoredbg/netcoredbg.exe"
    },
    {
      "id": "Debugger",
      "description": ".NET Core Debugger (macOS / x64)",
      "url": "https://github.com/Samsung/netcoredbg/releases/download/3.0.0-1012/netcoredbg-osx-amd64.tar.gz",
      "installPath": ".debugger",
      "platforms": [
        "darwin"
      ],
      "architectures": [
        "x86_64",
        "arm64"
      ],
      "binaries": [
        "./netcoredbg"
      ],
      "installTestPath": ".debugger/netcoredbg/netcoredbg"
    },
    {
      "id": "Debugger",
      "description": ".NET Core Debugger (linux / ARM64)",
      "url": "https://github.com/Samsung/netcoredbg/releases/download/3.0.0-1012/netcoredbg-linux-arm64.tar.gz",
      "installPath": ".debugger",
      "platforms": [
        "linux"
      ],
      "architectures": [
        "arm64"
      ],
      "binaries": [
        "./netcoredbg"
      ],
      "installTestPath": ".debugger/netcoredbg/netcoredbg"
    },
    {
      "id": "Debugger",
      "description": ".NET Core Debugger (linux / x64)",
      "url": "https://github.com/Samsung/netcoredbg/releases/download/3.0.0-1012/netcoredbg-linux-amd64.tar.gz",
      "installPath": ".debugger",
      "platforms": [
        "linux",
        "linux-musl"
      ],
      "architectures": [
        "x86_64"
      ],
      "binaries": [
        "./netcoredbg"
      ],
      "installTestPath": ".debugger/netcoredbg/netcoredbg"
    },
    {
      "id": "Razor",
      "description": "Razor Language Server (Windows / x64)",
      "url": "https://download.visualstudio.microsoft.com/download/pr/9843ff9e-63b3-4772-8e73-1977fcd1acbc/ed71f389320d0f59a12b66cf6e95c359/razorlanguageserver-win-x64-7.0.0-preview.23528.1.zip",
      "installPath": ".razor",
      "platforms": [
        "win32"
      ],
      "architectures": [
        "x86_64"
      ],
      "integrity": "7845A7A07DE82DF9C0A9F8B90771EBD428F6D36C5AC97192DED447BBB3A3149E"
    },
    {
      "id": "Razor",
      "description": "Razor Language Server (Windows / x86)",
      "url": "https://download.visualstudio.microsoft.com/download/pr/9843ff9e-63b3-4772-8e73-1977fcd1acbc/b150b23785cb7c3c71114decf380e333/razorlanguageserver-win-x86-7.0.0-preview.23528.1.zip",
      "installPath": ".razor",
      "platforms": [
        "win32"
      ],
      "architectures": [
        "x86"
      ],
      "integrity": "CABD9F62FE3362C8FDC2B00C80301DC9BAFC7047327FE158B3FDF505ED416356"
    },
    {
      "id": "Razor",
      "description": "Razor Language Server (Windows / ARM64)",
      "url": "https://download.visualstudio.microsoft.com/download/pr/9843ff9e-63b3-4772-8e73-1977fcd1acbc/da9092ec75455980387263797d99b7c5/razorlanguageserver-win-arm64-7.0.0-preview.23528.1.zip",
      "installPath": ".razor",
      "platforms": [
        "win32"
      ],
      "architectures": [
        "arm64"
      ],
      "integrity": "7F7A9D8F0CE46B37935A6DCE341DE69075AE7D7649E4E86998C4D7E5F7938E58"
    },
    {
      "id": "Razor",
      "description": "Razor Language Server (Linux / x64)",
      "url": "https://download.visualstudio.microsoft.com/download/pr/9843ff9e-63b3-4772-8e73-1977fcd1acbc/760785c241dc29d7ef7d302d0f4cb3ff/razorlanguageserver-linux-x64-7.0.0-preview.23528.1.zip",
      "installPath": ".razor",
      "platforms": [
        "linux"
      ],
      "architectures": [
        "x86_64"
      ],
      "binaries": [
        "./rzls"
      ],
      "integrity": "B24DEE5A2392E914E3D34B6F8C9EDB45E6477E24D11399F288099EDC66FE3A8E"
    },
    {
      "id": "Razor",
      "description": "Razor Language Server (Linux ARM64)",
      "url": "https://download.visualstudio.microsoft.com/download/pr/9843ff9e-63b3-4772-8e73-1977fcd1acbc/9f8414527411c020d02468b80fff0bcb/razorlanguageserver-linux-arm64-7.0.0-preview.23528.1.zip",
      "installPath": ".razor",
      "platforms": [
        "linux"
      ],
      "architectures": [
        "arm64"
      ],
      "binaries": [
        "./rzls"
      ],
      "integrity": "64022CE18D8B84C0C8D94C2D9C736A7DE5412E09855497E749971D94A0583881"
    },
    {
      "id": "Razor",
      "description": "Razor Language Server (Linux musl / x64)",
      "url": "https://download.visualstudio.microsoft.com/download/pr/9843ff9e-63b3-4772-8e73-1977fcd1acbc/b64dda5342f5204e530c7d5023b6f58c/razorlanguageserver-linux-musl-x64-7.0.0-preview.23528.1.zip",
      "installPath": ".razor",
      "platforms": [
        "linux-musl"
      ],
      "architectures": [
        "x86_64"
      ],
      "binaries": [
        "./rzls"
      ],
      "integrity": "4F5882B23289D03EC08AF04C66B931D13F958AE7443AFE2B4C4AED4B8B7889B6"
    },
    {
      "id": "Razor",
      "description": "Razor Language Server (Linux musl ARM64)",
      "url": "https://download.visualstudio.microsoft.com/download/pr/9843ff9e-63b3-4772-8e73-1977fcd1acbc/5a42eb01d3f32093f2d6375afee05413/razorlanguageserver-linux-musl-arm64-7.0.0-preview.23528.1.zip",
      "installPath": ".razor",
      "platforms": [
        "linux-musl"
      ],
      "architectures": [
        "arm64"
      ],
      "binaries": [
        "./rzls"
      ],
      "integrity": "2A79681A26838FC5FD62C40D7575548161813E4DB28769FA2D5CC69CA8C60436"
    },
    {
      "id": "Razor",
      "description": "Razor Language Server (macOS / x64)",
      "url": "https://download.visualstudio.microsoft.com/download/pr/9843ff9e-63b3-4772-8e73-1977fcd1acbc/4e58ddfbf33d25b211ed4ba91d44eb8f/razorlanguageserver-osx-x64-7.0.0-preview.23528.1.zip",
      "installPath": ".razor",
      "platforms": [
        "darwin"
      ],
      "architectures": [
        "x86_64"
      ],
      "binaries": [
        "./rzls"
      ],
      "integrity": "CB13DB96B8A07B66279D0E249F4CE65A74ED038AFC68643074FEEF03468B3249"
    },
    {
      "id": "Razor",
      "description": "Razor Language Server (macOS ARM64)",
      "url": "https://download.visualstudio.microsoft.com/download/pr/9843ff9e-63b3-4772-8e73-1977fcd1acbc/16cf46982673c8d73d31fbf7eb296537/razorlanguageserver-osx-arm64-7.0.0-preview.23528.1.zip",
      "installPath": ".razor",
      "platforms": [
        "darwin"
      ],
      "architectures": [
        "arm64"
      ],
      "binaries": [
        "./rzls"
      ],
      "integrity": "3FDA10D5E2FB9D7277DB01FD1C948F722D8FC0875D1DA4078813893F8FBC2F7B"
    },
    {
      "id": "Razor",
      "description": "Razor Language Server (Platform Agnostic)",
      "url": "https://download.visualstudio.microsoft.com/download/pr/9843ff9e-63b3-4772-8e73-1977fcd1acbc/114b672bebae3a3c491cef86fdab7ef4/razorlanguageserver-platformagnostic-7.0.0-preview.23528.1.zip",
      "installPath": ".razor",
      "platforms": [
        "neutral"
      ],
      "architectures": [
        "neutral"
      ],
      "binaries": [
        "./rzls"
      ],
      "integrity": "B01E893D107D54EFFF2EE8AA5ECCC9F37BCFD428B860A8C07D1D64F276384FAE"
    },
    {
      "id": "RazorOmnisharp",
      "description": "Razor Language Server for OmniSharp (Windows / x64)",
      "url": "https://download.visualstudio.microsoft.com/download/pr/aee63398-023f-48db-bba2-30162c68f0c4/8d42e62ea4051381c219b3e31bc4eced/razorlanguageserver-win-x64-7.0.0-preview.23363.1.zip",
      "installPath": ".razoromnisharp",
      "platforms": [
        "win32"
      ],
      "architectures": [
        "x86_64"
      ]
    },
    {
      "id": "RazorOmnisharp",
      "description": "Razor Language Server for OmniSharp (Windows / x86)",
      "url": "https://download.visualstudio.microsoft.com/download/pr/aee63398-023f-48db-bba2-30162c68f0c4/e440c4f3a4a96334fe177513935fa010/razorlanguageserver-win-x86-7.0.0-preview.23363.1.zip",
      "installPath": ".razoromnisharp",
      "platforms": [
        "win32"
      ],
      "architectures": [
        "x86"
      ]
    },
    {
      "id": "RazorOmnisharp",
      "description": "Razor Language Server for OmniSharp (Windows / ARM64)",
      "url": "https://download.visualstudio.microsoft.com/download/pr/aee63398-023f-48db-bba2-30162c68f0c4/4ef26e45cf32fe8d51c0e7dd21f1fef6/razorlanguageserver-win-arm64-7.0.0-preview.23363.1.zip",
      "installPath": ".razoromnisharp",
      "platforms": [
        "win32"
      ],
      "architectures": [
        "arm64"
      ]
    },
    {
      "id": "RazorOmnisharp",
      "description": "Razor Language Server for OmniSharp (Linux / x64)",
      "url": "https://download.visualstudio.microsoft.com/download/pr/aee63398-023f-48db-bba2-30162c68f0c4/6d4e23a3c7cf0465743950a39515a716/razorlanguageserver-linux-x64-7.0.0-preview.23363.1.zip",
      "installPath": ".razoromnisharp",
      "platforms": [
        "linux"
      ],
      "architectures": [
        "x86_64"
      ],
      "binaries": [
        "./rzls"
      ]
    },
    {
      "id": "RazorOmnisharp",
      "description": "Razor Language Server for OmniSharp (Linux ARM64)",
      "url": "https://download.visualstudio.microsoft.com/download/pr/aee63398-023f-48db-bba2-30162c68f0c4/85deebd44647ebf65724cc291d722283/razorlanguageserver-linux-arm64-7.0.0-preview.23363.1.zip",
      "installPath": ".razoromnisharp",
      "platforms": [
        "linux"
      ],
      "architectures": [
        "arm64"
      ],
      "binaries": [
        "./rzls"
      ]
    },
    {
      "id": "RazorOmnisharp",
      "description": "Razor Language Server for OmniSharp (Linux musl / x64)",
      "url": "https://download.visualstudio.microsoft.com/download/pr/aee63398-023f-48db-bba2-30162c68f0c4/4f0caa94ae182785655efb15eafcef23/razorlanguageserver-linux-musl-x64-7.0.0-preview.23363.1.zip",
      "installPath": ".razoromnisharp",
      "platforms": [
        "linux-musl"
      ],
      "architectures": [
        "x86_64"
      ],
      "binaries": [
        "./rzls"
      ]
    },
    {
      "id": "RazorOmnisharp",
      "description": "Razor Language Server for OmniSharp (Linux musl ARM64)",
      "url": "https://download.visualstudio.microsoft.com/download/pr/aee63398-023f-48db-bba2-30162c68f0c4/0a24828206a6f3b4bc743d058ef88ce7/razorlanguageserver-linux-musl-arm64-7.0.0-preview.23363.1.zip",
      "installPath": ".razoromnisharp",
      "platforms": [
        "linux-musl"
      ],
      "architectures": [
        "arm64"
      ],
      "binaries": [
        "./rzls"
      ]
    },
    {
      "id": "RazorOmnisharp",
      "description": "Razor Language Server for OmniSharp (macOS / x64)",
      "url": "https://download.visualstudio.microsoft.com/download/pr/aee63398-023f-48db-bba2-30162c68f0c4/2afcafaf41082989efcc10405abb9314/razorlanguageserver-osx-x64-7.0.0-preview.23363.1.zip",
      "installPath": ".razoromnisharp",
      "platforms": [
        "darwin"
      ],
      "architectures": [
        "x86_64"
      ],
      "binaries": [
        "./rzls"
      ]
    },
    {
      "id": "RazorOmnisharp",
      "description": "Razor Language Server for OmniSharp (macOS ARM64)",
      "url": "https://download.visualstudio.microsoft.com/download/pr/aee63398-023f-48db-bba2-30162c68f0c4/8bf2ed2f00d481a5987e3eb5165afddd/razorlanguageserver-osx-arm64-7.0.0-preview.23363.1.zip",
      "installPath": ".razoromnisharp",
      "platforms": [
        "darwin"
      ],
      "architectures": [
        "arm64"
      ],
      "binaries": [
        "./rzls"
      ]
    }
  ],
  "engines": {
    "vscode": "^1.73.0"
  },
  "activationEvents": [
    "onDebugInitialConfigurations",
    "onDebugResolve:blazorwasm",
    "onDebugResolve:coreclr",
    "onDebugResolve:clr",
    "onDebugResolve:dotnet",
    "onLanguage:csharp",
    "onLanguage:aspnetcorerazor",
    "onCommand:o.restart",
    "onCommand:o.pickProjectAndStart",
    "onCommand:o.showOutput",
    "onCommand:dotnet.restore.project",
    "onCommand:dotnet.restore.all",
    "onCommand:dotnet.generateAssets",
    "onCommand:dotnet.openSolution",
    "onCommand:csharp.downloadDebugger",
    "onCommand:csharp.listProcess",
    "onCommand:csharp.listRemoteProcess",
    "onCommand:csharp.listRemoteDockerProcess",
    "onCommand:omnisharp.registerLanguageMiddleware",
    "workspaceContains:project.json",
    "workspaceContains:**/*.{csproj,sln,slnf,csx,cake}"
  ],
  "contributes": {
    "themes": [
      {
        "label": "Visual Studio 2019 Dark",
        "uiTheme": "vs-dark",
        "path": "./themes/vs2019_dark.json"
      },
      {
        "label": "Visual Studio 2019 Light",
        "uiTheme": "vs",
        "path": "./themes/vs2019_light.json"
      }
    ],
    "configuration": [
      {
        "title": "Project",
        "order": 0,
        "properties": {
          "dotnet.defaultSolution": {
            "type": "string",
            "description": "%configuration.dotnet.defaultSolution.description%",
            "order": 0
          }
        }
      },
      {
        "title": "Text Editor",
        "order": 1,
        "properties": {
          "dotnet.implementType.insertionBehavior": {
            "type": "string",
            "enum": [
              "withOtherMembersOfTheSameKind",
              "atTheEnd"
            ],
            "default": "withOtherMembersOfTheSameKind",
            "enumDescriptions": [
              "%configuration.dotnet.implementType.insertionBehavior.withOtherMembersOfTheSameKind%",
              "%configuration.dotnet.implementType.insertionBehavior.atTheEnd%"
            ],
            "description": "%configuration.dotnet.implementType.insertionBehavior%",
            "order": 10
          },
          "dotnet.implementType.propertyGenerationBehavior": {
            "type": "string",
            "enum": [
              "preferThrowingProperties",
              "preferAutoProperties"
            ],
            "default": "preferThrowingProperties",
            "enumDescriptions": [
              "%configuration.dotnet.implementType.propertyGenerationBehavior.preferThrowingProperties%",
              "%configuration.dotnet.implementType.propertyGenerationBehavior.preferAutoProperties%"
            ],
            "description": "%configuration.dotnet.implementType.propertyGenerationBehavior%",
            "order": 10
          },
          "dotnet.codeLens.enableReferencesCodeLens": {
            "type": "boolean",
            "default": true,
            "description": "%configuration.dotnet.codeLens.enableReferencesCodeLens%"
          },
          "dotnet.codeLens.enableTestsCodeLens": {
            "type": "boolean",
            "default": true,
            "description": "%configuration.dotnet.codeLens.enableTestsCodeLens%"
          },
          "dotnet.completion.showCompletionItemsFromUnimportedNamespaces": {
            "type": "boolean",
            "default": true,
            "description": "%configuration.dotnet.completion.showCompletionItemsFromUnimportedNamespaces%",
            "order": 20
          },
          "dotnet.completion.showNameCompletionSuggestions": {
            "type": "boolean",
            "default": "true",
            "description": "%configuration.dotnet.completion.showNameCompletionSuggestions%",
            "order": 20
          },
          "dotnet.completion.provideRegexCompletions": {
            "type": "boolean",
            "default": "true",
            "description": "%configuration.dotnet.completion.provideRegexCompletions%",
            "order": 20
          },
          "dotnet.backgroundAnalysis.analyzerDiagnosticsScope": {
            "type": "string",
            "enum": [
              "openFiles",
              "fullSolution",
              "none"
            ],
            "default": "openFiles",
            "enumDescriptions": [
              "%configuration.dotnet.backgroundAnalysis.analyzerDiagnosticsScope.openFiles%",
              "%configuration.dotnet.backgroundAnalysis.analyzerDiagnosticsScope.fullSolution%",
              "%configuration.dotnet.backgroundAnalysis.analyzerDiagnosticsScope.none%"
            ],
            "description": "%configuration.dotnet.backgroundAnalysis.analyzerDiagnosticsScope%",
            "order": 30
          },
          "dotnet.backgroundAnalysis.compilerDiagnosticsScope": {
            "type": "string",
            "enum": [
              "openFiles",
              "fullSolution",
              "none"
            ],
            "default": "openFiles",
            "enumDescriptions": [
              "%configuration.dotnet.backgroundAnalysis.compilerDiagnosticsScope.openFiles%",
              "%configuration.dotnet.backgroundAnalysis.compilerDiagnosticsScope.fullSolution%",
              "%configuration.dotnet.backgroundAnalysis.compilerDiagnosticsScope.none%"
            ],
            "description": "%configuration.dotnet.backgroundAnalysis.compilerDiagnosticsScope%",
            "order": 30
          },
          "dotnet.highlighting.highlightRelatedRegexComponents": {
            "type": "boolean",
            "default": "true",
            "description": "%configuration.dotnet.highlighting.highlightRelatedRegexComponents%",
            "order": 40
          },
          "dotnet.highlighting.highlightRelatedJsonComponents": {
            "type": "boolean",
            "default": "true",
            "description": "%configuration.dotnet.highlighting.highlightRelatedJsonComponents%",
            "order": 40
          },
          "csharp.inlayHints.enableInlayHintsForImplicitObjectCreation": {
            "type": "boolean",
            "default": false,
            "description": "%configuration.csharp.inlayHints.enableInlayHintsForImplicitObjectCreation%",
            "order": 50
          },
          "csharp.inlayHints.enableInlayHintsForImplicitVariableTypes": {
            "type": "boolean",
            "default": false,
            "description": "%configuration.csharp.inlayHints.enableInlayHintsForImplicitVariableTypes%",
            "order": 50
          },
          "csharp.inlayHints.enableInlayHintsForLambdaParameterTypes": {
            "type": "boolean",
            "default": false,
            "description": "%configuration.csharp.inlayHints.enableInlayHintsForLambdaParameterTypes%",
            "order": 50
          },
          "csharp.inlayHints.enableInlayHintsForTypes": {
            "type": "boolean",
            "default": false,
            "description": "%configuration.csharp.inlayHints.enableInlayHintsForTypes%",
            "order": 50
          },
          "dotnet.inlayHints.enableInlayHintsForIndexerParameters": {
            "type": "boolean",
            "default": false,
            "description": "%configuration.csharp.inlayHints.enableInlayHintsForIndexerParameters%",
            "order": 50
          },
          "dotnet.inlayHints.enableInlayHintsForLiteralParameters": {
            "type": "boolean",
            "default": false,
            "description": "%configuration.dotnet.inlayHints.enableInlayHintsForLiteralParameters%",
            "order": 50
          },
          "dotnet.inlayHints.enableInlayHintsForObjectCreationParameters": {
            "type": "boolean",
            "default": false,
            "description": "%configuration.dotnet.inlayHints.enableInlayHintsForObjectCreationParameters%",
            "order": 50
          },
          "dotnet.inlayHints.enableInlayHintsForOtherParameters": {
            "type": "boolean",
            "default": false,
            "description": "%configuration.dotnet.inlayHints.enableInlayHintsForOtherParameters%",
            "order": 50
          },
          "dotnet.inlayHints.enableInlayHintsForParameters": {
            "type": "boolean",
            "default": false,
            "description": "%configuration.dotnet.inlayHints.enableInlayHintsForParameters%",
            "order": 50
          },
          "dotnet.inlayHints.suppressInlayHintsForParametersThatDifferOnlyBySuffix": {
            "type": "boolean",
            "default": false,
            "description": "%configuration.dotnet.inlayHints.suppressInlayHintsForParametersThatDifferOnlyBySuffix%",
            "order": 50
          },
          "dotnet.inlayHints.suppressInlayHintsForParametersThatMatchArgumentName": {
            "type": "boolean",
            "default": false,
            "description": "%configuration.dotnet.inlayHints.suppressInlayHintsForParametersThatMatchArgumentName%",
            "order": 50
          },
          "dotnet.inlayHints.suppressInlayHintsForParametersThatMatchMethodIntent": {
            "type": "boolean",
            "default": false,
            "description": "%configuration.dotnet.inlayHints.suppressInlayHintsForParametersThatMatchMethodIntent%",
            "order": 50
          },
          "dotnet.navigation.navigateToDecompiledSources": {
            "type": "boolean",
            "default": "true",
            "description": "%configuration.dotnet.navigation.navigateToDecompiledSources%",
            "order": 60
          },
          "dotnet.quickInfo.showRemarksInQuickInfo": {
            "type": "boolean",
            "default": "true",
            "description": "%configuration.dotnet.quickInfo.showRemarksInQuickInfo%",
            "order": 70
          },
          "dotnet.symbolSearch.searchReferenceAssemblies": {
            "type": "boolean",
            "default": true,
            "description": "%configuration.dotnet.symbolSearch.searchReferenceAssemblies%",
            "order": 80
          }
        }
      },
      {
        "title": "Debugger",
        "order": 8,
        "properties": {
          "csharp.debug.stopAtEntry": {
            "type": "boolean",
            "markdownDescription": "%generateOptionsSchema.stopAtEntry.markdownDescription%",
            "default": false
          },
          "csharp.debug.console": {
            "type": "string",
            "enum": [
              "internalConsole",
              "integratedTerminal",
              "externalTerminal"
            ],
            "enumDescriptions": [
              "%generateOptionsSchema.console.internalConsole.enumDescription%",
              "%generateOptionsSchema.console.integratedTerminal.enumDescription%",
              "%generateOptionsSchema.console.externalTerminal.enumDescription%"
            ],
            "markdownDescription": "%generateOptionsSchema.console.settingsDescription%",
            "default": "internalConsole"
          },
          "csharp.debug.sourceFileMap": {
            "type": "object",
            "markdownDescription": "%generateOptionsSchema.sourceFileMap.markdownDescription%",
            "additionalProperties": {
              "type": "string"
            },
            "default": {}
          },
          "csharp.debug.justMyCode": {
            "type": "boolean",
            "markdownDescription": "%generateOptionsSchema.justMyCode.markdownDescription%",
            "default": true
          },
          "csharp.debug.requireExactSource": {
            "type": "boolean",
            "markdownDescription": "%generateOptionsSchema.requireExactSource.markdownDescription%",
            "default": true
          },
          "csharp.debug.enableStepFiltering": {
            "type": "boolean",
            "markdownDescription": "%generateOptionsSchema.enableStepFiltering.markdownDescription%",
            "default": true
          },
          "csharp.debug.logging.exceptions": {
            "type": "boolean",
            "markdownDescription": "%generateOptionsSchema.logging.exceptions.markdownDescription%",
            "default": true
          },
          "csharp.debug.logging.moduleLoad": {
            "type": "boolean",
            "markdownDescription": "%generateOptionsSchema.logging.moduleLoad.markdownDescription%",
            "default": true
          },
          "csharp.debug.logging.programOutput": {
            "type": "boolean",
            "markdownDescription": "%generateOptionsSchema.logging.programOutput.markdownDescription%",
            "default": true
          },
          "csharp.debug.logging.browserStdOut": {
            "type": "boolean",
            "markdownDescription": "%generateOptionsSchema.logging.browserStdOut.markdownDescription%",
            "default": true
          },
          "csharp.debug.logging.elapsedTiming": {
            "type": "boolean",
            "markdownDescription": "%generateOptionsSchema.logging.elapsedTiming.markdownDescription%",
            "default": false
          },
          "csharp.debug.logging.threadExit": {
            "type": "boolean",
            "markdownDescription": "%generateOptionsSchema.logging.threadExit.markdownDescription%",
            "default": false
          },
          "csharp.debug.logging.processExit": {
            "type": "boolean",
            "markdownDescription": "%generateOptionsSchema.logging.processExit.markdownDescription%",
            "default": true
          },
          "csharp.debug.logging.engineLogging": {
            "type": "boolean",
            "deprecationMessage": "%generateOptionsSchema.logging.engineLogging.deprecationMessage%",
            "default": false
          },
          "csharp.debug.logging.diagnosticsLog.protocolMessages": {
            "type": "boolean",
            "markdownDescription": "%generateOptionsSchema.logging.diagnosticsLog.protocolMessages.markdownDescription%",
            "default": false
          },
          "csharp.debug.logging.diagnosticsLog.dispatcherMessages": {
            "type": "string",
            "enum": [
              "none",
              "error",
              "important",
              "normal"
            ],
            "enumDescriptions": [
              "%generateOptionsSchema.logging.diagnosticsLog.dispatcherMessages.none.enumDescription%",
              "%generateOptionsSchema.logging.diagnosticsLog.dispatcherMessages.error.enumDescription%",
              "%generateOptionsSchema.logging.diagnosticsLog.dispatcherMessages.important.enumDescription%",
              "%generateOptionsSchema.logging.diagnosticsLog.dispatcherMessages.normal.enumDescription%"
            ],
            "markdownDescription": "%generateOptionsSchema.logging.diagnosticsLog.dispatcherMessages.markdownDescription%",
            "default": "none"
          },
          "csharp.debug.logging.diagnosticsLog.debugEngineAPITracing": {
            "type": "string",
            "enum": [
              "none",
              "error",
              "all"
            ],
            "enumDescriptions": [
              "%generateOptionsSchema.logging.diagnosticsLog.debugEngineAPITracing.none.enumDescription%",
              "%generateOptionsSchema.logging.diagnosticsLog.debugEngineAPITracing.error.enumDescription%",
              "%generateOptionsSchema.logging.diagnosticsLog.debugEngineAPITracing.all.enumDescription%"
            ],
            "markdownDescription": "%generateOptionsSchema.logging.diagnosticsLog.debugEngineAPITracing.markdownDescription%",
            "default": "none"
          },
          "csharp.debug.logging.diagnosticsLog.debugRuntimeEventTracing": {
            "type": "boolean",
            "markdownDescription": "%generateOptionsSchema.logging.diagnosticsLog.debugRuntimeEventTracing.markdownDescription%",
            "default": false
          },
          "csharp.debug.logging.diagnosticsLog.expressionEvaluationTracing": {
            "type": "boolean",
            "markdownDescription": "%generateOptionsSchema.logging.diagnosticsLog.expressionEvaluationTracing.markdownDescription%",
            "default": false
          },
          "csharp.debug.logging.diagnosticsLog.startDebuggingTracing": {
            "type": "boolean",
            "markdownDescription": "%generateOptionsSchema.logging.diagnosticsLog.startDebuggingTracing.markdownDescription%",
            "default": false
          },
          "csharp.debug.logging.consoleUsageMessage": {
            "type": "boolean",
            "description": "%generateOptionsSchema.logging.consoleUsageMessage.description%",
            "default": true
          },
          "csharp.debug.suppressJITOptimizations": {
            "type": "boolean",
            "markdownDescription": "%generateOptionsSchema.suppressJITOptimizations.markdownDescription%",
            "default": false
          },
          "csharp.debug.symbolOptions.searchPaths": {
            "type": "array",
            "items": {
              "type": "string"
            },
            "description": "%generateOptionsSchema.symbolOptions.searchPaths.description%",
            "default": []
          },
          "csharp.debug.symbolOptions.searchMicrosoftSymbolServer": {
            "type": "boolean",
            "description": "%generateOptionsSchema.symbolOptions.searchMicrosoftSymbolServer.description%",
            "default": false
          },
          "csharp.debug.symbolOptions.searchNuGetOrgSymbolServer": {
            "type": "boolean",
            "description": "%generateOptionsSchema.symbolOptions.searchNuGetOrgSymbolServer.description%",
            "default": false
          },
          "csharp.debug.symbolOptions.cachePath": {
            "type": "string",
            "description": "%generateOptionsSchema.symbolOptions.cachePath.description%",
            "default": ""
          },
          "csharp.debug.symbolOptions.moduleFilter.mode": {
            "type": "string",
            "enum": [
              "loadAllButExcluded",
              "loadOnlyIncluded"
            ],
            "enumDescriptions": [
              "%generateOptionsSchema.symbolOptions.moduleFilter.mode.loadAllButExcluded.enumDescription%",
              "%generateOptionsSchema.symbolOptions.moduleFilter.mode.loadOnlyIncluded.enumDescription%"
            ],
            "description": "%generateOptionsSchema.symbolOptions.moduleFilter.mode.description%",
            "default": "loadAllButExcluded"
          },
          "csharp.debug.symbolOptions.moduleFilter.excludedModules": {
            "type": "array",
            "items": {
              "type": "string"
            },
            "description": "%generateOptionsSchema.symbolOptions.moduleFilter.excludedModules.description%",
            "default": []
          },
          "csharp.debug.symbolOptions.moduleFilter.includedModules": {
            "type": "array",
            "items": {
              "type": "string"
            },
            "description": "%generateOptionsSchema.symbolOptions.moduleFilter.includedModules.description%",
            "default": []
          },
          "csharp.debug.symbolOptions.moduleFilter.includeSymbolsNextToModules": {
            "type": "boolean",
            "description": "%generateOptionsSchema.symbolOptions.moduleFilter.includeSymbolsNextToModules.description%",
            "default": true
          },
          "csharp.debug.allowFastEvaluate": {
            "type": "boolean",
            "description": "%generateOptionsSchema.allowFastEvaluate.description%",
            "default": true
          },
          "dotnet.unitTestDebuggingOptions": {
            "type": "object",
            "description": "%configuration.dotnet.unitTestDebuggingOptions%",
            "default": {},
            "properties": {
              "sourceFileMap": {
                "type": "object",
                "markdownDescription": "%generateOptionsSchema.sourceFileMap.markdownDescription%",
                "additionalProperties": {
                  "type": "string"
                }
              },
              "justMyCode": {
                "type": "boolean",
                "markdownDescription": "%generateOptionsSchema.justMyCode.markdownDescription%",
                "default": true
              },
              "requireExactSource": {
                "type": "boolean",
                "markdownDescription": "%generateOptionsSchema.requireExactSource.markdownDescription%",
                "default": true
              },
              "enableStepFiltering": {
                "type": "boolean",
                "markdownDescription": "%generateOptionsSchema.enableStepFiltering.markdownDescription%",
                "default": true
              },
              "logging": {
                "description": "%generateOptionsSchema.logging.description%",
                "type": "object",
                "required": [],
                "default": {},
                "properties": {
                  "exceptions": {
                    "type": "boolean",
                    "markdownDescription": "%generateOptionsSchema.logging.exceptions.markdownDescription%",
                    "default": true
                  },
                  "moduleLoad": {
                    "type": "boolean",
                    "markdownDescription": "%generateOptionsSchema.logging.moduleLoad.markdownDescription%",
                    "default": true
                  },
                  "programOutput": {
                    "type": "boolean",
                    "markdownDescription": "%generateOptionsSchema.logging.programOutput.markdownDescription%",
                    "default": true
                  },
                  "threadExit": {
                    "type": "boolean",
                    "markdownDescription": "%generateOptionsSchema.logging.threadExit.markdownDescription%",
                    "default": false
                  },
                  "processExit": {
                    "type": "boolean",
                    "markdownDescription": "%generateOptionsSchema.logging.processExit.markdownDescription%",
                    "default": true
                  }
                }
              },
              "suppressJITOptimizations": {
                "type": "boolean",
                "markdownDescription": "%generateOptionsSchema.suppressJITOptimizations.markdownDescription%",
                "default": false
              },
              "symbolOptions": {
                "description": "%generateOptionsSchema.symbolOptions.description%",
                "default": {
                  "searchPaths": [],
                  "searchMicrosoftSymbolServer": false,
                  "searchNuGetOrgSymbolServer": false
                },
                "type": "object",
                "properties": {
                  "searchPaths": {
                    "type": "array",
                    "items": {
                      "type": "string"
                    },
                    "description": "%generateOptionsSchema.symbolOptions.searchPaths.description%",
                    "default": []
                  },
                  "searchMicrosoftSymbolServer": {
                    "type": "boolean",
                    "description": "%generateOptionsSchema.symbolOptions.searchMicrosoftSymbolServer.description%",
                    "default": false
                  },
                  "searchNuGetOrgSymbolServer": {
                    "type": "boolean",
                    "description": "%generateOptionsSchema.symbolOptions.searchNuGetOrgSymbolServer.description%",
                    "default": false
                  },
                  "cachePath": {
                    "type": "string",
                    "description": "%generateOptionsSchema.symbolOptions.cachePath.description%",
                    "default": ""
                  },
                  "moduleFilter": {
                    "description": "%generateOptionsSchema.symbolOptions.moduleFilter.description%",
                    "default": {
                      "mode": "loadAllButExcluded",
                      "excludedModules": []
                    },
                    "type": "object",
                    "required": [
                      "mode"
                    ],
                    "properties": {
                      "mode": {
                        "type": "string",
                        "enum": [
                          "loadAllButExcluded",
                          "loadOnlyIncluded"
                        ],
                        "enumDescriptions": [
                          "%generateOptionsSchema.symbolOptions.moduleFilter.mode.loadAllButExcluded.enumDescription%",
                          "%generateOptionsSchema.symbolOptions.moduleFilter.mode.loadOnlyIncluded.enumDescription%"
                        ],
                        "description": "%generateOptionsSchema.symbolOptions.moduleFilter.mode.description%",
                        "default": "loadAllButExcluded"
                      },
                      "excludedModules": {
                        "type": "array",
                        "items": {
                          "type": "string"
                        },
                        "description": "%generateOptionsSchema.symbolOptions.moduleFilter.excludedModules.description%",
                        "default": []
                      },
                      "includedModules": {
                        "type": "array",
                        "items": {
                          "type": "string"
                        },
                        "description": "%generateOptionsSchema.symbolOptions.moduleFilter.includedModules.description%",
                        "default": []
                      },
                      "includeSymbolsNextToModules": {
                        "type": "boolean",
                        "description": "%generateOptionsSchema.symbolOptions.moduleFilter.includeSymbolsNextToModules.description%",
                        "default": true
                      }
                    }
                  }
                }
              },
              "sourceLinkOptions": {
                "markdownDescription": "%generateOptionsSchema.sourceLinkOptions.markdownDescription%",
                "default": {
                  "*": {
                    "enabled": true
                  }
                },
                "type": "object",
                "additionalItems": {
                  "type": "object",
                  "properties": {
                    "enabled": {
                      "title": "boolean",
                      "markdownDescription": "%generateOptionsSchema.sourceLinkOptions.additionalItems.enabled.markdownDescription%",
                      "default": "true"
                    }
                  }
                }
              },
              "allowFastEvaluate": {
                "type": "boolean",
                "description": "%generateOptionsSchema.allowFastEvaluate.description%",
                "default": true
              },
              "targetArchitecture": {
                "type": "string",
                "markdownDescription": "%generateOptionsSchema.targetArchitecture.markdownDescription%",
                "enum": [
                  "x86_64",
                  "arm64"
                ]
              },
              "type": {
                "type": "string",
                "enum": [
                  "coreclr",
                  "clr"
                ],
                "description": "Type type of code to debug. Can be either 'coreclr' for .NET Core debugging, or 'clr' for Desktop .NET Framework. 'clr' only works on Windows as the Desktop framework is Windows-only.",
                "default": "coreclr"
              },
              "debugServer": {
                "type": "number",
                "description": "For debug extension development only: if a port is specified VS Code tries to connect to a debug adapter running in server mode",
                "default": 4711
              }
            }
          },
          "dotnet.unitTests.runSettingsPath": {
            "type": "string",
            "description": "Path to the .runsettings file which should be used when running unit tests. (Previously `omnisharp.testRunSettings`)"
          }
        }
      },
      {
        "title": "LSP Server",
        "order": 9,
        "properties": {
          "dotnet.preferCSharpExtension": {
            "scope": "resource",
            "type": "boolean",
            "default": false,
            "description": "%configuration.dotnet.preferCSharpExtension%"
          },
          "dotnet.dotnetPath": {
            "type": "string",
            "scope": "machine-overridable",
            "description": "%configuration.dotnet.dotnetPath%"
          },
          "dotnet.server.path": {
            "type": "string",
            "scope": "machine-overridable",
            "description": "%configuration.dotnet.server.path%"
          },
          "dotnet.server.startTimeout": {
            "type": "number",
            "scope": "machine-overridable",
            "default": 30000,
            "description": "%configuration.dotnet.server.startTimeout%"
          },
          "dotnet.server.waitForDebugger": {
            "type": "boolean",
            "scope": "machine-overridable",
            "default": false,
            "description": "%configuration.dotnet.server.waitForDebugger%"
          },
          "dotnet.server.trace": {
            "scope": "window",
            "type": "string",
            "enum": [
              "Trace",
              "Debug",
              "Information",
              "Warning",
              "Error",
              "Critical",
              "None"
            ],
            "default": "Information",
            "description": "%configuration.dotnet.server.trace%"
          },
          "dotnet.server.extensionPaths": {
            "scope": "machine-overridable",
            "type": [
              "array",
              null
            ],
            "items": {
              "type": "string"
            },
            "default": null,
            "description": "%configuration.dotnet.server.extensionPaths%"
          },
          "dotnet.server.crashDumpPath": {
            "scope": "machine-overridable",
            "type": "string",
            "default": null,
            "description": "%configuration.dotnet.server.crashDumpPath%"
          },
          "dotnet.projects.binaryLogPath": {
            "scope": "machine-overridable",
            "type": "string",
            "default": null,
            "description": "Sets a path where MSBuild binary logs are written to when loading projects, to help diagnose loading errors."
          },
          "razor.languageServer.directory": {
            "type": "string",
            "scope": "machine-overridable",
            "description": "%configuration.razor.languageServer.directory%",
            "order": 90
          },
          "razor.languageServer.debug": {
            "type": "boolean",
            "scope": "machine-overridable",
            "default": false,
            "description": "%configuration.razor.languageServer.debug%",
            "order": 90
          },
          "razor.trace": {
            "type": "string",
            "default": "Off",
            "enum": [
              "Off",
              "Messages",
              "Verbose"
            ],
            "enumDescriptions": [
              "%configuration.razor.trace.off%",
              "%configuration.razor.trace.messages%",
              "%configuration.razor.trace.verbose%"
            ],
            "description": "%configuration.razor.trace%",
            "order": 90
          }
        }
      },
      {
        "title": "OmniSharp",
        "order": 10,
        "properties": {
          "dotnet.server.useOmnisharp": {
<<<<<<< HEAD
            "type": "boolean",
            "default": false,
            "description": "Switches to use the Omnisharp server for language features when enabled (requires restart). This option will not be honored with C# Dev Kit installed.",
            "order": 0
          },
          "csharp.format.enable": {
            "type": "boolean",
            "default": true,
            "description": "Enable/disable default C# formatter (requires restart)."
          },
          "csharp.suppressDotnetInstallWarning": {
            "type": "boolean",
            "default": false,
            "description": "Suppress the warning that the .NET Core SDK is not on the path."
          },
          "csharp.suppressDotnetRestoreNotification": {
            "type": "boolean",
            "default": false,
            "description": "Suppress the notification window to perform a 'dotnet restore' when dependencies can't be resolved."
          },
          "csharp.suppressProjectJsonWarning": {
            "type": "boolean",
            "default": false,
            "description": "Suppress the warning that project.json is no longer a supported project format for .NET Core applications"
          },
          "csharp.suppressBuildAssetsNotification": {
            "type": "boolean",
            "default": false,
            "description": "Suppress the notification window to add missing assets to build or debug the application."
          },
          "csharp.suppressHiddenDiagnostics": {
            "type": "boolean",
            "default": true,
            "description": "Suppress 'hidden' diagnostics (such as 'unnecessary using directives') from appearing in the editor or the Problems pane."
          },
          "csharp.referencesCodeLens.filteredSymbols": {
            "type": "array",
            "items": {
              "type": "string"
            },
            "default": [],
            "description": "Array of custom symbol names for which CodeLens should be disabled."
          },
          "csharp.maxProjectFileCountForDiagnosticAnalysis": {
            "type": "number",
            "default": 1000,
            "description": "Specifies the maximum number of files for which diagnostics are reported for the whole workspace. If this limit is exceeded, diagnostics will be shown for currently opened files only. Specify 0 or less to disable the limit completely."
          },
=======
            "type": "boolean",
            "default": false,
            "description": "Switches to use the Omnisharp server for language features when enabled (requires restart). This option will not be honored with C# Dev Kit installed.",
            "order": 0
          },
          "csharp.format.enable": {
            "type": "boolean",
            "default": true,
            "description": "Enable/disable default C# formatter (requires restart)."
          },
          "csharp.suppressDotnetInstallWarning": {
            "type": "boolean",
            "default": false,
            "description": "Suppress the warning that the .NET Core SDK is not on the path."
          },
          "csharp.suppressDotnetRestoreNotification": {
            "type": "boolean",
            "default": false,
            "description": "Suppress the notification window to perform a 'dotnet restore' when dependencies can't be resolved."
          },
          "csharp.suppressProjectJsonWarning": {
            "type": "boolean",
            "default": false,
            "description": "Suppress the warning that project.json is no longer a supported project format for .NET Core applications"
          },
          "csharp.suppressBuildAssetsNotification": {
            "type": "boolean",
            "default": false,
            "description": "Suppress the notification window to add missing assets to build or debug the application."
          },
          "csharp.suppressHiddenDiagnostics": {
            "type": "boolean",
            "default": true,
            "description": "Suppress 'hidden' diagnostics (such as 'unnecessary using directives') from appearing in the editor or the Problems pane."
          },
          "csharp.referencesCodeLens.filteredSymbols": {
            "type": "array",
            "items": {
              "type": "string"
            },
            "default": [],
            "description": "Array of custom symbol names for which CodeLens should be disabled."
          },
          "csharp.maxProjectFileCountForDiagnosticAnalysis": {
            "type": "number",
            "default": 1000,
            "description": "Specifies the maximum number of files for which diagnostics are reported for the whole workspace. If this limit is exceeded, diagnostics will be shown for currently opened files only. Specify 0 or less to disable the limit completely."
          },
>>>>>>> f94bbb39
          "csharp.semanticHighlighting.enabled": {
            "type": "boolean",
            "default": true,
            "description": "Enable/disable Semantic Highlighting for C# files (Razor files currently unsupported). Defaults to false. Close open files for changes to take effect.",
            "scope": "window"
          },
          "csharp.showOmnisharpLogOnError": {
            "type": "boolean",
            "default": true,
            "description": "Shows the OmniSharp log in the Output pane when OmniSharp reports an error."
          },
          "omnisharp.useModernNet": {
            "type": "boolean",
            "default": true,
            "scope": "window",
            "title": "Use .NET 6 build of OmniSharp",
            "description": "Use OmniSharp build for .NET 6. This version _does not_ support non-SDK-style .NET Framework projects, including Unity. SDK-style Framework, .NET Core, and .NET 5+ projects should see significant performance improvements."
<<<<<<< HEAD
          },
          "omnisharp.sdkPath": {
            "type": "string",
            "scope": "window",
            "description": "Specifies the path to a .NET SDK installation to use for project loading instead of the highest version installed. Applies when \"useModernNet\" is set to true. Example: /home/username/dotnet/sdks/6.0.300."
          },
          "omnisharp.sdkVersion": {
            "type": "string",
            "scope": "window",
            "description": "Specifies the version of the .NET SDK to use for project loading instead of the highest version installed. Applies when \"useModernNet\" is set to true. Example: 6.0.300."
          },
=======
          },
          "omnisharp.sdkPath": {
            "type": "string",
            "scope": "window",
            "description": "Specifies the path to a .NET SDK installation to use for project loading instead of the highest version installed. Applies when \"useModernNet\" is set to true. Example: /home/username/dotnet/sdks/6.0.300."
          },
          "omnisharp.sdkVersion": {
            "type": "string",
            "scope": "window",
            "description": "Specifies the version of the .NET SDK to use for project loading instead of the highest version installed. Applies when \"useModernNet\" is set to true. Example: 6.0.300."
          },
>>>>>>> f94bbb39
          "omnisharp.sdkIncludePrereleases": {
            "type": "boolean",
            "scope": "window",
            "default": true,
            "description": "Specifies whether to include preview versions of the .NET SDK when determining which version to use for project loading. Applies when \"useModernNet\" is set to true."
          },
          "omnisharp.monoPath": {
            "type": "string",
            "scope": "machine",
            "description": "Specifies the path to a mono installation to use when \"useModernNet\" is set to false, instead of the default system one. Example: \"/Library/Frameworks/Mono.framework/Versions/Current\""
          },
          "omnisharp.loggingLevel": {
            "type": "string",
            "default": "information",
            "enum": [
              "trace",
              "debug",
              "information",
              "warning",
              "error",
              "critical"
            ],
            "description": "Specifies the level of logging output from the OmniSharp server."
          },
          "omnisharp.autoStart": {
            "type": "boolean",
            "default": true,
            "description": "Specifies whether the OmniSharp server will be automatically started or not. If false, OmniSharp can be started with the 'Restart OmniSharp' command"
          },
          "omnisharp.projectFilesExcludePattern": {
            "type": "string",
            "default": "**/node_modules/**,**/.git/**,**/bower_components/**",
            "description": "The exclude pattern used by OmniSharp to find all project files."
<<<<<<< HEAD
          },
          "omnisharp.projectLoadTimeout": {
            "type": "number",
            "default": 60,
            "description": "The time Visual Studio Code will wait for the OmniSharp server to start. Time is expressed in seconds."
          },
          "omnisharp.maxProjectResults": {
            "type": "number",
            "default": 250,
            "description": "The maximum number of projects to be shown in the 'Select Project' dropdown (maximum 250)."
          },
=======
          },
          "omnisharp.projectLoadTimeout": {
            "type": "number",
            "default": 60,
            "description": "The time Visual Studio Code will wait for the OmniSharp server to start. Time is expressed in seconds."
          },
          "omnisharp.maxProjectResults": {
            "type": "number",
            "default": 250,
            "description": "The maximum number of projects to be shown in the 'Select Project' dropdown (maximum 250)."
          },
>>>>>>> f94bbb39
          "omnisharp.useEditorFormattingSettings": {
            "type": "boolean",
            "default": true,
            "description": "Specifes whether OmniSharp should use VS Code editor settings for C# code formatting (use of tabs, indentation size)."
          },
          "omnisharp.minFindSymbolsFilterLength": {
            "type": "number",
            "default": 0,
            "description": "The minimum number of characters to enter before 'Go to Symbol in Workspace' operation shows any results."
          },
          "omnisharp.maxFindSymbolsItems": {
            "type": "number",
            "default": 1000,
            "description": "The maximum number of items that 'Go to Symbol in Workspace' operation can show. The limit is applied only when a positive number is specified here."
          },
          "omnisharp.disableMSBuildDiagnosticWarning": {
            "type": "boolean",
            "default": false,
            "description": "Specifies whether notifications should be shown if OmniSharp encounters warnings or errors loading a project. Note that these warnings/errors are always emitted to the OmniSharp log"
          },
          "omnisharp.enableMsBuildLoadProjectsOnDemand": {
            "type": "boolean",
            "default": false,
            "description": "If true, MSBuild project system will only load projects for files that were opened in the editor. This setting is useful for big C# codebases and allows for faster initialization of code navigation features only for projects that are relevant to code that is being edited. With this setting enabled OmniSharp may load fewer projects and may thus display incomplete reference lists for symbols."
          },
          "omnisharp.enableEditorConfigSupport": {
            "type": "boolean",
            "default": true,
            "description": "Enables support for reading code style, naming convention and analyzer settings from .editorconfig."
          },
          "omnisharp.enableDecompilationSupport": {
            "type": "boolean",
            "default": false,
            "scope": "machine",
            "description": "Enables support for decompiling external references instead of viewing metadata."
          },
          "omnisharp.enableLspDriver": {
            "type": "boolean",
            "default": false,
            "description": "Enables support for the experimental language protocol based engine (requires reload to setup bindings correctly)"
          },
          "omnisharp.organizeImportsOnFormat": {
            "type": "boolean",
            "default": false,
            "description": "Specifies whether 'using' directives should be grouped and sorted during document formatting."
          },
          "omnisharp.enableAsyncCompletion": {
            "type": "boolean",
            "default": false,
            "description": "(EXPERIMENTAL) Enables support for resolving completion edits asynchronously. This can speed up time to show the completion list, particularly override and partial method completion lists, at the cost of slight delays after inserting a completion item. Most completion items will have no noticeable impact with this feature, but typing immediately after inserting an override or partial method completion, before the insert is completed, can have unpredictable results."
          },
          "omnisharp.dotNetCliPaths": {
            "type": "array",
            "items": {
              "type": "string"
            },
            "description": "Paths to a local download of the .NET CLI to use for running any user code.",
            "uniqueItems": true
          },
          "razor.plugin.path": {
            "type": "string",
            "scope": "machine",
            "description": "Overrides the path to the Razor plugin dll."
          },
          "razor.devmode": {
            "type": "boolean",
            "default": false,
            "description": "Forces the omnisharp-vscode extension to run in a mode that enables local Razor.VSCode deving."
<<<<<<< HEAD
          },
          "razor.format.enable": {
            "type": "boolean",
            "scope": "window",
            "default": true,
            "description": "Enable/disable default Razor formatter."
          },
          "razor.completion.commitElementsWithSpace": {
            "type": "boolean",
            "scope": "window",
=======
          },
          "razor.format.enable": {
            "type": "boolean",
            "scope": "window",
            "default": true,
            "description": "Enable/disable default Razor formatter."
          },
          "razor.completion.commitElementsWithSpace": {
            "type": "boolean",
            "scope": "window",
>>>>>>> f94bbb39
            "default": "false",
            "description": "Specifies whether to commit tag helper and component elements with a space."
          }
        }
      }
    ],
    "jsonValidation": [
      {
        "fileMatch": [
          "appsettings.json",
          "appsettings.*.json"
        ],
        "url": "https://json.schemastore.org/appsettings"
      },
      {
        "fileMatch": "project.json",
        "url": "http://json.schemastore.org/project"
      },
      {
        "fileMatch": "omnisharp.json",
        "url": "http://json.schemastore.org/omnisharp"
      },
      {
        "fileMatch": "global.json",
        "url": "http://json.schemastore.org/global"
      },
      {
        "fileMatch": "launchSettings.json",
        "url": "https://json.schemastore.org/launchsettings.json"
      }
    ],
    "commands": [
      {
        "command": "o.restart",
        "title": "%command.o.restart%",
        "category": "OmniSharp",
        "enablement": "config.dotnet.server.useOmnisharp"
      },
      {
        "command": "o.pickProjectAndStart",
        "title": "%command.o.pickProjectAndStart%",
        "category": "OmniSharp",
        "enablement": "config.dotnet.server.useOmnisharp"
      },
      {
        "command": "dotnet.openSolution",
        "title": "%command.dotnet.openSolution%",
        "category": ".NET",
        "enablement": "!config.dotnet.server.useOmnisharp && dotnet.server.activatedStandalone"
      },
      {
        "command": "o.fixAll.solution",
        "title": "%command.o.fixAll.solution%",
        "category": "OmniSharp",
        "enablement": "config.dotnet.server.useOmnisharp"
      },
      {
        "command": "o.fixAll.project",
        "title": "%command.o.fixAll.project%",
        "category": "OmniSharp",
        "enablement": "config.dotnet.server.useOmnisharp"
      },
      {
        "command": "o.fixAll.document",
        "title": "%command.o.fixAll.document%",
        "category": "OmniSharp",
        "enablement": "config.dotnet.server.useOmnisharp"
      },
      {
        "command": "o.reanalyze.allProjects",
        "title": "%command.o.reanalyze.allProjects%",
        "category": "OmniSharp",
        "enablement": "config.dotnet.server.useOmnisharp"
      },
      {
        "command": "o.reanalyze.currentProject",
        "title": "%command.o.reanalyze.currentProject%",
        "category": "OmniSharp",
        "enablement": "config.dotnet.server.useOmnisharp"
      },
      {
        "command": "dotnet.generateAssets",
        "title": "%command.dotnet.generateAssets.currentProject%",
        "category": ".NET"
      },
      {
        "command": "dotnet.restore.project",
        "title": "%command.dotnet.restore.project%",
        "category": ".NET",
        "enablement": "dotnet.server.activatedStandalone"
      },
      {
        "command": "dotnet.restore.all",
        "title": "%command.dotnet.restore.all%",
        "category": ".NET",
        "enablement": "dotnet.server.activatedStandalone"
      },
      {
        "command": "csharp.downloadDebugger",
        "title": "%command.csharp.downloadDebugger%",
        "category": "Debug"
      },
      {
        "command": "csharp.listProcess",
        "title": "%command.csharp.listProcess%",
        "category": "CSharp"
      },
      {
        "command": "csharp.listRemoteProcess",
        "title": "%command.csharp.listRemoteProcess%",
        "category": "CSharp"
      },
      {
        "command": "csharp.listRemoteDockerProcess",
        "title": "%command.csharp.listRemoteDockerProcess%",
        "category": "CSharp"
      },
      {
        "command": "csharp.attachToProcess",
        "title": "%command.csharp.attachToProcess%",
        "category": "Debug"
      },
      {
        "command": "csharp.reportIssue",
        "title": "%command.csharp.reportIssue%",
        "category": "CSharp"
      },
      {
        "command": "csharp.showDecompilationTerms",
        "title": "%command.csharp.showDecompilationTerms%",
        "category": "CSharp",
        "enablement": "config.dotnet.server.useOmnisharp"
      },
      {
        "command": "extension.showRazorCSharpWindow",
        "title": "%command.extension.showRazorCSharpWindow%",
        "category": "Razor"
      },
      {
        "command": "extension.showRazorHtmlWindow",
        "title": "%command.extension.showRazorHtmlWindow%",
        "category": "Razor"
      },
      {
        "command": "razor.reportIssue",
        "title": "%command.razor.reportIssue%",
        "category": "Razor"
      },
      {
        "command": "dotnet.test.runTestsInContext",
        "title": "%command.dotnet.test.runTestsInContext%",
        "category": ".NET",
        "enablement": "dotnet.server.activatedStandalone"
      },
      {
        "command": "dotnet.test.debugTestsInContext",
        "title": "%command.dotnet.test.debugTestsInContext%",
        "category": ".NET",
        "enablement": "dotnet.server.activatedStandalone"
      },
      {
        "command": "dotnet.restartServer",
        "title": "%command.dotnet.restartServer%",
        "category": ".NET",
        "enablement": "!config.dotnet.server.useOmnisharp"
      }
    ],
    "keybindings": [
      {
        "command": "o.showOutput",
        "key": "Ctrl+Shift+F9",
        "mac": "Cmd+Shift+F9"
      }
    ],
    "snippets": [
      {
        "language": "csharp",
        "path": "./snippets/csharp.json"
      }
    ],
    "breakpoints": [
      {
        "language": "csharp"
      },
      {
        "language": "razor"
      },
      {
        "language": "qsharp"
      },
      {
        "language": "aspnetcorerazor"
      }
    ],
    "debuggers": [
      {
        "type": "coreclr",
        "label": ".NET 5+ and .NET Core",
        "hiddenWhen": "dotnet.debug.serviceBrokerAvailable",
        "languages": [
          "csharp",
          "razor",
          "qsharp",
          "aspnetcorerazor"
        ],
        "variables": {
          "pickProcess": "csharp.listProcess",
          "pickRemoteProcess": "csharp.listRemoteProcess",
          "pickRemoteDockerProcess": "csharp.listRemoteDockerProcess"
        },
        "aiKey": "0c6ae279ed8443289764825290e4f9e2-1a736e7c-1324-4338-be46-fc2a58ae4d14-7255",
        "configurationAttributes": {
          "launch": {
            "type": "object",
            "required": [
              "program"
            ],
            "properties": {
              "program": {
                "type": "string",
                "markdownDescription": "%generateOptionsSchema.program.markdownDescription%",
                "default": "${workspaceFolder}/bin/Debug/<insert-target-framework-here>/<insert-project-name-here>.dll"
              },
              "cwd": {
                "type": "string",
                "description": "%generateOptionsSchema.cwd.description%",
                "default": "${workspaceFolder}"
              },
              "args": {
                "anyOf": [
                  {
                    "type": "array",
                    "description": "%generateOptionsSchema.args.0.description%",
                    "items": {
                      "type": "string"
                    },
                    "default": []
                  },
                  {
                    "type": "string",
                    "description": "%generateOptionsSchema.args.1.description%",
                    "default": ""
                  }
                ]
              },
              "stopAtEntry": {
                "type": "boolean",
                "markdownDescription": "%generateOptionsSchema.stopAtEntry.markdownDescription%",
                "default": false
              },
              "launchBrowser": {
                "description": "%generateOptionsSchema.launchBrowser.description%",
                "default": {
                  "enabled": true
                },
                "type": "object",
                "required": [
                  "enabled"
                ],
                "properties": {
                  "enabled": {
                    "type": "boolean",
                    "description": "%generateOptionsSchema.launchBrowser.enabled.description%",
                    "default": true
                  },
                  "args": {
                    "type": "string",
                    "description": "%generateOptionsSchema.launchBrowser.args.description%",
                    "default": "${auto-detect-url}"
                  },
                  "osx": {
                    "description": "%generateOptionsSchema.launchBrowser.osx.description%",
                    "default": {
                      "command": "open",
                      "args": "${auto-detect-url}"
                    },
                    "type": "object",
                    "required": [
                      "command"
                    ],
                    "properties": {
                      "command": {
                        "type": "string",
                        "description": "%generateOptionsSchema.launchBrowser.osx.command.description%",
                        "default": "open"
                      },
                      "args": {
                        "type": "string",
                        "description": "%generateOptionsSchema.launchBrowser.osx.args.description%",
                        "default": "${auto-detect-url}"
                      }
                    }
                  },
                  "linux": {
                    "description": "%generateOptionsSchema.launchBrowser.linux.description%",
                    "default": {
                      "command": "xdg-open",
                      "args": "${auto-detect-url}"
                    },
                    "type": "object",
                    "required": [
                      "command"
                    ],
                    "properties": {
                      "command": {
                        "type": "string",
                        "description": "%generateOptionsSchema.launchBrowser.linux.command.description%",
                        "default": "xdg-open"
                      },
                      "args": {
                        "type": "string",
                        "description": "%generateOptionsSchema.launchBrowser.linux.args.description%",
                        "default": "${auto-detect-url}"
                      }
                    }
                  },
                  "windows": {
                    "description": "%generateOptionsSchema.launchBrowser.windows.description%",
                    "default": {
                      "command": "cmd.exe",
                      "args": "/C start ${auto-detect-url}"
                    },
                    "type": "object",
                    "required": [
                      "command"
                    ],
                    "properties": {
                      "command": {
                        "type": "string",
                        "description": "%generateOptionsSchema.launchBrowser.windows.command.description%",
                        "default": "cmd.exe"
                      },
                      "args": {
                        "type": "string",
                        "description": "%generateOptionsSchema.launchBrowser.windows.args.description%",
                        "default": "/C start ${auto-detect-url}"
                      }
                    }
                  }
                }
              },
              "env": {
                "type": "object",
                "additionalProperties": {
                  "type": "string"
                },
                "description": "%generateOptionsSchema.env.description%",
                "default": {}
              },
              "envFile": {
                "type": "string",
                "markdownDescription": "%generateOptionsSchema.envFile.markdownDescription%",
                "default": "${workspaceFolder}/.env"
              },
              "console": {
                "type": "string",
                "enum": [
                  "internalConsole",
                  "integratedTerminal",
                  "externalTerminal"
                ],
                "enumDescriptions": [
                  "%generateOptionsSchema.console.internalConsole.enumDescription%",
                  "%generateOptionsSchema.console.integratedTerminal.enumDescription%",
                  "%generateOptionsSchema.console.externalTerminal.enumDescription%"
                ],
                "markdownDescription": "%generateOptionsSchema.console.markdownDescription%",
                "settingsDescription": "%generateOptionsSchema.console.settingsDescription%",
                "default": "internalConsole"
              },
              "externalConsole": {
                "type": "boolean",
                "markdownDescription": "%generateOptionsSchema.externalConsole.markdownDescription%",
                "default": false
              },
              "launchSettingsFilePath": {
                "type": "string",
                "markdownDescription": "%generateOptionsSchema.launchSettingsFilePath.markdownDescription%",
                "default": "${workspaceFolder}/Properties/launchSettings.json"
              },
              "launchSettingsProfile": {
                "anyOf": [
                  {
                    "type": "string"
                  },
                  {
                    "type": "null"
                  }
                ],
                "description": "%generateOptionsSchema.launchSettingsProfile.description%",
                "default": "<insert-profile-name>"
              },
              "sourceFileMap": {
                "type": "object",
                "markdownDescription": "%generateOptionsSchema.sourceFileMap.markdownDescription%",
                "additionalProperties": {
                  "type": "string"
                },
                "default": {}
              },
              "justMyCode": {
                "type": "boolean",
                "markdownDescription": "%generateOptionsSchema.justMyCode.markdownDescription%",
                "default": true
              },
              "requireExactSource": {
                "type": "boolean",
                "markdownDescription": "%generateOptionsSchema.requireExactSource.markdownDescription%",
                "default": true
              },
              "enableStepFiltering": {
                "type": "boolean",
                "markdownDescription": "%generateOptionsSchema.enableStepFiltering.markdownDescription%",
                "default": true
              },
              "logging": {
                "description": "%generateOptionsSchema.logging.description%",
                "type": "object",
                "required": [],
                "default": {},
                "properties": {
                  "exceptions": {
                    "type": "boolean",
                    "markdownDescription": "%generateOptionsSchema.logging.exceptions.markdownDescription%",
                    "default": true
                  },
                  "moduleLoad": {
                    "type": "boolean",
                    "markdownDescription": "%generateOptionsSchema.logging.moduleLoad.markdownDescription%",
                    "default": true
                  },
                  "programOutput": {
                    "type": "boolean",
                    "markdownDescription": "%generateOptionsSchema.logging.programOutput.markdownDescription%",
                    "default": true
                  },
                  "browserStdOut": {
                    "type": "boolean",
                    "markdownDescription": "%generateOptionsSchema.logging.browserStdOut.markdownDescription%",
                    "default": true
                  },
                  "elapsedTiming": {
                    "type": "boolean",
                    "markdownDescription": "%generateOptionsSchema.logging.elapsedTiming.markdownDescription%",
                    "default": false
                  },
                  "threadExit": {
                    "type": "boolean",
                    "markdownDescription": "%generateOptionsSchema.logging.threadExit.markdownDescription%",
                    "default": false
                  },
                  "processExit": {
                    "type": "boolean",
                    "markdownDescription": "%generateOptionsSchema.logging.processExit.markdownDescription%",
                    "default": true
                  },
                  "engineLogging": {
                    "type": "boolean",
                    "deprecationMessage": "%generateOptionsSchema.logging.engineLogging.deprecationMessage%",
                    "default": false
                  },
                  "diagnosticsLog": {
                    "description": "%generateOptionsSchema.logging.diagnosticsLog.description%",
                    "type": "object",
                    "required": [],
                    "default": {},
                    "properties": {
                      "protocolMessages": {
                        "type": "boolean",
                        "markdownDescription": "%generateOptionsSchema.logging.diagnosticsLog.protocolMessages.markdownDescription%",
                        "default": false
                      },
                      "dispatcherMessages": {
                        "type": "string",
                        "enum": [
                          "none",
                          "error",
                          "important",
                          "normal"
                        ],
                        "enumDescriptions": [
                          "%generateOptionsSchema.logging.diagnosticsLog.dispatcherMessages.none.enumDescription%",
                          "%generateOptionsSchema.logging.diagnosticsLog.dispatcherMessages.error.enumDescription%",
                          "%generateOptionsSchema.logging.diagnosticsLog.dispatcherMessages.important.enumDescription%",
                          "%generateOptionsSchema.logging.diagnosticsLog.dispatcherMessages.normal.enumDescription%"
                        ],
                        "markdownDescription": "%generateOptionsSchema.logging.diagnosticsLog.dispatcherMessages.markdownDescription%",
                        "default": "none"
                      },
                      "debugEngineAPITracing": {
                        "type": "string",
                        "enum": [
                          "none",
                          "error",
                          "all"
                        ],
                        "enumDescriptions": [
                          "%generateOptionsSchema.logging.diagnosticsLog.debugEngineAPITracing.none.enumDescription%",
                          "%generateOptionsSchema.logging.diagnosticsLog.debugEngineAPITracing.error.enumDescription%",
                          "%generateOptionsSchema.logging.diagnosticsLog.debugEngineAPITracing.all.enumDescription%"
                        ],
                        "markdownDescription": "%generateOptionsSchema.logging.diagnosticsLog.debugEngineAPITracing.markdownDescription%",
                        "default": "none"
                      },
                      "debugRuntimeEventTracing": {
                        "type": "boolean",
                        "markdownDescription": "%generateOptionsSchema.logging.diagnosticsLog.debugRuntimeEventTracing.markdownDescription%",
                        "default": false
                      },
                      "expressionEvaluationTracing": {
                        "type": "boolean",
                        "markdownDescription": "%generateOptionsSchema.logging.diagnosticsLog.expressionEvaluationTracing.markdownDescription%",
                        "default": false
                      },
                      "startDebuggingTracing": {
                        "type": "boolean",
                        "markdownDescription": "%generateOptionsSchema.logging.diagnosticsLog.startDebuggingTracing.markdownDescription%",
                        "default": false
                      }
                    }
                  },
                  "consoleUsageMessage": {
                    "type": "boolean",
                    "description": "%generateOptionsSchema.logging.consoleUsageMessage.description%",
                    "default": true
                  }
                }
              },
              "pipeTransport": {
                "description": "%generateOptionsSchema.pipeTransport.description%",
                "type": "object",
                "required": [
                  "debuggerPath"
                ],
                "default": {
                  "pipeCwd": "${workspaceFolder}",
                  "pipeProgram": "enter the fully qualified path for the pipe program name, for example '/usr/bin/ssh'",
                  "pipeArgs": [],
                  "debuggerPath": "enter the path for the debugger on the target machine, for example /usr/bin/netcoredbg"
                },
                "properties": {
                  "pipeCwd": {
                    "type": "string",
                    "description": "%generateOptionsSchema.pipeTransport.pipeCwd.description%",
                    "default": "${workspaceFolder}"
                  },
                  "pipeProgram": {
                    "type": "string",
                    "description": "%generateOptionsSchema.pipeTransport.pipeProgram.description%",
                    "default": "enter the fully qualified path for the pipe program name, for example '/usr/bin/ssh'"
                  },
                  "pipeArgs": {
                    "anyOf": [
                      {
                        "type": "array",
                        "description": "%generateOptionsSchema.pipeTransport.pipeArgs.0.description%",
                        "items": {
                          "type": "string"
                        },
                        "default": []
                      },
                      {
                        "type": "string",
                        "description": "%generateOptionsSchema.pipeTransport.pipeArgs.1.description%",
                        "default": ""
                      }
                    ],
                    "default": []
                  },
                  "debuggerPath": {
                    "type": "string",
                    "description": "%generateOptionsSchema.pipeTransport.debuggerPath.description%",
                    "default": "enter the path for the debugger on the target machine, for example ~/vsdbg/vsdbg"
                  },
                  "pipeEnv": {
                    "type": "object",
                    "additionalProperties": {
                      "type": "string"
                    },
                    "description": "%generateOptionsSchema.pipeTransport.pipeEnv.description%",
                    "default": {}
                  },
                  "quoteArgs": {
                    "type": "boolean",
                    "description": "%generateOptionsSchema.pipeTransport.quoteArgs.description%",
                    "default": true
                  },
                  "windows": {
                    "description": "%generateOptionsSchema.pipeTransport.windows.description%",
                    "default": {
                      "pipeCwd": "${workspaceFolder}",
                      "pipeProgram": "enter the fully qualified path for the pipe program name, for example 'c:\\tools\\plink.exe'",
                      "pipeArgs": []
                    },
                    "type": "object",
                    "properties": {
                      "pipeCwd": {
                        "type": "string",
                        "description": "%generateOptionsSchema.pipeTransport.windows.pipeCwd.description%",
                        "default": "${workspaceFolder}"
                      },
                      "pipeProgram": {
                        "type": "string",
                        "description": "%generateOptionsSchema.pipeTransport.windows.pipeProgram.description%",
                        "default": "enter the fully qualified path for the pipe program name, for example '/usr/bin/ssh'"
                      },
                      "pipeArgs": {
                        "anyOf": [
                          {
                            "type": "array",
                            "description": "%generateOptionsSchema.pipeTransport.windows.pipeArgs.0.description%",
                            "items": {
                              "type": "string"
                            },
                            "default": []
                          },
                          {
                            "type": "string",
                            "description": "%generateOptionsSchema.pipeTransport.windows.pipeArgs.1.description%",
                            "default": ""
                          }
                        ],
                        "default": []
                      },
                      "quoteArgs": {
                        "type": "boolean",
                        "description": "%generateOptionsSchema.pipeTransport.windows.quoteArgs.description%",
                        "default": true
                      },
                      "pipeEnv": {
                        "type": "object",
                        "additionalProperties": {
                          "type": "string"
                        },
                        "description": "%generateOptionsSchema.pipeTransport.windows.pipeEnv.description%",
                        "default": {}
                      }
                    }
                  },
                  "osx": {
                    "description": "%generateOptionsSchema.pipeTransport.osx.description%",
                    "default": {
                      "pipeCwd": "${workspaceFolder}",
                      "pipeProgram": "enter the fully qualified path for the pipe program name, for example '/usr/bin/ssh'",
                      "pipeArgs": []
                    },
                    "type": "object",
                    "properties": {
                      "pipeCwd": {
                        "type": "string",
                        "description": "%generateOptionsSchema.pipeTransport.osx.pipeCwd.description%",
                        "default": "${workspaceFolder}"
                      },
                      "pipeProgram": {
                        "type": "string",
                        "description": "%generateOptionsSchema.pipeTransport.osx.pipeProgram.description%",
                        "default": "enter the fully qualified path for the pipe program name, for example '/usr/bin/ssh'"
                      },
                      "pipeArgs": {
                        "anyOf": [
                          {
                            "type": "array",
                            "description": "%generateOptionsSchema.pipeTransport.osx.pipeArgs.0.description%",
                            "items": {
                              "type": "string"
                            },
                            "default": []
                          },
                          {
                            "type": "string",
                            "description": "%generateOptionsSchema.pipeTransport.osx.pipeArgs.1.description%",
                            "default": ""
                          }
                        ],
                        "default": []
                      },
                      "quoteArgs": {
                        "type": "boolean",
                        "description": "%generateOptionsSchema.pipeTransport.osx.quoteArgs.description%",
                        "default": true
                      },
                      "pipeEnv": {
                        "type": "object",
                        "additionalProperties": {
                          "type": "string"
                        },
                        "description": "%generateOptionsSchema.pipeTransport.osx.pipeEnv.description%",
                        "default": {}
                      }
                    }
                  },
                  "linux": {
                    "description": "%generateOptionsSchema.pipeTransport.linux.description%",
                    "default": {
                      "pipeCwd": "${workspaceFolder}",
                      "pipeProgram": "enter the fully qualified path for the pipe program name, for example '/usr/bin/ssh'",
                      "pipeArgs": []
                    },
                    "type": "object",
                    "properties": {
                      "pipeCwd": {
                        "type": "string",
                        "description": "%generateOptionsSchema.pipeTransport.linux.pipeCwd.description%",
                        "default": "${workspaceFolder}"
                      },
                      "pipeProgram": {
                        "type": "string",
                        "description": "%generateOptionsSchema.pipeTransport.linux.pipeProgram.description%",
                        "default": "enter the fully qualified path for the pipe program name, for example '/usr/bin/ssh'"
                      },
                      "pipeArgs": {
                        "anyOf": [
                          {
                            "type": "array",
                            "description": "%generateOptionsSchema.pipeTransport.linux.pipeArgs.0.description%",
                            "items": {
                              "type": "string"
                            },
                            "default": []
                          },
                          {
                            "type": "string",
                            "description": "%generateOptionsSchema.pipeTransport.linux.pipeArgs.1.description%",
                            "default": ""
                          }
                        ],
                        "default": []
                      },
                      "quoteArgs": {
                        "type": "boolean",
                        "description": "%generateOptionsSchema.pipeTransport.linux.quoteArgs.description%",
                        "default": true
                      },
                      "pipeEnv": {
                        "type": "object",
                        "additionalProperties": {
                          "type": "string"
                        },
                        "description": "%generateOptionsSchema.pipeTransport.linux.pipeEnv.description%",
                        "default": {}
                      }
                    }
                  }
                }
              },
              "suppressJITOptimizations": {
                "type": "boolean",
                "markdownDescription": "%generateOptionsSchema.suppressJITOptimizations.markdownDescription%",
                "default": false
              },
              "symbolOptions": {
                "description": "%generateOptionsSchema.symbolOptions.description%",
                "default": {
                  "searchPaths": [],
                  "searchMicrosoftSymbolServer": false,
                  "searchNuGetOrgSymbolServer": false
                },
                "type": "object",
                "properties": {
                  "searchPaths": {
                    "type": "array",
                    "items": {
                      "type": "string"
                    },
                    "description": "%generateOptionsSchema.symbolOptions.searchPaths.description%",
                    "default": []
                  },
                  "searchMicrosoftSymbolServer": {
                    "type": "boolean",
                    "description": "%generateOptionsSchema.symbolOptions.searchMicrosoftSymbolServer.description%",
                    "default": false
                  },
                  "searchNuGetOrgSymbolServer": {
                    "type": "boolean",
                    "description": "%generateOptionsSchema.symbolOptions.searchNuGetOrgSymbolServer.description%",
                    "default": false
                  },
                  "cachePath": {
                    "type": "string",
                    "description": "%generateOptionsSchema.symbolOptions.cachePath.description%",
                    "default": ""
                  },
                  "moduleFilter": {
                    "description": "%generateOptionsSchema.symbolOptions.moduleFilter.description%",
                    "default": {
                      "mode": "loadAllButExcluded",
                      "excludedModules": []
                    },
                    "type": "object",
                    "required": [
                      "mode"
                    ],
                    "properties": {
                      "mode": {
                        "type": "string",
                        "enum": [
                          "loadAllButExcluded",
                          "loadOnlyIncluded"
                        ],
                        "enumDescriptions": [
                          "%generateOptionsSchema.symbolOptions.moduleFilter.mode.loadAllButExcluded.enumDescription%",
                          "%generateOptionsSchema.symbolOptions.moduleFilter.mode.loadOnlyIncluded.enumDescription%"
                        ],
                        "description": "%generateOptionsSchema.symbolOptions.moduleFilter.mode.description%",
                        "default": "loadAllButExcluded"
                      },
                      "excludedModules": {
                        "type": "array",
                        "items": {
                          "type": "string"
                        },
                        "description": "%generateOptionsSchema.symbolOptions.moduleFilter.excludedModules.description%",
                        "default": []
                      },
                      "includedModules": {
                        "type": "array",
                        "items": {
                          "type": "string"
                        },
                        "description": "%generateOptionsSchema.symbolOptions.moduleFilter.includedModules.description%",
                        "default": []
                      },
                      "includeSymbolsNextToModules": {
                        "type": "boolean",
                        "description": "%generateOptionsSchema.symbolOptions.moduleFilter.includeSymbolsNextToModules.description%",
                        "default": true
                      }
                    }
                  }
                }
              },
              "sourceLinkOptions": {
                "markdownDescription": "%generateOptionsSchema.sourceLinkOptions.markdownDescription%",
                "default": {
                  "*": {
                    "enabled": true
                  }
                },
                "type": "object",
                "additionalItems": {
                  "type": "object",
                  "properties": {
                    "enabled": {
                      "title": "boolean",
                      "markdownDescription": "%generateOptionsSchema.sourceLinkOptions.additionalItems.enabled.markdownDescription%",
                      "default": "true"
                    }
                  }
                }
              },
              "allowFastEvaluate": {
                "type": "boolean",
                "description": "%generateOptionsSchema.allowFastEvaluate.description%",
                "default": true
              },
              "targetOutputLogPath": {
                "type": "string",
                "description": "%generateOptionsSchema.targetOutputLogPath.description%",
                "default": ""
              },
              "targetArchitecture": {
                "type": "string",
                "markdownDescription": "%generateOptionsSchema.targetArchitecture.markdownDescription%",
                "enum": [
                  "x86_64",
                  "arm64"
                ]
              },
              "checkForDevCert": {
                "type": "boolean",
                "description": "%generateOptionsSchema.checkForDevCert.description%",
                "default": true
              }
            }
          },
          "attach": {
            "type": "object",
            "required": [],
            "properties": {
              "processName": {
                "type": "string",
                "default": "",
                "markdownDescription": "%generateOptionsSchema.processName.markdownDescription%"
              },
              "processId": {
                "anyOf": [
                  {
                    "type": "string",
                    "markdownDescription": "%generateOptionsSchema.processId.0.markdownDescription%",
                    "default": ""
                  },
                  {
                    "type": "integer",
                    "markdownDescription": "%generateOptionsSchema.processId.1.markdownDescription%",
                    "default": 0
                  }
                ]
              },
              "sourceFileMap": {
                "type": "object",
                "markdownDescription": "%generateOptionsSchema.sourceFileMap.markdownDescription%",
                "additionalProperties": {
                  "type": "string"
                }
              },
              "justMyCode": {
                "type": "boolean",
                "markdownDescription": "%generateOptionsSchema.justMyCode.markdownDescription%",
                "default": true
              },
              "requireExactSource": {
                "type": "boolean",
                "markdownDescription": "%generateOptionsSchema.requireExactSource.markdownDescription%",
                "default": true
              },
              "enableStepFiltering": {
                "type": "boolean",
                "markdownDescription": "%generateOptionsSchema.enableStepFiltering.markdownDescription%",
                "default": true
              },
              "logging": {
                "description": "%generateOptionsSchema.logging.description%",
                "type": "object",
                "required": [],
                "default": {},
                "properties": {
                  "exceptions": {
                    "type": "boolean",
                    "markdownDescription": "%generateOptionsSchema.logging.exceptions.markdownDescription%",
                    "default": true
                  },
                  "moduleLoad": {
                    "type": "boolean",
                    "markdownDescription": "%generateOptionsSchema.logging.moduleLoad.markdownDescription%",
                    "default": true
                  },
                  "programOutput": {
                    "type": "boolean",
                    "markdownDescription": "%generateOptionsSchema.logging.programOutput.markdownDescription%",
                    "default": true
                  },
                  "browserStdOut": {
                    "type": "boolean",
                    "markdownDescription": "%generateOptionsSchema.logging.browserStdOut.markdownDescription%",
                    "default": true
                  },
                  "elapsedTiming": {
                    "type": "boolean",
                    "markdownDescription": "%generateOptionsSchema.logging.elapsedTiming.markdownDescription%",
                    "default": false
                  },
                  "threadExit": {
                    "type": "boolean",
                    "markdownDescription": "%generateOptionsSchema.logging.threadExit.markdownDescription%",
                    "default": false
                  },
                  "processExit": {
                    "type": "boolean",
                    "markdownDescription": "%generateOptionsSchema.logging.processExit.markdownDescription%",
                    "default": true
                  },
                  "engineLogging": {
                    "type": "boolean",
                    "deprecationMessage": "%generateOptionsSchema.logging.engineLogging.deprecationMessage%",
                    "default": false
                  },
                  "diagnosticsLog": {
                    "description": "%generateOptionsSchema.logging.diagnosticsLog.description%",
                    "type": "object",
                    "required": [],
                    "default": {},
                    "properties": {
                      "protocolMessages": {
                        "type": "boolean",
                        "markdownDescription": "%generateOptionsSchema.logging.diagnosticsLog.protocolMessages.markdownDescription%",
                        "default": false
                      },
                      "dispatcherMessages": {
                        "type": "string",
                        "enum": [
                          "none",
                          "error",
                          "important",
                          "normal"
                        ],
                        "enumDescriptions": [
                          "%generateOptionsSchema.logging.diagnosticsLog.dispatcherMessages.none.enumDescription%",
                          "%generateOptionsSchema.logging.diagnosticsLog.dispatcherMessages.error.enumDescription%",
                          "%generateOptionsSchema.logging.diagnosticsLog.dispatcherMessages.important.enumDescription%",
                          "%generateOptionsSchema.logging.diagnosticsLog.dispatcherMessages.normal.enumDescription%"
                        ],
                        "markdownDescription": "%generateOptionsSchema.logging.diagnosticsLog.dispatcherMessages.markdownDescription%",
                        "default": "none"
                      },
                      "debugEngineAPITracing": {
                        "type": "string",
                        "enum": [
                          "none",
                          "error",
                          "all"
                        ],
                        "enumDescriptions": [
                          "%generateOptionsSchema.logging.diagnosticsLog.debugEngineAPITracing.none.enumDescription%",
                          "%generateOptionsSchema.logging.diagnosticsLog.debugEngineAPITracing.error.enumDescription%",
                          "%generateOptionsSchema.logging.diagnosticsLog.debugEngineAPITracing.all.enumDescription%"
                        ],
                        "markdownDescription": "%generateOptionsSchema.logging.diagnosticsLog.debugEngineAPITracing.markdownDescription%",
                        "default": "none"
                      },
                      "debugRuntimeEventTracing": {
                        "type": "boolean",
                        "markdownDescription": "%generateOptionsSchema.logging.diagnosticsLog.debugRuntimeEventTracing.markdownDescription%",
                        "default": false
                      },
                      "expressionEvaluationTracing": {
                        "type": "boolean",
                        "markdownDescription": "%generateOptionsSchema.logging.diagnosticsLog.expressionEvaluationTracing.markdownDescription%",
                        "default": false
                      },
                      "startDebuggingTracing": {
                        "type": "boolean",
                        "markdownDescription": "%generateOptionsSchema.logging.diagnosticsLog.startDebuggingTracing.markdownDescription%",
                        "default": false
                      }
                    }
                  },
                  "consoleUsageMessage": {
                    "type": "boolean",
                    "description": "%generateOptionsSchema.logging.consoleUsageMessage.description%",
                    "default": true
                  }
                }
              },
              "pipeTransport": {
                "description": "%generateOptionsSchema.pipeTransport.description%",
                "type": "object",
                "required": [
                  "debuggerPath"
                ],
                "default": {
                  "pipeCwd": "${workspaceFolder}",
                  "pipeProgram": "enter the fully qualified path for the pipe program name, for example '/usr/bin/ssh'",
                  "pipeArgs": [],
                  "debuggerPath": "enter the path for the debugger on the target machine, for example /usr/bin/netcoredbg"
                },
                "properties": {
                  "pipeCwd": {
                    "type": "string",
                    "description": "%generateOptionsSchema.pipeTransport.pipeCwd.description%",
                    "default": "${workspaceFolder}"
                  },
                  "pipeProgram": {
                    "type": "string",
                    "description": "%generateOptionsSchema.pipeTransport.pipeProgram.description%",
                    "default": "enter the fully qualified path for the pipe program name, for example '/usr/bin/ssh'"
                  },
                  "pipeArgs": {
                    "anyOf": [
                      {
                        "type": "array",
                        "description": "%generateOptionsSchema.pipeTransport.pipeArgs.0.description%",
                        "items": {
                          "type": "string"
                        },
                        "default": []
                      },
                      {
                        "type": "string",
                        "description": "%generateOptionsSchema.pipeTransport.pipeArgs.1.description%",
                        "default": ""
                      }
                    ],
                    "default": []
                  },
                  "debuggerPath": {
                    "type": "string",
                    "description": "%generateOptionsSchema.pipeTransport.debuggerPath.description%",
                    "default": "enter the path for the debugger on the target machine, for example ~/vsdbg/vsdbg"
                  },
                  "pipeEnv": {
                    "type": "object",
                    "additionalProperties": {
                      "type": "string"
                    },
                    "description": "%generateOptionsSchema.pipeTransport.pipeEnv.description%",
                    "default": {}
                  },
                  "quoteArgs": {
                    "type": "boolean",
                    "description": "%generateOptionsSchema.pipeTransport.quoteArgs.description%",
                    "default": true
                  },
                  "windows": {
                    "description": "%generateOptionsSchema.pipeTransport.windows.description%",
                    "default": {
                      "pipeCwd": "${workspaceFolder}",
                      "pipeProgram": "enter the fully qualified path for the pipe program name, for example 'c:\\tools\\plink.exe'",
                      "pipeArgs": []
                    },
                    "type": "object",
                    "properties": {
                      "pipeCwd": {
                        "type": "string",
                        "description": "%generateOptionsSchema.pipeTransport.windows.pipeCwd.description%",
                        "default": "${workspaceFolder}"
                      },
                      "pipeProgram": {
                        "type": "string",
                        "description": "%generateOptionsSchema.pipeTransport.windows.pipeProgram.description%",
                        "default": "enter the fully qualified path for the pipe program name, for example '/usr/bin/ssh'"
                      },
                      "pipeArgs": {
                        "anyOf": [
                          {
                            "type": "array",
                            "description": "%generateOptionsSchema.pipeTransport.windows.pipeArgs.0.description%",
                            "items": {
                              "type": "string"
                            },
                            "default": []
                          },
                          {
                            "type": "string",
                            "description": "%generateOptionsSchema.pipeTransport.windows.pipeArgs.1.description%",
                            "default": ""
                          }
                        ],
                        "default": []
                      },
                      "quoteArgs": {
                        "type": "boolean",
                        "description": "%generateOptionsSchema.pipeTransport.windows.quoteArgs.description%",
                        "default": true
                      },
                      "pipeEnv": {
                        "type": "object",
                        "additionalProperties": {
                          "type": "string"
                        },
                        "description": "%generateOptionsSchema.pipeTransport.windows.pipeEnv.description%",
                        "default": {}
                      }
                    }
                  },
                  "osx": {
                    "description": "%generateOptionsSchema.pipeTransport.osx.description%",
                    "default": {
                      "pipeCwd": "${workspaceFolder}",
                      "pipeProgram": "enter the fully qualified path for the pipe program name, for example '/usr/bin/ssh'",
                      "pipeArgs": []
                    },
                    "type": "object",
                    "properties": {
                      "pipeCwd": {
                        "type": "string",
                        "description": "%generateOptionsSchema.pipeTransport.osx.pipeCwd.description%",
                        "default": "${workspaceFolder}"
                      },
                      "pipeProgram": {
                        "type": "string",
                        "description": "%generateOptionsSchema.pipeTransport.osx.pipeProgram.description%",
                        "default": "enter the fully qualified path for the pipe program name, for example '/usr/bin/ssh'"
                      },
                      "pipeArgs": {
                        "anyOf": [
                          {
                            "type": "array",
                            "description": "%generateOptionsSchema.pipeTransport.osx.pipeArgs.0.description%",
                            "items": {
                              "type": "string"
                            },
                            "default": []
                          },
                          {
                            "type": "string",
                            "description": "%generateOptionsSchema.pipeTransport.osx.pipeArgs.1.description%",
                            "default": ""
                          }
                        ],
                        "default": []
                      },
                      "quoteArgs": {
                        "type": "boolean",
                        "description": "%generateOptionsSchema.pipeTransport.osx.quoteArgs.description%",
                        "default": true
                      },
                      "pipeEnv": {
                        "type": "object",
                        "additionalProperties": {
                          "type": "string"
                        },
                        "description": "%generateOptionsSchema.pipeTransport.osx.pipeEnv.description%",
                        "default": {}
                      }
                    }
                  },
                  "linux": {
                    "description": "%generateOptionsSchema.pipeTransport.linux.description%",
                    "default": {
                      "pipeCwd": "${workspaceFolder}",
                      "pipeProgram": "enter the fully qualified path for the pipe program name, for example '/usr/bin/ssh'",
                      "pipeArgs": []
                    },
                    "type": "object",
                    "properties": {
                      "pipeCwd": {
                        "type": "string",
                        "description": "%generateOptionsSchema.pipeTransport.linux.pipeCwd.description%",
                        "default": "${workspaceFolder}"
                      },
                      "pipeProgram": {
                        "type": "string",
                        "description": "%generateOptionsSchema.pipeTransport.linux.pipeProgram.description%",
                        "default": "enter the fully qualified path for the pipe program name, for example '/usr/bin/ssh'"
                      },
                      "pipeArgs": {
                        "anyOf": [
                          {
                            "type": "array",
                            "description": "%generateOptionsSchema.pipeTransport.linux.pipeArgs.0.description%",
                            "items": {
                              "type": "string"
                            },
                            "default": []
                          },
                          {
                            "type": "string",
                            "description": "%generateOptionsSchema.pipeTransport.linux.pipeArgs.1.description%",
                            "default": ""
                          }
                        ],
                        "default": []
                      },
                      "quoteArgs": {
                        "type": "boolean",
                        "description": "%generateOptionsSchema.pipeTransport.linux.quoteArgs.description%",
                        "default": true
                      },
                      "pipeEnv": {
                        "type": "object",
                        "additionalProperties": {
                          "type": "string"
                        },
                        "description": "%generateOptionsSchema.pipeTransport.linux.pipeEnv.description%",
                        "default": {}
                      }
                    }
                  }
                }
              },
              "suppressJITOptimizations": {
                "type": "boolean",
                "markdownDescription": "%generateOptionsSchema.suppressJITOptimizations.markdownDescription%",
                "default": false
              },
              "symbolOptions": {
                "description": "%generateOptionsSchema.symbolOptions.description%",
                "default": {
                  "searchPaths": [],
                  "searchMicrosoftSymbolServer": false,
                  "searchNuGetOrgSymbolServer": false
                },
                "type": "object",
                "properties": {
                  "searchPaths": {
                    "type": "array",
                    "items": {
                      "type": "string"
                    },
                    "description": "%generateOptionsSchema.symbolOptions.searchPaths.description%",
                    "default": []
                  },
                  "searchMicrosoftSymbolServer": {
                    "type": "boolean",
                    "description": "%generateOptionsSchema.symbolOptions.searchMicrosoftSymbolServer.description%",
                    "default": false
                  },
                  "searchNuGetOrgSymbolServer": {
                    "type": "boolean",
                    "description": "%generateOptionsSchema.symbolOptions.searchNuGetOrgSymbolServer.description%",
                    "default": false
                  },
                  "cachePath": {
                    "type": "string",
                    "description": "%generateOptionsSchema.symbolOptions.cachePath.description%",
                    "default": ""
                  },
                  "moduleFilter": {
                    "description": "%generateOptionsSchema.symbolOptions.moduleFilter.description%",
                    "default": {
                      "mode": "loadAllButExcluded",
                      "excludedModules": []
                    },
                    "type": "object",
                    "required": [
                      "mode"
                    ],
                    "properties": {
                      "mode": {
                        "type": "string",
                        "enum": [
                          "loadAllButExcluded",
                          "loadOnlyIncluded"
                        ],
                        "enumDescriptions": [
                          "%generateOptionsSchema.symbolOptions.moduleFilter.mode.loadAllButExcluded.enumDescription%",
                          "%generateOptionsSchema.symbolOptions.moduleFilter.mode.loadOnlyIncluded.enumDescription%"
                        ],
                        "description": "%generateOptionsSchema.symbolOptions.moduleFilter.mode.description%",
                        "default": "loadAllButExcluded"
                      },
                      "excludedModules": {
                        "type": "array",
                        "items": {
                          "type": "string"
                        },
                        "description": "%generateOptionsSchema.symbolOptions.moduleFilter.excludedModules.description%",
                        "default": []
                      },
                      "includedModules": {
                        "type": "array",
                        "items": {
                          "type": "string"
                        },
                        "description": "%generateOptionsSchema.symbolOptions.moduleFilter.includedModules.description%",
                        "default": []
                      },
                      "includeSymbolsNextToModules": {
                        "type": "boolean",
                        "description": "%generateOptionsSchema.symbolOptions.moduleFilter.includeSymbolsNextToModules.description%",
                        "default": true
                      }
                    }
                  }
                }
              },
              "sourceLinkOptions": {
                "markdownDescription": "%generateOptionsSchema.sourceLinkOptions.markdownDescription%",
                "default": {
                  "*": {
                    "enabled": true
                  }
                },
                "type": "object",
                "additionalItems": {
                  "type": "object",
                  "properties": {
                    "enabled": {
                      "title": "boolean",
                      "markdownDescription": "%generateOptionsSchema.sourceLinkOptions.additionalItems.enabled.markdownDescription%",
                      "default": "true"
                    }
                  }
                }
              },
              "allowFastEvaluate": {
                "type": "boolean",
                "description": "%generateOptionsSchema.allowFastEvaluate.description%",
                "default": true
              },
              "targetArchitecture": {
                "type": "string",
                "markdownDescription": "%generateOptionsSchema.targetArchitecture.markdownDescription%",
                "enum": [
                  "x86_64",
                  "arm64"
                ]
              }
            }
          }
        },
        "configurationSnippets": [
          {
            "label": "%debuggers.coreclr.configurationSnippets.label.console-local%",
            "description": "%debuggers.coreclr.configurationSnippets.description.console-local%",
            "body": {
              "name": ".NET Core Launch (console)",
              "type": "coreclr",
              "request": "launch",
              "preLaunchTask": "build",
              "program": "^\"\\${workspaceFolder}/bin/Debug/${1:<target-framework>}/${2:<project-name.dll>}\"",
              "args": [],
              "cwd": "^\"\\${workspaceFolder}\"",
              "stopAtEntry": false,
              "console": "internalConsole"
            }
          },
          {
            "label": "%debuggers.coreclr.configurationSnippets.label.attach-local%",
            "description": "%debuggers.coreclr.configurationSnippets.description.attach%",
            "body": {
              "name": ".NET Core Attach",
              "type": "coreclr",
              "request": "attach"
            }
          },
          {
            "label": "%debuggers.coreclr.configurationSnippets.label.web-local%",
            "description": "%debuggers.coreclr.configurationSnippets.description.web-local%",
            "body": {
              "name": ".NET Core Launch (web)",
              "type": "coreclr",
              "request": "launch",
              "preLaunchTask": "build",
              "program": "^\"\\${workspaceFolder}/bin/Debug/${1:<target-framework>}/${2:<project-name.dll>}\"",
              "args": [],
              "cwd": "^\"\\${workspaceFolder}\"",
              "stopAtEntry": false,
              "serverReadyAction": {
                "action": "openExternally",
                "pattern": "\\\\bNow listening on:\\\\s+(https?://\\\\S+)"
              },
              "env": {
                "ASPNETCORE_ENVIRONMENT": "Development"
              },
              "sourceFileMap": {
                "/Views": "^\"\\${workspaceFolder}/Views\""
              }
            }
          },
          {
            "label": "%debuggers.coreclr.configurationSnippets.label.console-remote%",
            "description": "%debuggers.coreclr.configurationSnippets.description.remote%",
            "body": {
              "name": ".NET Core Launch (console)",
              "type": "coreclr",
              "request": "launch",
              "preLaunchTask": "build",
              "program": "^\"\\${workspaceFolder}/bin/Debug/${1:<target-framework>}/${2:<project-name.dll>}\"",
              "args": [],
              "cwd": "^\"\\${workspaceFolder}\"",
              "stopAtEntry": false,
              "console": "internalConsole",
              "pipeTransport": {
                "pipeCwd": "^\"\\${workspaceFolder}\"",
                "pipeProgram": "^\"${3:enter the fully qualified path for the pipe program name, for example '/usr/bin/ssh'}\"",
                "pipeArgs": [],
                "debuggerPath": "^\"${4:enter the path for the debugger on the target machine, for example /usr/bin/netcoredbg}\""
              }
            }
          },
          {
            "label": "%debuggers.coreclr.configurationSnippets.label.attach-remote%",
            "description": "%debuggers.coreclr.configurationSnippets.description.remote%",
            "body": {
              "name": ".NET Core Attach",
              "type": "coreclr",
              "request": "attach",
              "pipeTransport": {
                "pipeCwd": "^\"\\${workspaceFolder}\"",
                "pipeProgram": "^\"${1:enter the fully qualified path for the pipe program name, for example '/usr/bin/ssh'}\"",
                "pipeArgs": [],
                "debuggerPath": "^\"${2:enter the path for the debugger on the target machine, for example /usr/bin/netcoredbg}\""
              }
            }
          },
          {
            "label": "%debuggers.coreclr.configurationSnippets.label.blazor-hosted%",
            "description": "%debuggers.coreclr.configurationSnippets.description.blazor-hosted%",
            "body": {
              "name": "Launch and Debug Hosted Blazor WebAssembly App",
              "type": "blazorwasm",
              "request": "launch",
              "hosted": true,
              "program": "^\"\\${workspaceFolder}/bin/Debug/${1:<target-framework>}/${2:<project-name.dll>}\"",
              "cwd": "^\"\\${workspaceFolder}\""
            }
          },
          {
            "label": "%debuggers.coreclr.configurationSnippets.label.blazor-standalone%",
            "description": "%debuggers.coreclr.configurationSnippets.description.blazor-standalone%",
            "body": {
              "name": "Launch and Debug Standalone Blazor WebAssembly App",
              "type": "blazorwasm",
              "request": "launch",
              "cwd": "^\"\\${workspaceFolder}\""
            }
          }
        ]
      },
      {
        "type": "clr",
        "when": "workspacePlatform == windows",
        "hiddenWhen": "true",
        "label": ".NET Framework 4.x",
        "languages": [
          "csharp",
          "razor",
          "qsharp",
          "aspnetcorerazor"
        ],
        "variables": {
          "pickProcess": "csharp.listProcess",
          "pickRemoteProcess": "csharp.listRemoteProcess",
          "pickRemoteDockerProcess": "csharp.listRemoteDockerProcess"
        },
        "aiKey": "0c6ae279ed8443289764825290e4f9e2-1a736e7c-1324-4338-be46-fc2a58ae4d14-7255",
        "configurationAttributes": {
          "launch": {
            "type": "object",
            "required": [
              "program"
            ],
            "properties": {
              "program": {
                "type": "string",
                "markdownDescription": "%generateOptionsSchema.program.markdownDescription%",
                "default": "${workspaceFolder}/bin/Debug/<insert-target-framework-here>/<insert-project-name-here>.dll"
              },
              "cwd": {
                "type": "string",
                "description": "%generateOptionsSchema.cwd.description%",
                "default": "${workspaceFolder}"
              },
              "args": {
                "anyOf": [
                  {
                    "type": "array",
                    "description": "%generateOptionsSchema.args.0.description%",
                    "items": {
                      "type": "string"
                    },
                    "default": []
                  },
                  {
                    "type": "string",
                    "description": "%generateOptionsSchema.args.1.description%",
                    "default": ""
                  }
                ]
              },
              "stopAtEntry": {
                "type": "boolean",
                "markdownDescription": "%generateOptionsSchema.stopAtEntry.markdownDescription%",
                "default": false
              },
              "launchBrowser": {
                "description": "%generateOptionsSchema.launchBrowser.description%",
                "default": {
                  "enabled": true
                },
                "type": "object",
                "required": [
                  "enabled"
                ],
                "properties": {
                  "enabled": {
                    "type": "boolean",
                    "description": "%generateOptionsSchema.launchBrowser.enabled.description%",
                    "default": true
                  },
                  "args": {
                    "type": "string",
                    "description": "%generateOptionsSchema.launchBrowser.args.description%",
                    "default": "${auto-detect-url}"
                  },
                  "osx": {
                    "description": "%generateOptionsSchema.launchBrowser.osx.description%",
                    "default": {
                      "command": "open",
                      "args": "${auto-detect-url}"
                    },
                    "type": "object",
                    "required": [
                      "command"
                    ],
                    "properties": {
                      "command": {
                        "type": "string",
                        "description": "%generateOptionsSchema.launchBrowser.osx.command.description%",
                        "default": "open"
                      },
                      "args": {
                        "type": "string",
                        "description": "%generateOptionsSchema.launchBrowser.osx.args.description%",
                        "default": "${auto-detect-url}"
                      }
                    }
                  },
                  "linux": {
                    "description": "%generateOptionsSchema.launchBrowser.linux.description%",
                    "default": {
                      "command": "xdg-open",
                      "args": "${auto-detect-url}"
                    },
                    "type": "object",
                    "required": [
                      "command"
                    ],
                    "properties": {
                      "command": {
                        "type": "string",
                        "description": "%generateOptionsSchema.launchBrowser.linux.command.description%",
                        "default": "xdg-open"
                      },
                      "args": {
                        "type": "string",
                        "description": "%generateOptionsSchema.launchBrowser.linux.args.description%",
                        "default": "${auto-detect-url}"
                      }
                    }
                  },
                  "windows": {
                    "description": "%generateOptionsSchema.launchBrowser.windows.description%",
                    "default": {
                      "command": "cmd.exe",
                      "args": "/C start ${auto-detect-url}"
                    },
                    "type": "object",
                    "required": [
                      "command"
                    ],
                    "properties": {
                      "command": {
                        "type": "string",
                        "description": "%generateOptionsSchema.launchBrowser.windows.command.description%",
                        "default": "cmd.exe"
                      },
                      "args": {
                        "type": "string",
                        "description": "%generateOptionsSchema.launchBrowser.windows.args.description%",
                        "default": "/C start ${auto-detect-url}"
                      }
                    }
                  }
                }
              },
              "env": {
                "type": "object",
                "additionalProperties": {
                  "type": "string"
                },
                "description": "%generateOptionsSchema.env.description%",
                "default": {}
              },
              "envFile": {
                "type": "string",
                "markdownDescription": "%generateOptionsSchema.envFile.markdownDescription%",
                "default": "${workspaceFolder}/.env"
              },
              "console": {
                "type": "string",
                "enum": [
                  "internalConsole",
                  "integratedTerminal",
                  "externalTerminal"
                ],
                "enumDescriptions": [
                  "%generateOptionsSchema.console.internalConsole.enumDescription%",
                  "%generateOptionsSchema.console.integratedTerminal.enumDescription%",
                  "%generateOptionsSchema.console.externalTerminal.enumDescription%"
                ],
                "markdownDescription": "%generateOptionsSchema.console.markdownDescription%",
                "settingsDescription": "%generateOptionsSchema.console.settingsDescription%",
                "default": "internalConsole"
              },
              "externalConsole": {
                "type": "boolean",
                "markdownDescription": "%generateOptionsSchema.externalConsole.markdownDescription%",
                "default": false
              },
              "launchSettingsFilePath": {
                "type": "string",
                "markdownDescription": "%generateOptionsSchema.launchSettingsFilePath.markdownDescription%",
                "default": "${workspaceFolder}/Properties/launchSettings.json"
              },
              "launchSettingsProfile": {
                "anyOf": [
                  {
                    "type": "string"
                  },
                  {
                    "type": "null"
                  }
                ],
                "description": "%generateOptionsSchema.launchSettingsProfile.description%",
                "default": "<insert-profile-name>"
              },
              "sourceFileMap": {
                "type": "object",
                "markdownDescription": "%generateOptionsSchema.sourceFileMap.markdownDescription%",
                "additionalProperties": {
                  "type": "string"
                },
                "default": {}
              },
              "justMyCode": {
                "type": "boolean",
                "markdownDescription": "%generateOptionsSchema.justMyCode.markdownDescription%",
                "default": true
              },
              "requireExactSource": {
                "type": "boolean",
                "markdownDescription": "%generateOptionsSchema.requireExactSource.markdownDescription%",
                "default": true
              },
              "enableStepFiltering": {
                "type": "boolean",
                "markdownDescription": "%generateOptionsSchema.enableStepFiltering.markdownDescription%",
                "default": true
              },
              "logging": {
                "description": "%generateOptionsSchema.logging.description%",
                "type": "object",
                "required": [],
                "default": {},
                "properties": {
                  "exceptions": {
                    "type": "boolean",
                    "markdownDescription": "%generateOptionsSchema.logging.exceptions.markdownDescription%",
                    "default": true
                  },
                  "moduleLoad": {
                    "type": "boolean",
                    "markdownDescription": "%generateOptionsSchema.logging.moduleLoad.markdownDescription%",
                    "default": true
                  },
                  "programOutput": {
                    "type": "boolean",
                    "markdownDescription": "%generateOptionsSchema.logging.programOutput.markdownDescription%",
                    "default": true
                  },
                  "browserStdOut": {
                    "type": "boolean",
                    "markdownDescription": "%generateOptionsSchema.logging.browserStdOut.markdownDescription%",
                    "default": true
                  },
                  "elapsedTiming": {
                    "type": "boolean",
                    "markdownDescription": "%generateOptionsSchema.logging.elapsedTiming.markdownDescription%",
                    "default": false
                  },
                  "threadExit": {
                    "type": "boolean",
                    "markdownDescription": "%generateOptionsSchema.logging.threadExit.markdownDescription%",
                    "default": false
                  },
                  "processExit": {
                    "type": "boolean",
                    "markdownDescription": "%generateOptionsSchema.logging.processExit.markdownDescription%",
                    "default": true
                  },
                  "engineLogging": {
                    "type": "boolean",
                    "deprecationMessage": "%generateOptionsSchema.logging.engineLogging.deprecationMessage%",
                    "default": false
                  },
                  "diagnosticsLog": {
                    "description": "%generateOptionsSchema.logging.diagnosticsLog.description%",
                    "type": "object",
                    "required": [],
                    "default": {},
                    "properties": {
                      "protocolMessages": {
                        "type": "boolean",
                        "markdownDescription": "%generateOptionsSchema.logging.diagnosticsLog.protocolMessages.markdownDescription%",
                        "default": false
                      },
                      "dispatcherMessages": {
                        "type": "string",
                        "enum": [
                          "none",
                          "error",
                          "important",
                          "normal"
                        ],
                        "enumDescriptions": [
                          "%generateOptionsSchema.logging.diagnosticsLog.dispatcherMessages.none.enumDescription%",
                          "%generateOptionsSchema.logging.diagnosticsLog.dispatcherMessages.error.enumDescription%",
                          "%generateOptionsSchema.logging.diagnosticsLog.dispatcherMessages.important.enumDescription%",
                          "%generateOptionsSchema.logging.diagnosticsLog.dispatcherMessages.normal.enumDescription%"
                        ],
                        "markdownDescription": "%generateOptionsSchema.logging.diagnosticsLog.dispatcherMessages.markdownDescription%",
                        "default": "none"
                      },
                      "debugEngineAPITracing": {
                        "type": "string",
                        "enum": [
                          "none",
                          "error",
                          "all"
                        ],
                        "enumDescriptions": [
                          "%generateOptionsSchema.logging.diagnosticsLog.debugEngineAPITracing.none.enumDescription%",
                          "%generateOptionsSchema.logging.diagnosticsLog.debugEngineAPITracing.error.enumDescription%",
                          "%generateOptionsSchema.logging.diagnosticsLog.debugEngineAPITracing.all.enumDescription%"
                        ],
                        "markdownDescription": "%generateOptionsSchema.logging.diagnosticsLog.debugEngineAPITracing.markdownDescription%",
                        "default": "none"
                      },
                      "debugRuntimeEventTracing": {
                        "type": "boolean",
                        "markdownDescription": "%generateOptionsSchema.logging.diagnosticsLog.debugRuntimeEventTracing.markdownDescription%",
                        "default": false
                      },
                      "expressionEvaluationTracing": {
                        "type": "boolean",
                        "markdownDescription": "%generateOptionsSchema.logging.diagnosticsLog.expressionEvaluationTracing.markdownDescription%",
                        "default": false
                      },
                      "startDebuggingTracing": {
                        "type": "boolean",
                        "markdownDescription": "%generateOptionsSchema.logging.diagnosticsLog.startDebuggingTracing.markdownDescription%",
                        "default": false
                      }
                    }
                  },
                  "consoleUsageMessage": {
                    "type": "boolean",
                    "description": "%generateOptionsSchema.logging.consoleUsageMessage.description%",
                    "default": true
                  }
                }
              },
              "pipeTransport": {
                "description": "%generateOptionsSchema.pipeTransport.description%",
                "type": "object",
                "required": [
                  "debuggerPath"
                ],
                "default": {
                  "pipeCwd": "${workspaceFolder}",
                  "pipeProgram": "enter the fully qualified path for the pipe program name, for example '/usr/bin/ssh'",
                  "pipeArgs": [],
                  "debuggerPath": "enter the path for the debugger on the target machine, for example /usr/bin/netcoredbg"
                },
                "properties": {
                  "pipeCwd": {
                    "type": "string",
                    "description": "%generateOptionsSchema.pipeTransport.pipeCwd.description%",
                    "default": "${workspaceFolder}"
                  },
                  "pipeProgram": {
                    "type": "string",
                    "description": "%generateOptionsSchema.pipeTransport.pipeProgram.description%",
                    "default": "enter the fully qualified path for the pipe program name, for example '/usr/bin/ssh'"
                  },
                  "pipeArgs": {
                    "anyOf": [
                      {
                        "type": "array",
                        "description": "%generateOptionsSchema.pipeTransport.pipeArgs.0.description%",
                        "items": {
                          "type": "string"
                        },
                        "default": []
                      },
                      {
                        "type": "string",
                        "description": "%generateOptionsSchema.pipeTransport.pipeArgs.1.description%",
                        "default": ""
                      }
                    ],
                    "default": []
                  },
                  "debuggerPath": {
                    "type": "string",
                    "description": "%generateOptionsSchema.pipeTransport.debuggerPath.description%",
                    "default": "enter the path for the debugger on the target machine, for example ~/vsdbg/vsdbg"
                  },
                  "pipeEnv": {
                    "type": "object",
                    "additionalProperties": {
                      "type": "string"
                    },
                    "description": "%generateOptionsSchema.pipeTransport.pipeEnv.description%",
                    "default": {}
                  },
                  "quoteArgs": {
                    "type": "boolean",
                    "description": "%generateOptionsSchema.pipeTransport.quoteArgs.description%",
                    "default": true
                  },
                  "windows": {
                    "description": "%generateOptionsSchema.pipeTransport.windows.description%",
                    "default": {
                      "pipeCwd": "${workspaceFolder}",
                      "pipeProgram": "enter the fully qualified path for the pipe program name, for example 'c:\\tools\\plink.exe'",
                      "pipeArgs": []
                    },
                    "type": "object",
                    "properties": {
                      "pipeCwd": {
                        "type": "string",
                        "description": "%generateOptionsSchema.pipeTransport.windows.pipeCwd.description%",
                        "default": "${workspaceFolder}"
                      },
                      "pipeProgram": {
                        "type": "string",
                        "description": "%generateOptionsSchema.pipeTransport.windows.pipeProgram.description%",
                        "default": "enter the fully qualified path for the pipe program name, for example '/usr/bin/ssh'"
                      },
                      "pipeArgs": {
                        "anyOf": [
                          {
                            "type": "array",
                            "description": "%generateOptionsSchema.pipeTransport.windows.pipeArgs.0.description%",
                            "items": {
                              "type": "string"
                            },
                            "default": []
                          },
                          {
                            "type": "string",
                            "description": "%generateOptionsSchema.pipeTransport.windows.pipeArgs.1.description%",
                            "default": ""
                          }
                        ],
                        "default": []
                      },
                      "quoteArgs": {
                        "type": "boolean",
                        "description": "%generateOptionsSchema.pipeTransport.windows.quoteArgs.description%",
                        "default": true
                      },
                      "pipeEnv": {
                        "type": "object",
                        "additionalProperties": {
                          "type": "string"
                        },
                        "description": "%generateOptionsSchema.pipeTransport.windows.pipeEnv.description%",
                        "default": {}
                      }
                    }
                  },
                  "osx": {
                    "description": "%generateOptionsSchema.pipeTransport.osx.description%",
                    "default": {
                      "pipeCwd": "${workspaceFolder}",
                      "pipeProgram": "enter the fully qualified path for the pipe program name, for example '/usr/bin/ssh'",
                      "pipeArgs": []
                    },
                    "type": "object",
                    "properties": {
                      "pipeCwd": {
                        "type": "string",
                        "description": "%generateOptionsSchema.pipeTransport.osx.pipeCwd.description%",
                        "default": "${workspaceFolder}"
                      },
                      "pipeProgram": {
                        "type": "string",
                        "description": "%generateOptionsSchema.pipeTransport.osx.pipeProgram.description%",
                        "default": "enter the fully qualified path for the pipe program name, for example '/usr/bin/ssh'"
                      },
                      "pipeArgs": {
                        "anyOf": [
                          {
                            "type": "array",
                            "description": "%generateOptionsSchema.pipeTransport.osx.pipeArgs.0.description%",
                            "items": {
                              "type": "string"
                            },
                            "default": []
                          },
                          {
                            "type": "string",
                            "description": "%generateOptionsSchema.pipeTransport.osx.pipeArgs.1.description%",
                            "default": ""
                          }
                        ],
                        "default": []
                      },
                      "quoteArgs": {
                        "type": "boolean",
                        "description": "%generateOptionsSchema.pipeTransport.osx.quoteArgs.description%",
                        "default": true
                      },
                      "pipeEnv": {
                        "type": "object",
                        "additionalProperties": {
                          "type": "string"
                        },
                        "description": "%generateOptionsSchema.pipeTransport.osx.pipeEnv.description%",
                        "default": {}
                      }
                    }
                  },
                  "linux": {
                    "description": "%generateOptionsSchema.pipeTransport.linux.description%",
                    "default": {
                      "pipeCwd": "${workspaceFolder}",
                      "pipeProgram": "enter the fully qualified path for the pipe program name, for example '/usr/bin/ssh'",
                      "pipeArgs": []
                    },
                    "type": "object",
                    "properties": {
                      "pipeCwd": {
                        "type": "string",
                        "description": "%generateOptionsSchema.pipeTransport.linux.pipeCwd.description%",
                        "default": "${workspaceFolder}"
                      },
                      "pipeProgram": {
                        "type": "string",
                        "description": "%generateOptionsSchema.pipeTransport.linux.pipeProgram.description%",
                        "default": "enter the fully qualified path for the pipe program name, for example '/usr/bin/ssh'"
                      },
                      "pipeArgs": {
                        "anyOf": [
                          {
                            "type": "array",
                            "description": "%generateOptionsSchema.pipeTransport.linux.pipeArgs.0.description%",
                            "items": {
                              "type": "string"
                            },
                            "default": []
                          },
                          {
                            "type": "string",
                            "description": "%generateOptionsSchema.pipeTransport.linux.pipeArgs.1.description%",
                            "default": ""
                          }
                        ],
                        "default": []
                      },
                      "quoteArgs": {
                        "type": "boolean",
                        "description": "%generateOptionsSchema.pipeTransport.linux.quoteArgs.description%",
                        "default": true
                      },
                      "pipeEnv": {
                        "type": "object",
                        "additionalProperties": {
                          "type": "string"
                        },
                        "description": "%generateOptionsSchema.pipeTransport.linux.pipeEnv.description%",
                        "default": {}
                      }
                    }
                  }
                }
              },
              "suppressJITOptimizations": {
                "type": "boolean",
                "markdownDescription": "%generateOptionsSchema.suppressJITOptimizations.markdownDescription%",
                "default": false
              },
              "symbolOptions": {
                "description": "%generateOptionsSchema.symbolOptions.description%",
                "default": {
                  "searchPaths": [],
                  "searchMicrosoftSymbolServer": false,
                  "searchNuGetOrgSymbolServer": false
                },
                "type": "object",
                "properties": {
                  "searchPaths": {
                    "type": "array",
                    "items": {
                      "type": "string"
                    },
                    "description": "%generateOptionsSchema.symbolOptions.searchPaths.description%",
                    "default": []
                  },
                  "searchMicrosoftSymbolServer": {
                    "type": "boolean",
                    "description": "%generateOptionsSchema.symbolOptions.searchMicrosoftSymbolServer.description%",
                    "default": false
                  },
                  "searchNuGetOrgSymbolServer": {
                    "type": "boolean",
                    "description": "%generateOptionsSchema.symbolOptions.searchNuGetOrgSymbolServer.description%",
                    "default": false
                  },
                  "cachePath": {
                    "type": "string",
                    "description": "%generateOptionsSchema.symbolOptions.cachePath.description%",
                    "default": ""
                  },
                  "moduleFilter": {
                    "description": "%generateOptionsSchema.symbolOptions.moduleFilter.description%",
                    "default": {
                      "mode": "loadAllButExcluded",
                      "excludedModules": []
                    },
                    "type": "object",
                    "required": [
                      "mode"
                    ],
                    "properties": {
                      "mode": {
                        "type": "string",
                        "enum": [
                          "loadAllButExcluded",
                          "loadOnlyIncluded"
                        ],
                        "enumDescriptions": [
                          "%generateOptionsSchema.symbolOptions.moduleFilter.mode.loadAllButExcluded.enumDescription%",
                          "%generateOptionsSchema.symbolOptions.moduleFilter.mode.loadOnlyIncluded.enumDescription%"
                        ],
                        "description": "%generateOptionsSchema.symbolOptions.moduleFilter.mode.description%",
                        "default": "loadAllButExcluded"
                      },
                      "excludedModules": {
                        "type": "array",
                        "items": {
                          "type": "string"
                        },
                        "description": "%generateOptionsSchema.symbolOptions.moduleFilter.excludedModules.description%",
                        "default": []
                      },
                      "includedModules": {
                        "type": "array",
                        "items": {
                          "type": "string"
                        },
                        "description": "%generateOptionsSchema.symbolOptions.moduleFilter.includedModules.description%",
                        "default": []
                      },
                      "includeSymbolsNextToModules": {
                        "type": "boolean",
                        "description": "%generateOptionsSchema.symbolOptions.moduleFilter.includeSymbolsNextToModules.description%",
                        "default": true
                      }
                    }
                  }
                }
              },
              "sourceLinkOptions": {
                "markdownDescription": "%generateOptionsSchema.sourceLinkOptions.markdownDescription%",
                "default": {
                  "*": {
                    "enabled": true
                  }
                },
                "type": "object",
                "additionalItems": {
                  "type": "object",
                  "properties": {
                    "enabled": {
                      "title": "boolean",
                      "markdownDescription": "%generateOptionsSchema.sourceLinkOptions.additionalItems.enabled.markdownDescription%",
                      "default": "true"
                    }
                  }
                }
              },
              "allowFastEvaluate": {
                "type": "boolean",
                "description": "%generateOptionsSchema.allowFastEvaluate.description%",
                "default": true
              },
              "targetOutputLogPath": {
                "type": "string",
                "description": "%generateOptionsSchema.targetOutputLogPath.description%",
                "default": ""
              },
              "targetArchitecture": {
                "type": "string",
                "markdownDescription": "%generateOptionsSchema.targetArchitecture.markdownDescription%",
                "enum": [
                  "x86_64",
                  "arm64"
                ]
              },
              "checkForDevCert": {
                "type": "boolean",
                "description": "%generateOptionsSchema.checkForDevCert.description%",
                "default": true
              }
            }
          },
          "attach": {
            "type": "object",
            "required": [],
            "properties": {
              "processName": {
                "type": "string",
                "default": "",
                "markdownDescription": "%generateOptionsSchema.processName.markdownDescription%"
              },
              "processId": {
                "anyOf": [
                  {
                    "type": "string",
                    "markdownDescription": "%generateOptionsSchema.processId.0.markdownDescription%",
                    "default": ""
                  },
                  {
                    "type": "integer",
                    "markdownDescription": "%generateOptionsSchema.processId.1.markdownDescription%",
                    "default": 0
                  }
                ]
              },
              "sourceFileMap": {
                "type": "object",
                "markdownDescription": "%generateOptionsSchema.sourceFileMap.markdownDescription%",
                "additionalProperties": {
                  "type": "string"
                }
              },
              "justMyCode": {
                "type": "boolean",
                "markdownDescription": "%generateOptionsSchema.justMyCode.markdownDescription%",
                "default": true
              },
              "requireExactSource": {
                "type": "boolean",
                "markdownDescription": "%generateOptionsSchema.requireExactSource.markdownDescription%",
                "default": true
              },
              "enableStepFiltering": {
                "type": "boolean",
                "markdownDescription": "%generateOptionsSchema.enableStepFiltering.markdownDescription%",
                "default": true
              },
              "logging": {
                "description": "%generateOptionsSchema.logging.description%",
                "type": "object",
                "required": [],
                "default": {},
                "properties": {
                  "exceptions": {
                    "type": "boolean",
                    "markdownDescription": "%generateOptionsSchema.logging.exceptions.markdownDescription%",
                    "default": true
                  },
                  "moduleLoad": {
                    "type": "boolean",
                    "markdownDescription": "%generateOptionsSchema.logging.moduleLoad.markdownDescription%",
                    "default": true
                  },
                  "programOutput": {
                    "type": "boolean",
                    "markdownDescription": "%generateOptionsSchema.logging.programOutput.markdownDescription%",
                    "default": true
                  },
                  "browserStdOut": {
                    "type": "boolean",
                    "markdownDescription": "%generateOptionsSchema.logging.browserStdOut.markdownDescription%",
                    "default": true
                  },
                  "elapsedTiming": {
                    "type": "boolean",
                    "markdownDescription": "%generateOptionsSchema.logging.elapsedTiming.markdownDescription%",
                    "default": false
                  },
                  "threadExit": {
                    "type": "boolean",
                    "markdownDescription": "%generateOptionsSchema.logging.threadExit.markdownDescription%",
                    "default": false
                  },
                  "processExit": {
                    "type": "boolean",
                    "markdownDescription": "%generateOptionsSchema.logging.processExit.markdownDescription%",
                    "default": true
                  },
                  "engineLogging": {
                    "type": "boolean",
                    "deprecationMessage": "%generateOptionsSchema.logging.engineLogging.deprecationMessage%",
                    "default": false
                  },
                  "diagnosticsLog": {
                    "description": "%generateOptionsSchema.logging.diagnosticsLog.description%",
                    "type": "object",
                    "required": [],
                    "default": {},
                    "properties": {
                      "protocolMessages": {
                        "type": "boolean",
                        "markdownDescription": "%generateOptionsSchema.logging.diagnosticsLog.protocolMessages.markdownDescription%",
                        "default": false
                      },
                      "dispatcherMessages": {
                        "type": "string",
                        "enum": [
                          "none",
                          "error",
                          "important",
                          "normal"
                        ],
                        "enumDescriptions": [
                          "%generateOptionsSchema.logging.diagnosticsLog.dispatcherMessages.none.enumDescription%",
                          "%generateOptionsSchema.logging.diagnosticsLog.dispatcherMessages.error.enumDescription%",
                          "%generateOptionsSchema.logging.diagnosticsLog.dispatcherMessages.important.enumDescription%",
                          "%generateOptionsSchema.logging.diagnosticsLog.dispatcherMessages.normal.enumDescription%"
                        ],
                        "markdownDescription": "%generateOptionsSchema.logging.diagnosticsLog.dispatcherMessages.markdownDescription%",
                        "default": "none"
                      },
                      "debugEngineAPITracing": {
                        "type": "string",
                        "enum": [
                          "none",
                          "error",
                          "all"
                        ],
                        "enumDescriptions": [
                          "%generateOptionsSchema.logging.diagnosticsLog.debugEngineAPITracing.none.enumDescription%",
                          "%generateOptionsSchema.logging.diagnosticsLog.debugEngineAPITracing.error.enumDescription%",
                          "%generateOptionsSchema.logging.diagnosticsLog.debugEngineAPITracing.all.enumDescription%"
                        ],
                        "markdownDescription": "%generateOptionsSchema.logging.diagnosticsLog.debugEngineAPITracing.markdownDescription%",
                        "default": "none"
                      },
                      "debugRuntimeEventTracing": {
                        "type": "boolean",
                        "markdownDescription": "%generateOptionsSchema.logging.diagnosticsLog.debugRuntimeEventTracing.markdownDescription%",
                        "default": false
                      },
                      "expressionEvaluationTracing": {
                        "type": "boolean",
                        "markdownDescription": "%generateOptionsSchema.logging.diagnosticsLog.expressionEvaluationTracing.markdownDescription%",
                        "default": false
                      },
                      "startDebuggingTracing": {
                        "type": "boolean",
                        "markdownDescription": "%generateOptionsSchema.logging.diagnosticsLog.startDebuggingTracing.markdownDescription%",
                        "default": false
                      }
                    }
                  },
                  "consoleUsageMessage": {
                    "type": "boolean",
                    "description": "%generateOptionsSchema.logging.consoleUsageMessage.description%",
                    "default": true
                  }
                }
              },
              "pipeTransport": {
                "description": "%generateOptionsSchema.pipeTransport.description%",
                "type": "object",
                "required": [
                  "debuggerPath"
                ],
                "default": {
                  "pipeCwd": "${workspaceFolder}",
                  "pipeProgram": "enter the fully qualified path for the pipe program name, for example '/usr/bin/ssh'",
                  "pipeArgs": [],
                  "debuggerPath": "enter the path for the debugger on the target machine, for example /usr/bin/netcoredbg"
                },
                "properties": {
                  "pipeCwd": {
                    "type": "string",
                    "description": "%generateOptionsSchema.pipeTransport.pipeCwd.description%",
                    "default": "${workspaceFolder}"
                  },
                  "pipeProgram": {
                    "type": "string",
                    "description": "%generateOptionsSchema.pipeTransport.pipeProgram.description%",
                    "default": "enter the fully qualified path for the pipe program name, for example '/usr/bin/ssh'"
                  },
                  "pipeArgs": {
                    "anyOf": [
                      {
                        "type": "array",
                        "description": "%generateOptionsSchema.pipeTransport.pipeArgs.0.description%",
                        "items": {
                          "type": "string"
                        },
                        "default": []
                      },
                      {
                        "type": "string",
                        "description": "%generateOptionsSchema.pipeTransport.pipeArgs.1.description%",
                        "default": ""
                      }
                    ],
                    "default": []
                  },
                  "debuggerPath": {
                    "type": "string",
                    "description": "%generateOptionsSchema.pipeTransport.debuggerPath.description%",
                    "default": "enter the path for the debugger on the target machine, for example ~/vsdbg/vsdbg"
                  },
                  "pipeEnv": {
                    "type": "object",
                    "additionalProperties": {
                      "type": "string"
                    },
                    "description": "%generateOptionsSchema.pipeTransport.pipeEnv.description%",
                    "default": {}
                  },
                  "quoteArgs": {
                    "type": "boolean",
                    "description": "%generateOptionsSchema.pipeTransport.quoteArgs.description%",
                    "default": true
                  },
                  "windows": {
                    "description": "%generateOptionsSchema.pipeTransport.windows.description%",
                    "default": {
                      "pipeCwd": "${workspaceFolder}",
                      "pipeProgram": "enter the fully qualified path for the pipe program name, for example 'c:\\tools\\plink.exe'",
                      "pipeArgs": []
                    },
                    "type": "object",
                    "properties": {
                      "pipeCwd": {
                        "type": "string",
                        "description": "%generateOptionsSchema.pipeTransport.windows.pipeCwd.description%",
                        "default": "${workspaceFolder}"
                      },
                      "pipeProgram": {
                        "type": "string",
                        "description": "%generateOptionsSchema.pipeTransport.windows.pipeProgram.description%",
                        "default": "enter the fully qualified path for the pipe program name, for example '/usr/bin/ssh'"
                      },
                      "pipeArgs": {
                        "anyOf": [
                          {
                            "type": "array",
                            "description": "%generateOptionsSchema.pipeTransport.windows.pipeArgs.0.description%",
                            "items": {
                              "type": "string"
                            },
                            "default": []
                          },
                          {
                            "type": "string",
                            "description": "%generateOptionsSchema.pipeTransport.windows.pipeArgs.1.description%",
                            "default": ""
                          }
                        ],
                        "default": []
                      },
                      "quoteArgs": {
                        "type": "boolean",
                        "description": "%generateOptionsSchema.pipeTransport.windows.quoteArgs.description%",
                        "default": true
                      },
                      "pipeEnv": {
                        "type": "object",
                        "additionalProperties": {
                          "type": "string"
                        },
                        "description": "%generateOptionsSchema.pipeTransport.windows.pipeEnv.description%",
                        "default": {}
                      }
                    }
                  },
                  "osx": {
                    "description": "%generateOptionsSchema.pipeTransport.osx.description%",
                    "default": {
                      "pipeCwd": "${workspaceFolder}",
                      "pipeProgram": "enter the fully qualified path for the pipe program name, for example '/usr/bin/ssh'",
                      "pipeArgs": []
                    },
                    "type": "object",
                    "properties": {
                      "pipeCwd": {
                        "type": "string",
                        "description": "%generateOptionsSchema.pipeTransport.osx.pipeCwd.description%",
                        "default": "${workspaceFolder}"
                      },
                      "pipeProgram": {
                        "type": "string",
                        "description": "%generateOptionsSchema.pipeTransport.osx.pipeProgram.description%",
                        "default": "enter the fully qualified path for the pipe program name, for example '/usr/bin/ssh'"
                      },
                      "pipeArgs": {
                        "anyOf": [
                          {
                            "type": "array",
                            "description": "%generateOptionsSchema.pipeTransport.osx.pipeArgs.0.description%",
                            "items": {
                              "type": "string"
                            },
                            "default": []
                          },
                          {
                            "type": "string",
                            "description": "%generateOptionsSchema.pipeTransport.osx.pipeArgs.1.description%",
                            "default": ""
                          }
                        ],
                        "default": []
                      },
                      "quoteArgs": {
                        "type": "boolean",
                        "description": "%generateOptionsSchema.pipeTransport.osx.quoteArgs.description%",
                        "default": true
                      },
                      "pipeEnv": {
                        "type": "object",
                        "additionalProperties": {
                          "type": "string"
                        },
                        "description": "%generateOptionsSchema.pipeTransport.osx.pipeEnv.description%",
                        "default": {}
                      }
                    }
                  },
                  "linux": {
                    "description": "%generateOptionsSchema.pipeTransport.linux.description%",
                    "default": {
                      "pipeCwd": "${workspaceFolder}",
                      "pipeProgram": "enter the fully qualified path for the pipe program name, for example '/usr/bin/ssh'",
                      "pipeArgs": []
                    },
                    "type": "object",
                    "properties": {
                      "pipeCwd": {
                        "type": "string",
                        "description": "%generateOptionsSchema.pipeTransport.linux.pipeCwd.description%",
                        "default": "${workspaceFolder}"
                      },
                      "pipeProgram": {
                        "type": "string",
                        "description": "%generateOptionsSchema.pipeTransport.linux.pipeProgram.description%",
                        "default": "enter the fully qualified path for the pipe program name, for example '/usr/bin/ssh'"
                      },
                      "pipeArgs": {
                        "anyOf": [
                          {
                            "type": "array",
                            "description": "%generateOptionsSchema.pipeTransport.linux.pipeArgs.0.description%",
                            "items": {
                              "type": "string"
                            },
                            "default": []
                          },
                          {
                            "type": "string",
                            "description": "%generateOptionsSchema.pipeTransport.linux.pipeArgs.1.description%",
                            "default": ""
                          }
                        ],
                        "default": []
                      },
                      "quoteArgs": {
                        "type": "boolean",
                        "description": "%generateOptionsSchema.pipeTransport.linux.quoteArgs.description%",
                        "default": true
                      },
                      "pipeEnv": {
                        "type": "object",
                        "additionalProperties": {
                          "type": "string"
                        },
                        "description": "%generateOptionsSchema.pipeTransport.linux.pipeEnv.description%",
                        "default": {}
                      }
                    }
                  }
                }
              },
              "suppressJITOptimizations": {
                "type": "boolean",
                "markdownDescription": "%generateOptionsSchema.suppressJITOptimizations.markdownDescription%",
                "default": false
              },
              "symbolOptions": {
                "description": "%generateOptionsSchema.symbolOptions.description%",
                "default": {
                  "searchPaths": [],
                  "searchMicrosoftSymbolServer": false,
                  "searchNuGetOrgSymbolServer": false
                },
                "type": "object",
                "properties": {
                  "searchPaths": {
                    "type": "array",
                    "items": {
                      "type": "string"
                    },
                    "description": "%generateOptionsSchema.symbolOptions.searchPaths.description%",
                    "default": []
                  },
                  "searchMicrosoftSymbolServer": {
                    "type": "boolean",
                    "description": "%generateOptionsSchema.symbolOptions.searchMicrosoftSymbolServer.description%",
                    "default": false
                  },
                  "searchNuGetOrgSymbolServer": {
                    "type": "boolean",
                    "description": "%generateOptionsSchema.symbolOptions.searchNuGetOrgSymbolServer.description%",
                    "default": false
                  },
                  "cachePath": {
                    "type": "string",
                    "description": "%generateOptionsSchema.symbolOptions.cachePath.description%",
                    "default": ""
                  },
                  "moduleFilter": {
                    "description": "%generateOptionsSchema.symbolOptions.moduleFilter.description%",
                    "default": {
                      "mode": "loadAllButExcluded",
                      "excludedModules": []
                    },
                    "type": "object",
                    "required": [
                      "mode"
                    ],
                    "properties": {
                      "mode": {
                        "type": "string",
                        "enum": [
                          "loadAllButExcluded",
                          "loadOnlyIncluded"
                        ],
                        "enumDescriptions": [
                          "%generateOptionsSchema.symbolOptions.moduleFilter.mode.loadAllButExcluded.enumDescription%",
                          "%generateOptionsSchema.symbolOptions.moduleFilter.mode.loadOnlyIncluded.enumDescription%"
                        ],
                        "description": "%generateOptionsSchema.symbolOptions.moduleFilter.mode.description%",
                        "default": "loadAllButExcluded"
                      },
                      "excludedModules": {
                        "type": "array",
                        "items": {
                          "type": "string"
                        },
                        "description": "%generateOptionsSchema.symbolOptions.moduleFilter.excludedModules.description%",
                        "default": []
                      },
                      "includedModules": {
                        "type": "array",
                        "items": {
                          "type": "string"
                        },
                        "description": "%generateOptionsSchema.symbolOptions.moduleFilter.includedModules.description%",
                        "default": []
                      },
                      "includeSymbolsNextToModules": {
                        "type": "boolean",
                        "description": "%generateOptionsSchema.symbolOptions.moduleFilter.includeSymbolsNextToModules.description%",
                        "default": true
                      }
                    }
                  }
                }
              },
              "sourceLinkOptions": {
                "markdownDescription": "%generateOptionsSchema.sourceLinkOptions.markdownDescription%",
                "default": {
                  "*": {
                    "enabled": true
                  }
                },
                "type": "object",
                "additionalItems": {
                  "type": "object",
                  "properties": {
                    "enabled": {
                      "title": "boolean",
                      "markdownDescription": "%generateOptionsSchema.sourceLinkOptions.additionalItems.enabled.markdownDescription%",
                      "default": "true"
                    }
                  }
                }
              },
              "allowFastEvaluate": {
                "type": "boolean",
                "description": "%generateOptionsSchema.allowFastEvaluate.description%",
                "default": true
              },
              "targetArchitecture": {
                "type": "string",
                "markdownDescription": "%generateOptionsSchema.targetArchitecture.markdownDescription%",
                "enum": [
                  "x86_64",
                  "arm64"
                ]
              }
            }
          }
        }
      },
      {
        "type": "blazorwasm",
        "label": "Blazor WebAssembly Debug",
        "hiddenWhen": "dotnet.debug.serviceBrokerAvailable",
        "initialConfigurations": [
          {
            "type": "blazorwasm",
            "name": "Launch and Debug Blazor WebAssembly Application",
            "request": "launch"
          }
        ],
        "configurationAttributes": {
          "launch": {
            "properties": {
              "cwd": {
                "type": "string",
                "description": "The directory of the Blazor WebAssembly app, defaults to the workspace folder.",
                "default": "${workspaceFolder}"
              },
              "url": {
                "type": "string",
                "description": "The URL of the application",
                "default": "https://localhost:5001"
              },
              "browser": {
                "type": "string",
                "description": "The debugging browser to launch (Edge or Chrome)",
                "default": "edge",
                "enum": [
                  "chrome",
                  "edge"
                ]
              },
              "trace": {
                "type": [
                  "boolean",
                  "string"
                ],
                "default": "true",
                "enum": [
                  "verbose",
                  true
                ],
                "description": "If true, verbose logs from JS debugger are sent to log file. If 'verbose', send logs to console."
              },
              "hosted": {
                "type": "boolean",
                "default": "false",
                "description": "True if the app is a hosted Blazor WebAssembly app, false otherwise."
              },
              "webRoot": {
                "type": "string",
                "default": "${workspaceFolder}",
                "description": "Specifies the absolute path to the webserver root."
              },
              "timeout": {
                "type": "number",
                "default": 30000,
                "description": "Retry for this number of milliseconds to connect to browser."
              },
              "program": {
                "type": "string",
                "default": "${workspaceFolder}/Server/bin/Debug/<target-framework>/<target-dll>",
                "description": "The path of the DLL to execute when launching a hosted server app"
              },
              "env": {
                "type": "object",
                "description": "Environment variables passed to dotnet. Only valid for hosted apps."
              },
              "dotNetConfig": {
                "description": "Options passed to the underlying .NET debugger. For more info, see https://github.com/dotnet/vscode-csharp/blob/main/debugger.md.",
                "type": "object",
                "required": [],
                "default": {},
                "properties": {
                  "justMyCode": {
                    "type": "boolean",
                    "description": "Optional flag to only show user code.",
                    "default": true
                  },
                  "logging": {
                    "description": "Optional flags to determine what types of messages should be logged to the output window. Applicable only for the app server of hosted Blazor WASM apps.",
                    "type": "object",
                    "required": [],
                    "default": {},
                    "properties": {
                      "exceptions": {
                        "type": "boolean",
                        "description": "Optional flag to determine whether exception messages should be logged to the output window.",
                        "default": true
                      },
                      "moduleLoad": {
                        "type": "boolean",
                        "description": "Optional flag to determine whether module load events should be logged to the output window.",
                        "default": true
                      },
                      "programOutput": {
                        "type": "boolean",
                        "description": "Optional flag to determine whether program output should be logged to the output window when not using an external console.",
                        "default": true
                      },
                      "engineLogging": {
                        "type": "boolean",
                        "description": "Optional flag to determine whether diagnostic engine logs should be logged to the output window.",
                        "default": false
                      },
                      "browserStdOut": {
                        "type": "boolean",
                        "description": "Optional flag to determine if stdout text from the launching the web browser should be logged to the output window.",
                        "default": true
                      },
                      "elapsedTiming": {
                        "type": "boolean",
                        "description": "If true, engine logging will include `adapterElapsedTime` and `engineElapsedTime` properties to indicate the amount of time, in microseconds, that a request took.",
                        "default": false
                      },
                      "threadExit": {
                        "type": "boolean",
                        "description": "Controls if a message is logged when a thread in the target process exits. Default: `false`.",
                        "default": false
                      },
                      "processExit": {
                        "type": "boolean",
                        "description": "Controls if a message is logged when the target process exits, or debugging is stopped. Default: `true`.",
                        "default": true
                      }
                    }
                  },
                  "sourceFileMap": {
                    "type": "object",
                    "description": "Optional source file mappings passed to the debug engine. Example: '{ \"C:\\foo\":\"/home/user/foo\" }'",
                    "additionalProperties": {
                      "type": "string"
                    },
                    "default": {
                      "<insert-source-path-here>": "<insert-target-path-here>"
                    }
                  }
                }
              },
              "browserConfig": {
                "description": "Options based to the underlying JavaScript debugger. For more info, see https://github.com/microsoft/vscode-js-debug/blob/master/OPTIONS.md.",
                "type": "object",
                "required": [],
                "default": {},
                "properties": {
                  "outputCapture": {
                    "enum": [
                      "console",
                      "std"
                    ],
                    "description": "From where to capture output messages: the default debug API if set to `console`, or stdout/stderr streams if set to `std`.",
                    "default": "console"
                  }
                }
              }
            }
          },
          "attach": {
            "properties": {
              "url": {
                "type": "string",
                "description": "The URL of the application",
                "default": "https://localhost:5001"
              },
              "cwd": {
                "type": "string",
                "description": "The directory of the Blazor WebAssembly app, defaults to the workspace folder.",
                "default": "${workspaceFolder}"
              },
              "browser": {
                "type": "string",
                "description": "The debugging browser to launch (Edge or Chrome)",
                "default": "chrome",
                "enum": [
                  "chrome",
                  "edge"
                ]
              },
              "trace": {
                "type": [
                  "boolean",
                  "string"
                ],
                "default": "true",
                "enum": [
                  "verbose",
                  true
                ],
                "description": "If true, verbose logs from JS debugger are sent to log file. If 'verbose', send logs to console."
              },
              "webRoot": {
                "type": "string",
                "default": "${workspaceFolder}",
                "description": "Specifies the absolute path to the webserver root."
              },
              "timeout": {
                "type": "number",
                "default": 30000,
                "description": "Retry for this number of milliseconds to connect to browser."
              }
            }
          }
        }
      },
      {
        "type": "dotnet",
        "label": "C#",
        "hiddenWhen": "!dotnet.debug.serviceBrokerAvailable",
        "languages": [
          "csharp",
          "razor",
          "aspnetcorerazor"
        ],
        "variables": {},
        "aiKey": "0c6ae279ed8443289764825290e4f9e2-1a736e7c-1324-4338-be46-fc2a58ae4d14-7255",
        "configurationAttributes": {
          "launch": {
            "type": "object",
            "required": [
              "projectPath"
            ],
            "properties": {
              "projectPath": {
                "type": "string",
                "description": "%debuggers.dotnet.launch.projectPath.description%",
                "default": "${workspaceFolder}/<insert-project-name-here>.csproj"
              },
              "launchConfigurationId": {
                "type": "string",
                "description": "%debuggers.dotnet.launch.launchConfigurationId.description%"
              }
            }
          }
        },
        "configurationSnippets": [
          {
            "label": "%debuggers.dotnet.configurationSnippets.label%",
            "description": "%debuggers.dotnet.configurationSnippets.description%",
            "body": {
              "name": "C#: ${1:<project-name>} Debug",
              "type": "dotnet",
              "request": "launch",
              "projectPath": "^\"\\${workspaceFolder}/${2:<relative-path-to-project-folder>}${1:<project-name>}.csproj\""
            }
          }
        ]
      }
    ],
    "semanticTokenTypes": [
      {
        "id": "razorComponentElement",
        "description": "A Razor component element"
      },
      {
        "id": "RazorComponentAttribute",
        "description": "A Razor component attribute"
      },
      {
        "id": "razorTagHelperElement",
        "description": "A Razor TagHelper Element"
      },
      {
        "id": "razorTagHelperAttribute",
        "description": "A Razor TagHelper Attribute"
      },
      {
        "id": "razorTransition",
        "description": "A Razor transition"
      },
      {
        "id": "razorDirectiveAttribute",
        "description": "A Razor Directive Attribute"
      },
      {
        "id": "razorDirectiveColon",
        "description": "A colon between directive attribute parameters"
      },
      {
        "id": "razorDirective",
        "description": "A Razor directive such as 'code' or 'function'"
      },
      {
        "id": "razorComment",
        "description": "A Razor comment"
      },
      {
        "id": "markupCommentPunctuation",
        "description": "The '@' or '*' of a Razor comment."
      },
      {
        "id": "markupTagDelimiter",
        "description": "Markup delimiters like '<', '>', and '/'."
      },
      {
        "id": "markupOperator",
        "description": "Delimiter for Markup Attribute Key-Value pairs."
      },
      {
        "id": "markupElement",
        "description": "The name of a Markup element."
      },
      {
        "id": "markupAttribute",
        "description": "The name of a Markup attribute."
      },
      {
        "id": "markupAttributeQuote",
        "description": "A token that represents an attribute quote in a Markup attribute."
      },
      {
        "id": "markupAttributeValue",
        "description": "The value of a Markup attribute."
      },
      {
        "id": "markupComment",
        "description": "The contents of a Markup comment."
      },
      {
        "id": "markupCommentPunctuation",
        "description": "The begining or ending punctuation of a Markup comment."
      },
      {
        "id": "excludedCode",
        "description": "A token that represents inactive code."
      },
      {
        "id": "controlKeyword",
        "description": "A token that represents a control-flow keyword.",
        "superType": "keyword"
      },
      {
        "id": "operatorOverloaded",
        "description": "A declaration or reference to an overloaded operator."
      },
      {
        "id": "whitespace",
        "description": "A token that represents whitespace."
      },
      {
        "id": "text",
        "description": "A token that represents text."
      },
      {
        "id": "preprocessorText",
        "description": "Text associated with a preprocessor directive."
      },
      {
        "id": "punctuation",
        "description": "A token that represents punctuation."
      },
      {
        "id": "stringVerbatim",
        "superType": "string",
        "description": "A token that represents a verbatim string."
      },
      {
        "id": "stringEscapeCharacter",
        "superType": "string",
        "description": "An escape character within a string."
      },
      {
        "id": "recordClass",
        "superType": "class",
        "description": "A definition or reference to a record class type."
      },
      {
        "id": "delegate",
        "superType": "method",
        "description": "A definition or reference to a delegate type."
      },
      {
        "id": "module",
        "superType": "namespace",
        "description": "A definition or reference to a module name."
      },
      {
        "id": "recordStruct",
        "superType": "struct",
        "description": "A definition or reference to a record struct type."
      },
      {
        "id": "field",
        "superType": "property",
        "description": "A definition or reference to a field."
      },
      {
        "id": "constant",
        "superType": "variable",
        "description": "A definition or reference to a constant."
      },
      {
        "id": "extensionMethod",
        "superType": "method",
        "description": "A definition or reference to an extension method"
      },
      {
        "id": "xmlDocCommentAttributeName",
        "description": "A token that represents an attribute in an XML documentation comment"
      },
      {
        "id": "xmlDocCommentAttributeQuotes",
        "description": "A token that represents an attribute quote in an XML documentation comment"
      },
      {
        "id": "xmlDocCommentAttributeValue",
        "description": "A token that represents an attribute value in an XML documentation comment"
      },
      {
        "id": "xmlDocCommentCDataSection",
        "description": "A token that represents a CDATA section in an XML documentation comment"
      },
      {
        "id": "xmlDocCommentComment",
        "description": "A token that represents a comment in an XML documentation comment"
      },
      {
        "id": "xmlDocCommentDelimiter",
        "description": "A token that represents a delimeter in an XML documentation comment"
      },
      {
        "id": "xmlDocCommentEntityReference",
        "description": "A token that represents reference to an entity in an XML documentation comment"
      },
      {
        "id": "xmlDocCommentName",
        "description": "A token that represents a name in an XML documentation comment"
      },
      {
        "id": "xmlDocCommentProcessingInstruction",
        "description": "A token that represents a processing instruction in an XML documentation comment"
      },
      {
        "id": "xmlDocCommentText",
        "description": "A token that represents text in an XML documentation comment"
      },
      {
        "id": "xmlLiteralAttributeName",
        "description": "A token that represents an attribute name in an XML literal"
      },
      {
        "id": "xmlLiteralAttributeQuotes",
        "description": "A token that represents an attribute quote in an XML literal"
      },
      {
        "id": "xmlLiteralAttributeValue",
        "description": "A token that represents an attribute value in an XML literal"
      },
      {
        "id": "xmlLiteralCDataSection",
        "description": "A token that represents a CDATA section in an XML literal"
      },
      {
        "id": "xmlLiteralComment",
        "description": "A token that represents a comment in an XML literal"
      },
      {
        "id": "xmlLiteralDelimiter",
        "description": "A token that represents a delimiter in an XML literal"
      },
      {
        "id": "xmlLiteralEmbeddedExpression",
        "description": "A token that represents an emebedded expression in an XML literal"
      },
      {
        "id": "xmlLiteralEntityReference",
        "description": "A token that represents a reference to an entity in an XML literal"
      },
      {
        "id": "xmlLiteralName",
        "description": "A token that represents a name in an XML literal"
      },
      {
        "id": "xmlLiteralProcessingInstruction",
        "description": "A token that represents a processing instruction in an XML literal"
      },
      {
        "id": "xmlLiteralText",
        "description": "A token that represents text in an XML literal"
      },
      {
        "id": "regexComment",
        "description": "A token that represents a comment in a regex string"
      },
      {
        "id": "regexCharacterClass",
        "description": "A token that represents a character class in a regex string"
      },
      {
        "id": "regexAnchor",
        "description": "A token that represents an anchor in a regex string"
      },
      {
        "id": "regexQuantifier",
        "description": "A token that represents a quantifier in a regex string"
      },
      {
        "id": "regexGrouping",
        "description": "A token that represents a group in a regex string"
      },
      {
        "id": "regexAlternation",
        "description": "A token that represents an alternation in a regex string"
      },
      {
        "id": "regexText",
        "description": "A token that represents text in a regex string"
      },
      {
        "id": "regexSelfEscapedCharacter",
        "description": "A token that represents a self escaped character in a regex string"
      },
      {
        "id": "regexOtherEscape",
        "description": "A token that represents an escape in a regex string"
      },
      {
        "id": "jsonComment",
        "description": "A token that represents a comment in a JSON string"
      },
      {
        "id": "jsonNumber",
        "description": "A token that represents a number in a JSON string"
      },
      {
        "id": "jsonString",
        "description": "A token that represents a string in a JSON string"
      },
      {
        "id": "jsonKeyword",
        "description": "A token that represents a keyword in a JSON string"
      },
      {
        "id": "jsonText",
        "description": "A token that represents text in a JSON string"
      },
      {
        "id": "jsonOperator",
        "description": "A token that represents an operator in a JSON string"
      },
      {
        "id": "jsonPunctuation",
        "description": "A token that represents punctuation in a JSON string"
      },
      {
        "id": "jsonArray",
        "description": "A token that represents an array in a JSON string"
      },
      {
        "id": "jsonObject",
        "description": "A token that represents an object in a JSON string"
      },
      {
        "id": "jsonPropertyName",
        "description": "A token that represents a property name in a JSON string"
      },
      {
        "id": "jsonConstructorName",
        "description": "A token that represents a constructor in a JSON string"
      }
    ],
    "semanticTokenModifiers": [],
    "semanticTokenScopes": [
      {
        "language": "aspnetcorerazor",
        "scopes": {
          "razorComponentElement": [
            "entity.name.class.element.component"
          ],
          "RazorComponentAttribute": [
            "entity.name.class.attribute.component"
          ],
          "razorTagHelperElement": [
            "entity.name.class.element.taghelper"
          ],
          "razorTagHelperAttribute": [
            "entity.name.class.attribute.taghelper"
          ],
          "razorTransition": [
            "keyword.control.razor.transition"
          ],
          "razorDirectiveAttribute": [
            "keyword.control.razor.directive.attribute",
            "keyword.control.cshtml.directive.attribute"
          ],
          "razorDirectiveColon": [
            "keyword.control.razor.directive.colon",
            "keyword.control.cshtml.directive.colon"
          ],
          "razorDirective": [
            "keyword.control.razor.directive",
            "keyword.control.cshtml.directive"
          ],
          "razorComment": [
            "comment.block.razor"
          ],
          "razorCommentTransition": [
            "meta.comment.razor",
            "keyword.control.cshtml.transition"
          ],
          "razorCommentStar": [
            "keyword.control.razor.comment.star",
            "meta.comment.razor"
          ],
          "angleBracket": [
            "punctuation.definition.tag"
          ],
          "forwardSlash": [
            "punctuation.definition.tag"
          ],
          "equals": [
            "punctuation.separator.key-value.html"
          ],
          "markupElement": [
            "entity.name.tag.html"
          ],
          "markupAttribute": [
            "entity.other.attribute-name.html"
          ],
          "markupAttributeQuote": [
            "punctuation.definition.tag.html"
          ],
          "markupAttributeValue": [
            "punctuation.definition.entity.html"
          ],
          "markupComment": [
            "comment.block.html"
          ],
          "markupCommentPunctuation": [
            "punctuation.definition.comment.html",
            "comment.block.html"
          ],
          "markupTagDelimiter": [
            "punctuation.definition.tag.html"
          ],
          "keyword": [
            "keyword.cs"
          ],
          "excludedCode": [
            "support.other.excluded.cs"
          ],
          "controlKeyword": [
            "keyword.control.cs"
          ],
          "operatorOverloaded": [
            "entity.name.function.member.overload.cs"
          ],
          "preprocessorText": [
            "meta.preprocessor.string.cs"
          ],
          "punctuation": [
            "punctuation.cs"
          ],
          "stringVerbatim": [
            "string.verbatim.cs"
          ],
          "stringEscapeCharacter": [
            "constant.character.escape.cs"
          ],
          "delegate": [
            "entity.name.type.delegate.cs"
          ],
          "module": [
            "entity.name.type.module.cs"
          ],
          "field": [
            "entity.name.variable.field.cs"
          ],
          "constant": [
            "variable.other.constant"
          ],
          "extensionMethod": [
            "entity.name.function.extension.cs"
          ],
          "xmlDocCommentAttributeName": [
            "comment.documentation.attribute.name.cs"
          ],
          "xmlDocCommentAttributeQuotes": [
            "comment.documentation.attribute.quotes.cs"
          ],
          "xmlDocCommentAttributeValue": [
            "comment.documentation.attribute.value.cs"
          ],
          "xmlDocCommentCDataSection": [
            "comment.documentation.cdata.cs"
          ],
          "xmlDocCommentComment": [
            "comment.documentation.comment.cs"
          ],
          "xmlDocCommentDelimiter": [
            "comment.documentation.delimiter.cs"
          ],
          "xmlDocCommentEntityReference": [
            "comment.documentation.entityReference.cs"
          ],
          "xmlDocCommentName": [
            "comment.documentation.name.cs"
          ],
          "xmlDocCommentProcessingInstruction": [
            "comment.documentation.processingInstruction.cs"
          ],
          "xmlDocCommentText": [
            "comment.documentation.cs"
          ],
          "xmlLiteralAttributeName": [
            "entity.other.attribute-name.localname.xml"
          ],
          "xmlLiteralAttributeQuotes": [
            "string.quoted.double.xml"
          ],
          "xmlLiteralAttributeValue": [
            "meta.tag.xml"
          ],
          "xmlLiteralCDataSection": [
            "string.quoted.double.xml"
          ],
          "xmlLiteralComment": [
            "comment.block.xml"
          ],
          "xmlLiteralDelimiter": [
            "text.xml"
          ],
          "xmlLiteralEmbeddedExpression": [
            "meta.tag.xml"
          ],
          "xmlLiteralEntityReference": [
            "meta.tag.xml"
          ],
          "xmlLiteralName": [
            "entity.name.tag.localname.xml"
          ],
          "xmlLiteralProcessingInstruction": [
            "meta.tag.xml"
          ],
          "xmlLiteralText": [
            "text.xml"
          ],
          "regexComment": [
            "string.regexp.comment.cs"
          ],
          "regexCharacterClass": [
            "constant.character.character-class.regexp.cs"
          ],
          "regexAnchor": [
            "keyword.control.anchor.regexp.cs"
          ],
          "regexQuantifier": [
            "keyword.operator.quantifier.regexp.cs"
          ],
          "regexGrouping": [
            "punctuation.definition.group.regexp.cs"
          ],
          "regexAlternation": [
            "keyword.operator.or.regexp.cs"
          ],
          "regexText": [
            "string.regexp"
          ],
          "regexSelfEscapedCharacter": [
            "string.regexp.self-escaped-character.cs"
          ],
          "regexOtherEscape": [
            "string.regexp.other-escape.cs"
          ],
          "jsonComment": [
            "comment.line.double-slash.js"
          ],
          "jsonNumber": [
            "constant.numeric.json"
          ],
          "jsonString": [
            "string.quoted.double.json"
          ],
          "jsonKeyword": [
            "constant.language.json"
          ],
          "jsonText": [
            "string.quoted.double.json"
          ],
          "jsonOperator": [
            "string.quoted.double.json"
          ],
          "jsonPunctuation": [
            "punctuation.separator.dictionary.key-value.json"
          ],
          "jsonArray": [
            "punctuation.definition.array.begin.json"
          ],
          "jsonObject": [
            "punctuation.definition.dictionary.begin.json"
          ],
          "jsonPropertyName": [
            "support.type.property-name.json"
          ],
          "jsonConstructorName": [
            "support.type.property-name.json"
          ]
        }
      },
      {
        "language": "csharp",
        "scopes": {
          "typeParameter": [
            "entity.name.type.type-parameter"
          ],
          "keyword": [
            "keyword.cs"
          ],
          "excludedCode": [
            "support.other.excluded.cs"
          ],
          "controlKeyword": [
            "keyword.control.cs"
          ],
          "operatorOverloaded": [
            "entity.name.function.member.overload.cs"
          ],
          "preprocessorText": [
            "meta.preprocessor.string.cs"
          ],
          "punctuation": [
            "punctuation.cs"
          ],
          "stringVerbatim": [
            "string.verbatim.cs"
          ],
          "stringEscapeCharacter": [
            "constant.character.escape.cs"
          ],
          "delegate": [
            "entity.name.type.delegate.cs"
          ],
          "module": [
            "entity.name.type.module.cs"
          ],
          "field": [
            "entity.name.variable.field.cs"
          ],
          "constant": [
            "variable.other.constant"
          ],
          "extensionMethod": [
            "entity.name.function.extension.cs"
          ],
          "xmlDocCommentAttributeName": [
            "comment.documentation.attribute.name.cs"
          ],
          "xmlDocCommentAttributeQuotes": [
            "comment.documentation.attribute.quotes.cs"
          ],
          "xmlDocCommentAttributeValue": [
            "comment.documentation.attribute.value.cs"
          ],
          "xmlDocCommentCDataSection": [
            "comment.documentation.cdata.cs"
          ],
          "xmlDocCommentComment": [
            "comment.documentation.comment.cs"
          ],
          "xmlDocCommentDelimiter": [
            "comment.documentation.delimiter.cs"
          ],
          "xmlDocCommentEntityReference": [
            "comment.documentation.entityReference.cs"
          ],
          "xmlDocCommentName": [
            "comment.documentation.name.cs"
          ],
          "xmlDocCommentProcessingInstruction": [
            "comment.documentation.processingInstruction.cs"
          ],
          "xmlDocCommentText": [
            "comment.documentation.cs"
          ],
          "xmlLiteralAttributeName": [
            "entity.other.attribute-name.localname.xml"
          ],
          "xmlLiteralAttributeQuotes": [
            "string.quoted.double.xml"
          ],
          "xmlLiteralAttributeValue": [
            "meta.tag.xml"
          ],
          "xmlLiteralCDataSection": [
            "string.quoted.double.xml"
          ],
          "xmlLiteralComment": [
            "comment.block.xml"
          ],
          "xmlLiteralDelimiter": [
            "text.xml"
          ],
          "xmlLiteralEmbeddedExpression": [
            "meta.tag.xml"
          ],
          "xmlLiteralEntityReference": [
            "meta.tag.xml"
          ],
          "xmlLiteralName": [
            "entity.name.tag.localname.xml"
          ],
          "xmlLiteralProcessingInstruction": [
            "meta.tag.xml"
          ],
          "xmlLiteralText": [
            "text.xml"
          ],
          "regexComment": [
            "string.regexp.comment.cs"
          ],
          "regexCharacterClass": [
            "constant.character.character-class.regexp.cs"
          ],
          "regexAnchor": [
            "keyword.control.anchor.regexp.cs"
          ],
          "regexQuantifier": [
            "keyword.operator.quantifier.regexp.cs"
          ],
          "regexGrouping": [
            "punctuation.definition.group.regexp.cs"
          ],
          "regexAlternation": [
            "keyword.operator.or.regexp.cs"
          ],
          "regexText": [
            "string.regexp"
          ],
          "regexSelfEscapedCharacter": [
            "string.regexp.self-escaped-character.cs"
          ],
          "regexOtherEscape": [
            "string.regexp.other-escape.cs"
          ],
          "jsonComment": [
            "comment.line.double-slash.js"
          ],
          "jsonNumber": [
            "constant.numeric.json"
          ],
          "jsonString": [
            "string.quoted.double.json"
          ],
          "jsonKeyword": [
            "constant.language.json"
          ],
          "jsonText": [
            "string.quoted.double.json"
          ],
          "jsonOperator": [
            "string.quoted.double.json"
          ],
          "jsonPunctuation": [
            "punctuation.separator.dictionary.key-value.json"
          ],
          "jsonArray": [
            "punctuation.definition.array.begin.json"
          ],
          "jsonObject": [
            "punctuation.definition.dictionary.begin.json"
          ],
          "jsonPropertyName": [
            "support.type.property-name.json"
          ],
          "jsonConstructorName": [
            "support.type.property-name.json"
          ]
        }
      }
    ],
    "languages": [
      {
        "id": "aspnetcorerazor",
        "extensions": [
          ".cshtml",
          ".razor"
        ],
        "mimetypes": [
          "text/x-cshtml"
        ],
        "configuration": "./src/razor/language-configuration.json",
        "aliases": [
          "ASP.NET Razor"
        ]
      }
    ],
    "grammars": [
      {
        "language": "aspnetcorerazor",
        "scopeName": "text.aspnetcorerazor",
        "path": "./src/razor/syntaxes/aspnetcorerazor.tmLanguage.json",
        "unbalancedBracketScopes": [
          "text.aspnetcorerazor"
        ]
      }
    ],
    "menus": {
      "commandPalette": [
        {
          "command": "dotnet.test.runTestsInContext",
          "when": "editorLangId == csharp && dotnet.server.activatedStandalone"
        },
        {
          "command": "dotnet.test.debugTestsInContext",
          "when": "editorLangId == csharp && dotnet.server.activatedStandalone"
        },
        {
          "command": "o.restart",
          "when": "config.dotnet.server.useOmnisharp"
        },
        {
          "command": "csharp.listProcess",
          "when": "false"
        },
        {
          "command": "csharp.listRemoteProcess",
          "when": "false"
        },
        {
          "command": "csharp.listRemoteDockerProcess",
          "when": "false"
        }
      ],
      "editor/title": [
        {
          "command": "extension.showRazorCSharpWindow",
          "when": "resourceLangId == aspnetcorerazor"
        },
        {
          "command": "extension.showRazorHtmlWindow",
          "when": "resourceLangId == aspnetcorerazor"
        },
        {
          "command": "razor.reportIssue",
          "when": "resourceLangId == aspnetcorerazor"
        }
      ],
      "editor/context": [
        {
          "command": "dotnet.test.runTestsInContext",
          "when": "editorLangId == csharp && dotnet.server.activatedStandalone",
          "group": "2_dotnet@1"
        },
        {
          "command": "dotnet.test.debugTestsInContext",
          "when": "editorLangId == csharp && dotnet.server.activatedStandalone",
          "group": "2_dotnet@2"
        }
      ]
    },
    "viewsWelcome": [
      {
        "view": "debug",
        "contents": "%viewsWelcome.debug.contents%",
        "when": "debugStartLanguage == csharp && !dotnet.debug.serviceBrokerAvailable"
      }
    ]
  }
}<|MERGE_RESOLUTION|>--- conflicted
+++ resolved
@@ -1,8 +1,8 @@
 {
   "name": "csharp",
   "publisher": "muhammad-sammy",
-  "version": "2.10.28",
-  "description": "C# support for vscode-compatible editors (powered by OmniSharp and NetCoreDbg).",
+  "version": "2.12.19",
+  "description": "Free/Libre C# support for vscode-compatible editors.",
   "displayName": "C#",
   "author": "Muhammad Sammy",
   "license": "SEE LICENSE IN RuntimeLicenses/license.txt",
@@ -1557,7 +1557,6 @@
         "order": 10,
         "properties": {
           "dotnet.server.useOmnisharp": {
-<<<<<<< HEAD
             "type": "boolean",
             "default": false,
             "description": "Switches to use the Omnisharp server for language features when enabled (requires restart). This option will not be honored with C# Dev Kit installed.",
@@ -1606,56 +1605,6 @@
             "default": 1000,
             "description": "Specifies the maximum number of files for which diagnostics are reported for the whole workspace. If this limit is exceeded, diagnostics will be shown for currently opened files only. Specify 0 or less to disable the limit completely."
           },
-=======
-            "type": "boolean",
-            "default": false,
-            "description": "Switches to use the Omnisharp server for language features when enabled (requires restart). This option will not be honored with C# Dev Kit installed.",
-            "order": 0
-          },
-          "csharp.format.enable": {
-            "type": "boolean",
-            "default": true,
-            "description": "Enable/disable default C# formatter (requires restart)."
-          },
-          "csharp.suppressDotnetInstallWarning": {
-            "type": "boolean",
-            "default": false,
-            "description": "Suppress the warning that the .NET Core SDK is not on the path."
-          },
-          "csharp.suppressDotnetRestoreNotification": {
-            "type": "boolean",
-            "default": false,
-            "description": "Suppress the notification window to perform a 'dotnet restore' when dependencies can't be resolved."
-          },
-          "csharp.suppressProjectJsonWarning": {
-            "type": "boolean",
-            "default": false,
-            "description": "Suppress the warning that project.json is no longer a supported project format for .NET Core applications"
-          },
-          "csharp.suppressBuildAssetsNotification": {
-            "type": "boolean",
-            "default": false,
-            "description": "Suppress the notification window to add missing assets to build or debug the application."
-          },
-          "csharp.suppressHiddenDiagnostics": {
-            "type": "boolean",
-            "default": true,
-            "description": "Suppress 'hidden' diagnostics (such as 'unnecessary using directives') from appearing in the editor or the Problems pane."
-          },
-          "csharp.referencesCodeLens.filteredSymbols": {
-            "type": "array",
-            "items": {
-              "type": "string"
-            },
-            "default": [],
-            "description": "Array of custom symbol names for which CodeLens should be disabled."
-          },
-          "csharp.maxProjectFileCountForDiagnosticAnalysis": {
-            "type": "number",
-            "default": 1000,
-            "description": "Specifies the maximum number of files for which diagnostics are reported for the whole workspace. If this limit is exceeded, diagnostics will be shown for currently opened files only. Specify 0 or less to disable the limit completely."
-          },
->>>>>>> f94bbb39
           "csharp.semanticHighlighting.enabled": {
             "type": "boolean",
             "default": true,
@@ -1673,7 +1622,6 @@
             "scope": "window",
             "title": "Use .NET 6 build of OmniSharp",
             "description": "Use OmniSharp build for .NET 6. This version _does not_ support non-SDK-style .NET Framework projects, including Unity. SDK-style Framework, .NET Core, and .NET 5+ projects should see significant performance improvements."
-<<<<<<< HEAD
           },
           "omnisharp.sdkPath": {
             "type": "string",
@@ -1685,19 +1633,6 @@
             "scope": "window",
             "description": "Specifies the version of the .NET SDK to use for project loading instead of the highest version installed. Applies when \"useModernNet\" is set to true. Example: 6.0.300."
           },
-=======
-          },
-          "omnisharp.sdkPath": {
-            "type": "string",
-            "scope": "window",
-            "description": "Specifies the path to a .NET SDK installation to use for project loading instead of the highest version installed. Applies when \"useModernNet\" is set to true. Example: /home/username/dotnet/sdks/6.0.300."
-          },
-          "omnisharp.sdkVersion": {
-            "type": "string",
-            "scope": "window",
-            "description": "Specifies the version of the .NET SDK to use for project loading instead of the highest version installed. Applies when \"useModernNet\" is set to true. Example: 6.0.300."
-          },
->>>>>>> f94bbb39
           "omnisharp.sdkIncludePrereleases": {
             "type": "boolean",
             "scope": "window",
@@ -1731,7 +1666,6 @@
             "type": "string",
             "default": "**/node_modules/**,**/.git/**,**/bower_components/**",
             "description": "The exclude pattern used by OmniSharp to find all project files."
-<<<<<<< HEAD
           },
           "omnisharp.projectLoadTimeout": {
             "type": "number",
@@ -1743,19 +1677,6 @@
             "default": 250,
             "description": "The maximum number of projects to be shown in the 'Select Project' dropdown (maximum 250)."
           },
-=======
-          },
-          "omnisharp.projectLoadTimeout": {
-            "type": "number",
-            "default": 60,
-            "description": "The time Visual Studio Code will wait for the OmniSharp server to start. Time is expressed in seconds."
-          },
-          "omnisharp.maxProjectResults": {
-            "type": "number",
-            "default": 250,
-            "description": "The maximum number of projects to be shown in the 'Select Project' dropdown (maximum 250)."
-          },
->>>>>>> f94bbb39
           "omnisharp.useEditorFormattingSettings": {
             "type": "boolean",
             "default": true,
@@ -1824,7 +1745,6 @@
             "type": "boolean",
             "default": false,
             "description": "Forces the omnisharp-vscode extension to run in a mode that enables local Razor.VSCode deving."
-<<<<<<< HEAD
           },
           "razor.format.enable": {
             "type": "boolean",
@@ -1835,18 +1755,6 @@
           "razor.completion.commitElementsWithSpace": {
             "type": "boolean",
             "scope": "window",
-=======
-          },
-          "razor.format.enable": {
-            "type": "boolean",
-            "scope": "window",
-            "default": true,
-            "description": "Enable/disable default Razor formatter."
-          },
-          "razor.completion.commitElementsWithSpace": {
-            "type": "boolean",
-            "scope": "window",
->>>>>>> f94bbb39
             "default": "false",
             "description": "Specifies whether to commit tag helper and component elements with a space."
           }
