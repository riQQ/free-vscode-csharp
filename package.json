{
  "name": "csharp",
  "publisher": "muhammad-sammy",
  "version": "2.7.25",
  "description": "C# support for vscode-compatible editors (powered by OmniSharp and NetCoreDbg).",
  "displayName": "C#",
  "author": "Muhammad Sammy",
  "license": "SEE LICENSE IN RuntimeLicenses/license.txt",
  "qna": "https://github.com/dotnet/vscode-csharp/issues",
  "icon": "images/csharpIcon.png",
  "preview": false,
  "bugs": {
    "url": "https://github.com/OmniSharp/omnisharp-vscode/issues"
  },
  "repository": {
    "type": "git",
    "url": "https://github.com/OmniSharp/omnisharp-vscode.git"
  },
  "categories": [
    "Debuggers",
    "Programming Languages",
    "Linters",
    "Snippets"
  ],
  "keywords": [
    "multi-root ready",
    ".NET",
    "ASP.NET",
    ".NET Core",
    "dotnet",
    "coreclr"
  ],
  "capabilities": {
    "virtualWorkspaces": false,
    "untrustedWorkspaces": {
      "supported": false
    }
  },
  "defaults": {
    "roslyn": "4.9.0-1.23519.13",
    "omniSharp": "1.39.10",
    "razor": "7.0.0-preview.23516.2",
    "razorOmnisharp": "7.0.0-preview.23363.1",
    "razorTelemetry": "7.0.0-preview.23475.5"
  },
  "main": "./dist/extension",
  "l10n": "./l10n",
  "brokeredServices": [
    {
      "moniker": {
        "name": "Microsoft.CodeAnalysis.LanguageClient.SolutionSnapshotProvider",
        "version": "0.1"
      }
    }
  ],
  "scripts": {
    "vscode:prepublish": "tsc -p ./ && webpack --mode production",
    "l10nDevGenerateLocalizationBundle": "npx @vscode/l10n-dev export --outDir ./l10n ./src",
    "compile": "tsc -p ./ && npx eslint ./ && npm run l10nDevGenerateLocalizationBundle && npm run compile:razorTextMate",
    "compile:razorTextMate": "npx js-yaml src/razor/syntaxes/aspnetcorerazor.tmLanguage.yml > src/razor/syntaxes/aspnetcorerazor.tmLanguage.json",
    "compileDev": "tsc -p ./ && npx eslint ./ && webpack --mode development && npm run l10nDevGenerateLocalizationBundle",
    "watch": "tsc -watch -p ./",
    "test": "tsc -p ./ && gulp test",
    "test:integration": "tsc -p ./ && gulp test:integration",
    "test:razor": "tsc -p ./ && npm run compile:razorTextMate && gulp test:razor",
    "test:razorintegration": "tsc -p ./ && gulp test:razorintegration",
    "test:artifacts": "tsc -p ./ && gulp test:artifacts",
    "omnisharptest": "tsc -p ./ && gulp omnisharptest",
    "omnisharptest:unit": "tsc -p ./ && gulp omnisharptest:unit",
    "omnisharptest:integration": "tsc -p ./ && gulp omnisharptest:integration",
    "omnisharptest:integration:singleCsproj": "tsc -p ./ && gulp omnisharptest:integration:singleCsproj",
    "omnisharptest:integration:slnWithCsproj": "tsc -p ./ && gulp omnisharptest:integration:slnWithCsproj",
    "omnisharptest:integration:slnFilterWithCsproj": "tsc -p ./ && gulp omnisharptest:integration:slnFilterWithCsproj",
    "unpackage:vsix": "gulp vsix:release:unpackage",
    "updatePackageDependencies": "gulp updatePackageDependencies",
    "l10nDevGenerateXlf": "npx @vscode/l10n-dev generate-xlf ./package.nls.json ./l10n/bundle.l10n.json --outFile ./loc/vscode-csharp.xlf",
    "l10nDevImportXlf": "npx @vscode/l10n-dev import-xlf ./loc/vscode-csharp.*.xlf --outDir ./l10n && move l10n\\package.nls.*.json ."
  },
  "extensionDependencies": [
    "ms-dotnettools.vscode-dotnet-runtime"
  ],
  "dependencies": {
    "@microsoft/servicehub-framework": "4.2.99-beta",
    "@octokit/rest": "^20.0.1",
    "@types/cross-spawn": "6.0.2",
    "@vscode/debugprotocol": "1.56.0",
    "@vscode/extension-telemetry": "0.6.2",
    "@vscode/js-debug-browsers": "^1.1.0",
    "async-file": "2.0.2",
    "cross-spawn": "6.0.5",
    "execa": "4.0.0",
    "fs-extra": "9.1.0",
    "http-proxy-agent": "4.0.1",
    "https-proxy-agent": "5.0.0",
    "jsonc-parser": "3.0.0",
    "microsoft.aspnetcore.razor.vscode": "https://download.visualstudio.microsoft.com/download/pr/aee63398-023f-48db-bba2-30162c68f0c4/0af42abab690d5de903a4a814d6aedc1/microsoft.aspnetcore.razor.vscode-7.0.0-preview.23363.1.tgz",
    "nerdbank-gitversioning": "^3.6.79-alpha",
    "node-machine-id": "1.1.12",
    "ps-list": "7.2.0",
    "request-light": "0.4.0",
    "rxjs": "6.6.7",
    "semver": "7.5.4",
    "stream": "0.0.2",
    "strip-bom": "5.0.0",
    "strip-bom-buf": "2.0.0",
    "tar": "^6.1.15",
    "tmp": "0.0.33",
    "uuid": "^9.0.0",
    "vscode-html-languageservice": "^5.0.1",
    "vscode-jsonrpc": "8.2.0-next.0",
    "vscode-languageclient": "8.2.0-next.1",
    "vscode-languageserver-protocol": "3.17.4-next.1",
    "vscode-languageserver-textdocument": "^1.0.5",
    "vscode-nls": "5.0.1",
    "yauzl": "2.10.0"
  },
  "devDependencies": {
    "@jest/globals": "^29.6.2",
    "@types/archiver": "5.1.0",
    "@types/del": "3.0.1",
    "@types/fs-extra": "5.0.4",
    "@types/gulp": "4.0.5",
    "@types/minimist": "1.2.1",
    "@types/node": "16.11.38",
    "@types/semver": "7.3.13",
    "@types/tar": "6.1.5",
    "@types/tmp": "0.0.33",
    "@types/unzipper": "^0.9.1",
    "@types/uuid": "^9.0.1",
    "@types/vscode": "1.73.0",
    "@types/yauzl": "2.10.0",
    "@typescript-eslint/eslint-plugin": "^5.61.0",
    "@typescript-eslint/parser": "^5.61.0",
    "@vscode/test-electron": "2.3.4",
    "archiver": "5.3.0",
    "del": "3.0.0",
    "eslint": "^8.43.0",
    "eslint-config-prettier": "^8.8.0",
    "eslint-config-standard-with-typescript": "^35.0.0",
    "eslint-plugin-header": "^3.1.1",
    "eslint-plugin-import": "^2.27.5",
    "eslint-plugin-n": "^15.7.0",
    "eslint-plugin-prettier": "^4.2.1",
    "eslint-plugin-promise": "^6.1.1",
    "eslint-plugin-unicorn": "^47.0.0",
    "find-versions": "4.0.0",
    "get-port": "5.1.1",
    "glob-promise": "4.1.0",
    "gulp": "4.0.2",
    "jest": "^29.6.2",
    "jest-cli": "^29.6.4",
    "js-yaml": ">=3.13.1",
    "minimatch": "3.0.5",
    "mock-http-server": "1.4.2",
    "octokit": "^3.1.0",
    "prettier": "2.8.8",
    "rimraf": "2.6.3",
    "source-map-support": "^0.5.21",
    "ts-jest": "^29.1.1",
    "ts-loader": "9.0.0",
    "ts-node": "9.1.1",
    "typescript": "^5.1.6",
    "unzipper": "0.10.11",
    "@vscode/vsce": "2.21.0",
    "vscode-oniguruma": "^1.6.1",
    "vscode-textmate": "^6.0.0",
    "vscode-uri": "^3.0.7",
    "webpack": "5.76.0",
    "webpack-cli": "4.6.0"
  },
  "runtimeDependencies": [
    {
      "id": "OmniSharp",
      "description": "OmniSharp for Windows (.NET 4.7.2 / x86)",
      "url": "https://roslynomnisharp.blob.core.windows.net/releases/1.39.10/omnisharp-win-x86-1.39.10.zip",
      "installPath": ".omnisharp/1.39.10",
      "platforms": [
        "win32"
      ],
      "architectures": [
        "x86"
      ],
      "installTestPath": "./.omnisharp/1.39.10/OmniSharp.exe",
      "platformId": "win-x86",
      "isFramework": true,
      "integrity": "C81CE2099AD494EF63F9D88FAA70D55A68CF175810F944526FF94AAC7A5109F9"
    },
    {
      "id": "OmniSharp",
      "description": "OmniSharp for Windows (.NET 6 / x86)",
      "url": "https://roslynomnisharp.blob.core.windows.net/releases/1.39.10/omnisharp-win-x86-net6.0-1.39.10.zip",
      "installPath": ".omnisharp/1.39.10-net6.0",
      "platforms": [
        "win32"
      ],
      "architectures": [
        "x86"
      ],
      "installTestPath": "./.omnisharp/1.39.10-net6.0/OmniSharp.dll",
      "platformId": "win-x86",
      "isFramework": false,
      "integrity": "B7E62415CFC3DAC2154AC636C5BF0FB4B2C9BBF11B5A1FBF72381DDDED59791E"
    },
    {
      "id": "OmniSharp",
      "description": "OmniSharp for Windows (.NET 4.7.2 / x64)",
      "url": "https://roslynomnisharp.blob.core.windows.net/releases/1.39.10/omnisharp-win-x64-1.39.10.zip",
      "installPath": ".omnisharp/1.39.10",
      "platforms": [
        "win32"
      ],
      "architectures": [
        "x86_64"
      ],
      "installTestPath": "./.omnisharp/1.39.10/OmniSharp.exe",
      "platformId": "win-x64",
      "isFramework": true,
      "integrity": "BE0ED10AACEA17E14B78BD0D887DE5935D4ECA3712192A701F3F2100CA3C8B6E"
    },
    {
      "id": "OmniSharp",
      "description": "OmniSharp for Windows (.NET 6 / x64)",
      "url": "https://roslynomnisharp.blob.core.windows.net/releases/1.39.10/omnisharp-win-x64-net6.0-1.39.10.zip",
      "installPath": ".omnisharp/1.39.10-net6.0",
      "platforms": [
        "win32"
      ],
      "architectures": [
        "x86_64"
      ],
      "installTestPath": "./.omnisharp/1.39.10-net6.0/OmniSharp.dll",
      "platformId": "win-x64",
      "isFramework": false,
      "integrity": "A73327395E7EF92C1D8E307055463DA412662C03F077ECC743462FD2760BB537"
    },
    {
      "id": "OmniSharp",
      "description": "OmniSharp for Windows (.NET 4.7.2 / arm64)",
      "url": "https://roslynomnisharp.blob.core.windows.net/releases/1.39.10/omnisharp-win-arm64-1.39.10.zip",
      "installPath": ".omnisharp/1.39.10",
      "platforms": [
        "win32"
      ],
      "architectures": [
        "arm64"
      ],
      "installTestPath": "./.omnisharp/1.39.10/OmniSharp.exe",
      "platformId": "win-arm64",
      "isFramework": true,
      "integrity": "32FA0067B0639F87760CD1A769B16E6A53588C137C4D31661836CA4FB28D3DD6"
    },
    {
      "id": "OmniSharp",
      "description": "OmniSharp for Windows (.NET 6 / arm64)",
      "url": "https://roslynomnisharp.blob.core.windows.net/releases/1.39.10/omnisharp-win-arm64-net6.0-1.39.10.zip",
      "installPath": ".omnisharp/1.39.10-net6.0",
      "platforms": [
        "win32"
      ],
      "architectures": [
        "arm64"
      ],
      "installTestPath": "./.omnisharp/1.39.10-net6.0/OmniSharp.dll",
      "platformId": "win-arm64",
      "isFramework": false,
      "integrity": "433F9B360CAA7B4DDD85C604D5C5542C1A718BCF2E71B2BCFC7526E6D41F4E8F"
    },
    {
      "id": "OmniSharp",
      "description": "OmniSharp for OSX (Mono / x64)",
      "url": "https://roslynomnisharp.blob.core.windows.net/releases/1.39.10/omnisharp-osx-1.39.10.zip",
      "installPath": ".omnisharp/1.39.10",
      "platforms": [
        "darwin"
      ],
      "architectures": [
        "x86_64",
        "arm64"
      ],
      "binaries": [
        "./mono.osx",
        "./run"
      ],
      "installTestPath": "./.omnisharp/1.39.10/run",
      "platformId": "osx",
      "isFramework": true,
      "integrity": "2CC42F0EC7C30CFA8858501D12ECB6FB685A1FCFB8ECB35698A4B12406551968"
    },
    {
      "id": "OmniSharp",
      "description": "OmniSharp for OSX (.NET 6 / x64)",
      "url": "https://roslynomnisharp.blob.core.windows.net/releases/1.39.10/omnisharp-osx-x64-net6.0-1.39.10.zip",
      "installPath": ".omnisharp/1.39.10-net6.0",
      "platforms": [
        "darwin"
      ],
      "architectures": [
        "x86_64"
      ],
      "installTestPath": "./.omnisharp/1.39.10-net6.0/OmniSharp.dll",
      "platformId": "osx-x64",
      "isFramework": false,
      "integrity": "C9D6E9F2C839A66A7283AE6A9EC545EE049B48EB230D33E91A6322CB67FF9D97"
    },
    {
      "id": "OmniSharp",
      "description": "OmniSharp for OSX (.NET 6 / arm64)",
      "url": "https://roslynomnisharp.blob.core.windows.net/releases/1.39.10/omnisharp-osx-arm64-net6.0-1.39.10.zip",
      "installPath": ".omnisharp/1.39.10-net6.0",
      "platforms": [
        "darwin"
      ],
      "architectures": [
        "arm64"
      ],
      "installTestPath": "./.omnisharp/1.39.10-net6.0/OmniSharp.dll",
      "platformId": "osx-arm64",
      "isFramework": false,
      "integrity": "851350F52F83E3BAD5A92D113E4B9882FCD1DEB16AA84FF94B6F2CEE3C70051E"
    },
    {
      "id": "OmniSharp",
      "description": "OmniSharp for Linux (Mono / x86)",
      "url": "https://roslynomnisharp.blob.core.windows.net/releases/1.39.10/omnisharp-linux-x86-1.39.10.zip",
      "installPath": ".omnisharp/1.39.10",
      "platforms": [
        "linux"
      ],
      "architectures": [
        "x86",
        "i686"
      ],
      "binaries": [
        "./mono.linux-x86",
        "./run"
      ],
      "installTestPath": "./.omnisharp/1.39.10/run",
      "platformId": "linux-x86",
      "isFramework": true,
      "integrity": "474B1CDBAE64CFEC655FB6B0659BCE481023C48274441C72991E67B6E13E56A1"
    },
    {
      "id": "OmniSharp",
      "description": "OmniSharp for Linux (Mono / x64)",
      "url": "https://roslynomnisharp.blob.core.windows.net/releases/1.39.10/omnisharp-linux-x64-1.39.10.zip",
      "installPath": ".omnisharp/1.39.10",
      "platforms": [
        "linux"
      ],
      "architectures": [
        "x86_64"
      ],
      "binaries": [
        "./mono.linux-x86_64",
        "./run"
      ],
      "installTestPath": "./.omnisharp/1.39.10/run",
      "platformId": "linux-x64",
      "isFramework": true,
      "integrity": "FB4CAA47343265100349375D79DBCCE1868950CED675CB07FCBE8462EDBCDD37"
    },
    {
      "id": "OmniSharp",
      "description": "OmniSharp for Linux (.NET 6 / x64)",
      "url": "https://roslynomnisharp.blob.core.windows.net/releases/1.39.10/omnisharp-linux-x64-net6.0-1.39.10.zip",
      "installPath": ".omnisharp/1.39.10-net6.0",
      "platforms": [
        "linux"
      ],
      "architectures": [
        "x86_64"
      ],
      "installTestPath": "./.omnisharp/1.39.10-net6.0/OmniSharp.dll",
      "platformId": "linux-x64",
      "isFramework": false,
      "integrity": "0926D3BEA060BF4373356B2FC0A68C10D0DE1B1150100B551BA5932814CE51E2"
    },
    {
      "id": "OmniSharp",
      "description": "OmniSharp for Linux (Mono / arm64)",
      "url": "https://roslynomnisharp.blob.core.windows.net/releases/1.39.10/omnisharp-linux-arm64-1.39.10.zip",
      "installPath": ".omnisharp/1.39.10",
      "platforms": [
        "linux"
      ],
      "architectures": [
        "arm64"
      ],
      "binaries": [
        "./mono.linux-arm64",
        "./run"
      ],
      "installTestPath": "./.omnisharp/1.39.10/run",
      "platformId": "linux-arm64",
      "isFramework": true,
      "integrity": "478F3594DFD0167E9A56E36F0364A86C73F8132A3E7EA916CA1419EFE141D2CC"
    },
    {
      "id": "OmniSharp",
      "description": "OmniSharp for Linux (.NET 6 / arm64)",
      "url": "https://roslynomnisharp.blob.core.windows.net/releases/1.39.10/omnisharp-linux-arm64-net6.0-1.39.10.zip",
      "installPath": ".omnisharp/1.39.10-net6.0",
      "platforms": [
        "linux"
      ],
      "architectures": [
        "arm64"
      ],
      "installTestPath": "./.omnisharp/1.39.10-net6.0/OmniSharp.dll",
      "platformId": "linux-arm64",
      "isFramework": false,
      "integrity": "6FB6A572043A74220A92F6C19C7BB0C3743321C7563A815FD2702EF4FA7D688E"
    },
    {
      "id": "OmniSharp",
      "description": "OmniSharp for Linux musl (.NET 6 / x64)",
      "url": "https://roslynomnisharp.blob.core.windows.net/releases/1.39.10/omnisharp-linux-musl-x64-net6.0-1.39.10.zip",
      "installPath": ".omnisharp/1.39.10-net6.0",
      "platforms": [
        "linux-musl"
      ],
      "architectures": [
        "x86_64"
      ],
      "installTestPath": "./.omnisharp/1.39.10-net6.0/OmniSharp.dll",
      "platformId": "linux-musl-x64",
      "isFramework": false,
      "integrity": "6BFDA3AD11DBB0C6514B86ECC3E1597CC41C6E309B7575F7C599E07D9E2AE610"
    },
    {
      "id": "OmniSharp",
      "description": "OmniSharp for Linux musl (.NET 6 / arm64)",
      "url": "https://roslynomnisharp.blob.core.windows.net/releases/1.39.10/omnisharp-linux-musl-arm64-net6.0-1.39.10.zip",
      "installPath": ".omnisharp/1.39.10-net6.0",
      "platforms": [
        "linux-musl"
      ],
      "architectures": [
        "arm64"
      ],
      "installTestPath": "./.omnisharp/1.39.10-net6.0/OmniSharp.dll",
      "platformId": "linux-musl-arm64",
      "isFramework": false,
      "integrity": "DA63619EA024EB9BBF6DB5A85C6150CAB5C0BD554544A3596ED1B17F926D6875"
    },
    {
      "id": "Debugger",
      "description": ".NET Core Debugger (Windows / x64)",
<<<<<<< HEAD
      "url": "https://github.com/Samsung/netcoredbg/releases/download/3.0.0-1012/netcoredbg-win64.zip",
      "installPath": ".debugger",
=======
      "url": "https://vsdebugger.azureedge.net/coreclr-debug-2-0-5/coreclr-debug-win7-x64.zip",
      "installPath": ".debugger/x86_64",
      "platforms": [
        "win32"
      ],
      "architectures": [
        "x86_64",
        "arm64"
      ],
      "installTestPath": "./.debugger/x86_64/vsdbg-ui.exe",
      "integrity": "35E83F9425333AC617E288A07ECAE21A0125E822AF059135CBBC4C8893A6A562"
    },
    {
      "id": "Debugger",
      "description": ".NET Core Debugger (Windows / ARM64)",
      "url": "https://vsdebugger.azureedge.net/coreclr-debug-2-0-5/coreclr-debug-win10-arm64.zip",
      "installPath": ".debugger/arm64",
>>>>>>> 1843ab71
      "platforms": [
        "win32"
      ],
      "architectures": [
        "x86_64"
      ],
<<<<<<< HEAD
      "installTestPath": ".debugger/netcoredbg/netcoredbg.exe"
=======
      "installTestPath": "./.debugger/arm64/vsdbg-ui.exe",
      "integrity": "FF75A11B6F4293981BF9EC74666D0C1D41549EDC89F532982CE5009D0C63BCAC"
>>>>>>> 1843ab71
    },
    {
      "id": "Debugger",
      "description": ".NET Core Debugger (macOS / x64)",
<<<<<<< HEAD
      "url": "https://github.com/Samsung/netcoredbg/releases/download/3.0.0-1012/netcoredbg-osx-amd64.tar.gz",
      "installPath": ".debugger",
=======
      "url": "https://vsdebugger.azureedge.net/coreclr-debug-2-0-5/coreclr-debug-osx-x64.zip",
      "installPath": ".debugger/x86_64",
>>>>>>> 1843ab71
      "platforms": [
        "darwin"
      ],
      "architectures": [
        "x86_64",
        "arm64"
      ],
      "binaries": [
        "./netcoredbg"
      ],
<<<<<<< HEAD
      "installTestPath": ".debugger/netcoredbg/netcoredbg"
    },
    {
      "id": "Debugger",
      "description": ".NET Core Debugger (linux / x64)",
      "url": "https://github.com/Samsung/netcoredbg/releases/download/3.0.0-1012/netcoredbg-linux-amd64.tar.gz",
=======
      "installTestPath": "./.debugger/x86_64/vsdbg-ui",
      "integrity": "FB219A04886B15AE8896B20ACE8A63725CBC59839CC20DA66E2061C49914918D"
    },
    {
      "id": "Debugger",
      "description": ".NET Core Debugger (macOS / arm64)",
      "url": "https://vsdebugger.azureedge.net/coreclr-debug-2-0-5/coreclr-debug-osx-arm64.zip",
      "installPath": ".debugger/arm64",
      "platforms": [
        "darwin"
      ],
      "architectures": [
        "arm64"
      ],
      "binaries": [
        "./vsdbg-ui",
        "./vsdbg"
      ],
      "installTestPath": "./.debugger/arm64/vsdbg-ui",
      "integrity": "1BBDCFAF4BA7A1D0A383AF7BCF498BCF535531BC385CED1E5CE1F53F3D44B2E2"
    },
    {
      "id": "Debugger",
      "description": ".NET Core Debugger (linux / ARM)",
      "url": "https://vsdebugger.azureedge.net/coreclr-debug-2-0-5/coreclr-debug-linux-arm.zip",
      "installPath": ".debugger",
      "platforms": [
        "linux"
      ],
      "architectures": [
        "arm"
      ],
      "binaries": [
        "./vsdbg-ui",
        "./vsdbg"
      ],
      "installTestPath": "./.debugger/vsdbg-ui",
      "integrity": "F166A10B134F31A048039FB13C3EEDB0C7BF60DD9276BC533C41E4A57815CD3E"
    },
    {
      "id": "Debugger",
      "description": ".NET Core Debugger (linux / ARM64)",
      "url": "https://vsdebugger.azureedge.net/coreclr-debug-2-0-5/coreclr-debug-linux-arm64.zip",
      "installPath": ".debugger",
      "platforms": [
        "linux"
      ],
      "architectures": [
        "arm64"
      ],
      "binaries": [
        "./vsdbg-ui",
        "./vsdbg"
      ],
      "installTestPath": "./.debugger/vsdbg-ui",
      "integrity": "4A113139E24CD498CFC4F72167921B1911E03603BB1D74AEBAABE73B2F2E7FBF"
    },
    {
      "id": "Debugger",
      "description": ".NET Core Debugger (linux musl / x64)",
      "url": "https://vsdebugger.azureedge.net/coreclr-debug-2-0-5/coreclr-debug-linux-musl-x64.zip",
>>>>>>> 1843ab71
      "installPath": ".debugger",
      "platforms": [
        "linux",
        "linux-musl"
      ],
      "architectures": [
        "x86_64"
      ],
      "binaries": [
<<<<<<< HEAD
        "./netcoredbg"
      ],
      "installTestPath": ".debugger/netcoredbg/netcoredbg"
    },
    {
      "id": "Debugger",
      "description": ".NET Core Debugger (linux / ARM64)",
      "url": "https://github.com/Samsung/netcoredbg/releases/download/3.0.0-1012/netcoredbg-linux-arm64.tar.gz",
=======
        "./vsdbg-ui",
        "./vsdbg"
      ],
      "installTestPath": "./.debugger/vsdbg-ui",
      "integrity": "C26312FC5450542231933869A2B20682057785F1BEF38BDC8828CB187829C1F7"
    },
    {
      "id": "Debugger",
      "description": ".NET Core Debugger (linux musl / ARM64)",
      "url": "https://vsdebugger.azureedge.net/coreclr-debug-2-0-5/coreclr-debug-linux-musl-arm64.zip",
      "installPath": ".debugger",
      "platforms": [
        "linux-musl"
      ],
      "architectures": [
        "arm64"
      ],
      "binaries": [
        "./vsdbg-ui",
        "./vsdbg"
      ],
      "installTestPath": "./.debugger/vsdbg-ui",
      "integrity": "F49BF6AD38646DA79A4D085BC05D9D948D436871EE57C3036E5BD45688BDF9B2"
    },
    {
      "id": "Debugger",
      "description": ".NET Core Debugger (linux / x64)",
      "url": "https://vsdebugger.azureedge.net/coreclr-debug-2-0-5/coreclr-debug-linux-x64.zip",
>>>>>>> 1843ab71
      "installPath": ".debugger",
      "platforms": [
        "linux"
      ],
      "architectures": [
        "arm64"
      ],
      "binaries": [
        "./netcoredbg"
      ],
<<<<<<< HEAD
      "installTestPath": ".debugger/netcoredbg/netcoredbg"
=======
      "installTestPath": "./.debugger/vsdbg-ui",
      "integrity": "B8D8D0C03C1B5F2793826CA283271DC25C64494C62E748AD3B681A8B6AB535F6"
>>>>>>> 1843ab71
    },
    {
      "id": "Razor",
      "description": "Razor Language Server (Windows / x64)",
      "url": "https://download.visualstudio.microsoft.com/download/pr/0289a1d7-09a8-4aed-bf9a-e8942243fe9d/3ae268b4c3b6875ca59413caf22ae1d0/razorlanguageserver-win-x64-7.0.0-preview.23516.2.zip",
      "installPath": ".razor",
      "platforms": [
        "win32"
      ],
      "architectures": [
        "x86_64"
      ],
      "integrity": "34AC2AD88B9AAFCFFA84B09DEDC625521B1C706B537F6838E7223190E40B1CCC"
    },
    {
      "id": "Razor",
      "description": "Razor Language Server (Windows / x86)",
      "url": "https://download.visualstudio.microsoft.com/download/pr/0289a1d7-09a8-4aed-bf9a-e8942243fe9d/34238df615079d207cd1ab976e363393/razorlanguageserver-win-x86-7.0.0-preview.23516.2.zip",
      "installPath": ".razor",
      "platforms": [
        "win32"
      ],
      "architectures": [
        "x86"
      ],
      "integrity": "5ED25B16574FA1FB89130B3D69DDF75EB6074B41A10CD7ABEB8E032BF70073EB"
    },
    {
      "id": "Razor",
      "description": "Razor Language Server (Windows / ARM64)",
      "url": "https://download.visualstudio.microsoft.com/download/pr/0289a1d7-09a8-4aed-bf9a-e8942243fe9d/381309a92ef7f19a36ce7460c1a2c90d/razorlanguageserver-win-arm64-7.0.0-preview.23516.2.zip",
      "installPath": ".razor",
      "platforms": [
        "win32"
      ],
      "architectures": [
        "arm64"
      ],
      "integrity": "F7D779918F622524E92FC072F30DE21D798F936A0123C75DABB1974CAA06178B"
    },
    {
      "id": "Razor",
      "description": "Razor Language Server (Linux / x64)",
      "url": "https://download.visualstudio.microsoft.com/download/pr/0289a1d7-09a8-4aed-bf9a-e8942243fe9d/0b98a514b4f2720e9d49429147a8b676/razorlanguageserver-linux-x64-7.0.0-preview.23516.2.zip",
      "installPath": ".razor",
      "platforms": [
        "linux"
      ],
      "architectures": [
        "x86_64"
      ],
      "binaries": [
        "./rzls"
      ],
      "integrity": "0E44FD3D902EC055729F9BC1447411B37946D1093793FC2BFFDEA001CE4EAC97"
    },
    {
      "id": "Razor",
      "description": "Razor Language Server (Linux ARM64)",
      "url": "https://download.visualstudio.microsoft.com/download/pr/0289a1d7-09a8-4aed-bf9a-e8942243fe9d/4de42846aedae6ca331831a049a8305a/razorlanguageserver-linux-arm64-7.0.0-preview.23516.2.zip",
      "installPath": ".razor",
      "platforms": [
        "linux"
      ],
      "architectures": [
        "arm64"
      ],
      "binaries": [
        "./rzls"
      ],
      "integrity": "E1FF36BE914066B2812D62F4B6C7E2BDEB6680FCCB968B121022C3AC2548744D"
    },
    {
      "id": "Razor",
      "description": "Razor Language Server (Linux musl / x64)",
      "url": "https://download.visualstudio.microsoft.com/download/pr/0289a1d7-09a8-4aed-bf9a-e8942243fe9d/1f2f6b84339bc5ee331edd8685bf1dd5/razorlanguageserver-linux-musl-x64-7.0.0-preview.23516.2.zip",
      "installPath": ".razor",
      "platforms": [
        "linux-musl"
      ],
      "architectures": [
        "x86_64"
      ],
      "binaries": [
        "./rzls"
      ],
      "integrity": "208A57E15921AC99FE7FB2D0672F0DF50985F2211627AE2861C7CD7D6E8249D1"
    },
    {
      "id": "Razor",
      "description": "Razor Language Server (Linux musl ARM64)",
      "url": "https://download.visualstudio.microsoft.com/download/pr/0289a1d7-09a8-4aed-bf9a-e8942243fe9d/80fc8d5b91d94f217e0a87f819ede69c/razorlanguageserver-linux-musl-arm64-7.0.0-preview.23516.2.zip",
      "installPath": ".razor",
      "platforms": [
        "linux-musl"
      ],
      "architectures": [
        "arm64"
      ],
      "binaries": [
        "./rzls"
      ],
      "integrity": "582DEEB207BAFC9AF5E59038ED3B49F2E536BC231809ED5613C426C39B85C10A"
    },
    {
      "id": "Razor",
      "description": "Razor Language Server (macOS / x64)",
      "url": "https://download.visualstudio.microsoft.com/download/pr/0289a1d7-09a8-4aed-bf9a-e8942243fe9d/76a3232b4129c8e86e1cc86c10760b1e/razorlanguageserver-osx-x64-7.0.0-preview.23516.2.zip",
      "installPath": ".razor",
      "platforms": [
        "darwin"
      ],
      "architectures": [
        "x86_64"
      ],
      "binaries": [
        "./rzls"
      ],
      "integrity": "3FD1E24233731233AA5E1D61D36D27FBAB4A28FC46A4AAB4D432E42266016E17"
    },
    {
      "id": "Razor",
      "description": "Razor Language Server (macOS ARM64)",
      "url": "https://download.visualstudio.microsoft.com/download/pr/0289a1d7-09a8-4aed-bf9a-e8942243fe9d/5926c1d3c57ebaa85f36884781b603ed/razorlanguageserver-osx-arm64-7.0.0-preview.23516.2.zip",
      "installPath": ".razor",
      "platforms": [
        "darwin"
      ],
      "architectures": [
        "arm64"
      ],
      "binaries": [
        "./rzls"
      ],
      "integrity": "AB4D44465EA5135912737F8D943DB8DB7ADF1CC213F433188401FEE36B78A319"
    },
    {
      "id": "RazorOmnisharp",
      "description": "Razor Language Server for OmniSharp (Windows / x64)",
      "url": "https://download.visualstudio.microsoft.com/download/pr/aee63398-023f-48db-bba2-30162c68f0c4/8d42e62ea4051381c219b3e31bc4eced/razorlanguageserver-win-x64-7.0.0-preview.23363.1.zip",
      "installPath": ".razoromnisharp",
      "platforms": [
        "win32"
      ],
      "architectures": [
        "x86_64"
      ]
    },
    {
      "id": "RazorOmnisharp",
      "description": "Razor Language Server for OmniSharp (Windows / x86)",
      "url": "https://download.visualstudio.microsoft.com/download/pr/aee63398-023f-48db-bba2-30162c68f0c4/e440c4f3a4a96334fe177513935fa010/razorlanguageserver-win-x86-7.0.0-preview.23363.1.zip",
      "installPath": ".razoromnisharp",
      "platforms": [
        "win32"
      ],
      "architectures": [
        "x86"
      ]
    },
    {
      "id": "RazorOmnisharp",
      "description": "Razor Language Server for OmniSharp (Windows / ARM64)",
      "url": "https://download.visualstudio.microsoft.com/download/pr/aee63398-023f-48db-bba2-30162c68f0c4/4ef26e45cf32fe8d51c0e7dd21f1fef6/razorlanguageserver-win-arm64-7.0.0-preview.23363.1.zip",
      "installPath": ".razoromnisharp",
      "platforms": [
        "win32"
      ],
      "architectures": [
        "arm64"
      ]
    },
    {
      "id": "RazorOmnisharp",
      "description": "Razor Language Server for OmniSharp (Linux / x64)",
      "url": "https://download.visualstudio.microsoft.com/download/pr/aee63398-023f-48db-bba2-30162c68f0c4/6d4e23a3c7cf0465743950a39515a716/razorlanguageserver-linux-x64-7.0.0-preview.23363.1.zip",
      "installPath": ".razoromnisharp",
      "platforms": [
        "linux"
      ],
      "architectures": [
        "x86_64"
      ],
      "binaries": [
        "./rzls"
      ]
    },
    {
      "id": "RazorOmnisharp",
      "description": "Razor Language Server for OmniSharp (Linux ARM64)",
      "url": "https://download.visualstudio.microsoft.com/download/pr/aee63398-023f-48db-bba2-30162c68f0c4/85deebd44647ebf65724cc291d722283/razorlanguageserver-linux-arm64-7.0.0-preview.23363.1.zip",
      "installPath": ".razoromnisharp",
      "platforms": [
        "linux"
      ],
      "architectures": [
        "arm64"
      ],
      "binaries": [
        "./rzls"
      ]
    },
    {
      "id": "RazorOmnisharp",
      "description": "Razor Language Server for OmniSharp (Linux musl / x64)",
      "url": "https://download.visualstudio.microsoft.com/download/pr/aee63398-023f-48db-bba2-30162c68f0c4/4f0caa94ae182785655efb15eafcef23/razorlanguageserver-linux-musl-x64-7.0.0-preview.23363.1.zip",
      "installPath": ".razoromnisharp",
      "platforms": [
        "linux-musl"
      ],
      "architectures": [
        "x86_64"
      ],
      "binaries": [
        "./rzls"
      ]
    },
    {
      "id": "RazorOmnisharp",
      "description": "Razor Language Server for OmniSharp (Linux musl ARM64)",
      "url": "https://download.visualstudio.microsoft.com/download/pr/aee63398-023f-48db-bba2-30162c68f0c4/0a24828206a6f3b4bc743d058ef88ce7/razorlanguageserver-linux-musl-arm64-7.0.0-preview.23363.1.zip",
      "installPath": ".razoromnisharp",
      "platforms": [
        "linux-musl"
      ],
      "architectures": [
        "arm64"
      ],
      "binaries": [
        "./rzls"
      ]
    },
    {
      "id": "RazorOmnisharp",
      "description": "Razor Language Server for OmniSharp (macOS / x64)",
      "url": "https://download.visualstudio.microsoft.com/download/pr/aee63398-023f-48db-bba2-30162c68f0c4/2afcafaf41082989efcc10405abb9314/razorlanguageserver-osx-x64-7.0.0-preview.23363.1.zip",
      "installPath": ".razoromnisharp",
      "platforms": [
        "darwin"
      ],
      "architectures": [
        "x86_64"
      ],
      "binaries": [
        "./rzls"
      ]
    },
    {
      "id": "RazorOmnisharp",
      "description": "Razor Language Server for OmniSharp (macOS ARM64)",
      "url": "https://download.visualstudio.microsoft.com/download/pr/aee63398-023f-48db-bba2-30162c68f0c4/8bf2ed2f00d481a5987e3eb5165afddd/razorlanguageserver-osx-arm64-7.0.0-preview.23363.1.zip",
      "installPath": ".razoromnisharp",
      "platforms": [
        "darwin"
      ],
      "architectures": [
        "arm64"
      ],
      "binaries": [
        "./rzls"
      ]
    }
  ],
  "engines": {
    "vscode": "^1.73.0"
  },
  "activationEvents": [
    "onDebugInitialConfigurations",
    "onDebugResolve:blazorwasm",
    "onDebugResolve:coreclr",
    "onDebugResolve:clr",
    "onDebugResolve:dotnet",
    "onLanguage:csharp",
    "onLanguage:aspnetcorerazor",
    "onCommand:o.restart",
    "onCommand:o.pickProjectAndStart",
    "onCommand:o.showOutput",
    "onCommand:dotnet.restore.project",
    "onCommand:dotnet.restore.all",
    "onCommand:dotnet.generateAssets",
    "onCommand:dotnet.openSolution",
    "onCommand:csharp.downloadDebugger",
    "onCommand:csharp.listProcess",
    "onCommand:csharp.listRemoteProcess",
    "onCommand:csharp.listRemoteDockerProcess",
    "onCommand:omnisharp.registerLanguageMiddleware",
    "workspaceContains:project.json",
    "workspaceContains:**/*.{csproj,sln,slnf,csx,cake}"
  ],
  "contributes": {
    "themes": [
      {
        "label": "Visual Studio 2019 Dark",
        "uiTheme": "vs-dark",
        "path": "./themes/vs2019_dark.json"
      },
      {
        "label": "Visual Studio 2019 Light",
        "uiTheme": "vs",
        "path": "./themes/vs2019_light.json"
      }
    ],
    "configuration": [
      {
        "title": "OmniSharp",
        "properties": {
          "dotnet.server.useOmnisharp": {
            "type": "boolean",
            "default": false,
            "description": "Switches to use the Omnisharp server for language features when enabled (requires restart). This option will not be honored with C# Dev Kit installed.",
            "order": 0
          },
          "csharp.format.enable": {
            "type": "boolean",
            "default": true,
            "description": "Enable/disable default C# formatter (requires restart)."
          },
          "csharp.suppressDotnetInstallWarning": {
            "type": "boolean",
            "default": false,
            "description": "Suppress the warning that the .NET Core SDK is not on the path."
          },
          "csharp.suppressDotnetRestoreNotification": {
            "type": "boolean",
            "default": false,
            "description": "Suppress the notification window to perform a 'dotnet restore' when dependencies can't be resolved."
          },
          "csharp.suppressProjectJsonWarning": {
            "type": "boolean",
            "default": false,
            "description": "Suppress the warning that project.json is no longer a supported project format for .NET Core applications"
          },
          "csharp.suppressBuildAssetsNotification": {
            "type": "boolean",
            "default": false,
            "description": "Suppress the notification window to add missing assets to build or debug the application."
          },
          "csharp.suppressHiddenDiagnostics": {
            "type": "boolean",
            "default": true,
            "description": "Suppress 'hidden' diagnostics (such as 'unnecessary using directives') from appearing in the editor or the Problems pane."
          },
          "csharp.referencesCodeLens.filteredSymbols": {
            "type": "array",
            "items": {
              "type": "string"
            },
            "default": [],
            "description": "Array of custom symbol names for which CodeLens should be disabled."
          },
          "csharp.maxProjectFileCountForDiagnosticAnalysis": {
            "type": "number",
            "default": 1000,
            "description": "Specifies the maximum number of files for which diagnostics are reported for the whole workspace. If this limit is exceeded, diagnostics will be shown for currently opened files only. Specify 0 or less to disable the limit completely."
          },
          "csharp.semanticHighlighting.enabled": {
            "type": "boolean",
            "default": true,
            "description": "Enable/disable Semantic Highlighting for C# files (Razor files currently unsupported). Defaults to false. Close open files for changes to take effect.",
            "scope": "window"
          },
          "csharp.showOmnisharpLogOnError": {
            "type": "boolean",
            "default": true,
            "description": "Shows the OmniSharp log in the Output pane when OmniSharp reports an error."
          },
          "omnisharp.useModernNet": {
            "type": "boolean",
            "default": true,
            "scope": "window",
            "title": "Use .NET 6 build of OmniSharp",
            "description": "Use OmniSharp build for .NET 6. This version _does not_ support non-SDK-style .NET Framework projects, including Unity. SDK-style Framework, .NET Core, and .NET 5+ projects should see significant performance improvements."
          },
          "omnisharp.sdkPath": {
            "type": "string",
            "scope": "window",
            "description": "Specifies the path to a .NET SDK installation to use for project loading instead of the highest version installed. Applies when \"useModernNet\" is set to true. Example: /home/username/dotnet/sdks/6.0.300."
          },
          "omnisharp.sdkVersion": {
            "type": "string",
            "scope": "window",
            "description": "Specifies the version of the .NET SDK to use for project loading instead of the highest version installed. Applies when \"useModernNet\" is set to true. Example: 6.0.300."
          },
          "omnisharp.sdkIncludePrereleases": {
            "type": "boolean",
            "scope": "window",
            "default": true,
            "description": "Specifies whether to include preview versions of the .NET SDK when determining which version to use for project loading. Applies when \"useModernNet\" is set to true."
          },
          "omnisharp.monoPath": {
            "type": "string",
            "scope": "machine",
            "description": "Specifies the path to a mono installation to use when \"useModernNet\" is set to false, instead of the default system one. Example: \"/Library/Frameworks/Mono.framework/Versions/Current\""
          },
          "omnisharp.loggingLevel": {
            "type": "string",
            "default": "information",
            "enum": [
              "trace",
              "debug",
              "information",
              "warning",
              "error",
              "critical"
            ],
            "description": "Specifies the level of logging output from the OmniSharp server."
          },
          "omnisharp.autoStart": {
            "type": "boolean",
            "default": true,
            "description": "Specifies whether the OmniSharp server will be automatically started or not. If false, OmniSharp can be started with the 'Restart OmniSharp' command"
          },
          "omnisharp.projectFilesExcludePattern": {
            "type": "string",
            "default": "**/node_modules/**,**/.git/**,**/bower_components/**",
            "description": "The exclude pattern used by OmniSharp to find all project files."
          },
          "omnisharp.projectLoadTimeout": {
            "type": "number",
            "default": 60,
            "description": "The time Visual Studio Code will wait for the OmniSharp server to start. Time is expressed in seconds."
          },
          "omnisharp.maxProjectResults": {
            "type": "number",
            "default": 250,
            "description": "The maximum number of projects to be shown in the 'Select Project' dropdown (maximum 250)."
          },
          "omnisharp.useEditorFormattingSettings": {
            "type": "boolean",
            "default": true,
            "description": "Specifes whether OmniSharp should use VS Code editor settings for C# code formatting (use of tabs, indentation size)."
          },
          "omnisharp.minFindSymbolsFilterLength": {
            "type": "number",
            "default": 0,
            "description": "The minimum number of characters to enter before 'Go to Symbol in Workspace' operation shows any results."
          },
          "omnisharp.maxFindSymbolsItems": {
            "type": "number",
            "default": 1000,
            "description": "The maximum number of items that 'Go to Symbol in Workspace' operation can show. The limit is applied only when a positive number is specified here."
          },
          "omnisharp.disableMSBuildDiagnosticWarning": {
            "type": "boolean",
            "default": false,
            "description": "Specifies whether notifications should be shown if OmniSharp encounters warnings or errors loading a project. Note that these warnings/errors are always emitted to the OmniSharp log"
          },
          "omnisharp.enableMsBuildLoadProjectsOnDemand": {
            "type": "boolean",
            "default": false,
            "description": "If true, MSBuild project system will only load projects for files that were opened in the editor. This setting is useful for big C# codebases and allows for faster initialization of code navigation features only for projects that are relevant to code that is being edited. With this setting enabled OmniSharp may load fewer projects and may thus display incomplete reference lists for symbols."
          },
          "omnisharp.enableEditorConfigSupport": {
            "type": "boolean",
            "default": true,
            "description": "Enables support for reading code style, naming convention and analyzer settings from .editorconfig."
          },
          "omnisharp.enableDecompilationSupport": {
            "type": "boolean",
            "default": false,
            "scope": "machine",
            "description": "Enables support for decompiling external references instead of viewing metadata."
          },
          "omnisharp.enableLspDriver": {
            "type": "boolean",
            "default": false,
            "description": "Enables support for the experimental language protocol based engine (requires reload to setup bindings correctly)"
          },
          "omnisharp.organizeImportsOnFormat": {
            "type": "boolean",
            "default": false,
            "description": "Specifies whether 'using' directives should be grouped and sorted during document formatting."
          },
          "omnisharp.enableAsyncCompletion": {
            "type": "boolean",
            "default": false,
            "description": "(EXPERIMENTAL) Enables support for resolving completion edits asynchronously. This can speed up time to show the completion list, particularly override and partial method completion lists, at the cost of slight delays after inserting a completion item. Most completion items will have no noticeable impact with this feature, but typing immediately after inserting an override or partial method completion, before the insert is completed, can have unpredictable results."
          },
          "omnisharp.dotNetCliPaths": {
            "type": "array",
            "items": {
              "type": "string"
            },
            "description": "Paths to a local download of the .NET CLI to use for running any user code.",
            "uniqueItems": true
          },
          "razor.plugin.path": {
            "type": "string",
            "scope": "machine",
            "description": "Overrides the path to the Razor plugin dll."
          },
          "razor.devmode": {
            "type": "boolean",
            "default": false,
            "description": "Forces the omnisharp-vscode extension to run in a mode that enables local Razor.VSCode deving."
          },
          "razor.format.enable": {
            "type": "boolean",
            "scope": "window",
            "default": true,
            "description": "Enable/disable default Razor formatter."
          },
          "razor.completion.commitElementsWithSpace": {
            "type": "boolean",
            "scope": "window",
            "default": "false",
            "description": "Specifies whether to commit tag helper and component elements with a space."
          }
        }
      },
      {
        "title": "C#",
        "properties": {
          "dotnet.defaultSolution": {
            "type": "string",
            "description": "%configuration.dotnet.defaultSolution.description%",
            "order": 0
          },
          "dotnet.dotnetPath": {
            "type": "string",
            "scope": "machine-overridable",
            "description": "%configuration.dotnet.dotnetPath%"
          },
          "dotnet.server.path": {
            "type": "string",
            "scope": "machine-overridable",
            "description": "%configuration.dotnet.server.path%"
          },
          "dotnet.server.startTimeout": {
            "type": "number",
            "scope": "machine-overridable",
            "default": 30000,
            "description": "%configuration.dotnet.server.startTimeout%"
          },
          "dotnet.server.waitForDebugger": {
            "type": "boolean",
            "scope": "machine-overridable",
            "default": false,
            "description": "%configuration.dotnet.server.waitForDebugger%"
          },
          "dotnet.server.trace": {
            "scope": "window",
            "type": "string",
            "enum": [
              "Trace",
              "Debug",
              "Information",
              "Warning",
              "Error",
              "Critical",
              "None"
            ],
            "default": "Information",
            "description": "%configuration.dotnet.server.trace%"
          },
          "dotnet.server.extensionPaths": {
            "scope": "machine-overridable",
            "type": [
              "array",
              null
            ],
            "items": {
              "type": "string"
            },
            "default": null,
            "description": "%configuration.dotnet.server.extensionPaths%"
          },
          "dotnet.server.crashDumpPath": {
            "scope": "machine-overridable",
            "type": "string",
            "default": null,
            "description": "%configuration.dotnet.server.crashDumpPath%"
          },
          "dotnet.projects.binaryLogPath": {
            "scope": "machine-overridable",
            "type": "string",
            "default": null,
            "description": "Sets a path where MSBuild binary logs are written to when loading projects, to help diagnose loading errors."
          },
          "dotnet.preferCSharpExtension": {
            "scope": "resource",
            "type": "boolean",
            "default": false,
            "description": "%configuration.dotnet.preferCSharpExtension%"
          },
          "dotnet.implementType.insertionBehavior": {
            "type": "string",
            "enum": [
              "withOtherMembersOfTheSameKind",
              "atTheEnd"
            ],
            "default": "withOtherMembersOfTheSameKind",
            "enumDescriptions": [
              "%configuration.dotnet.implementType.insertionBehavior.withOtherMembersOfTheSameKind%",
              "%configuration.dotnet.implementType.insertionBehavior.atTheEnd%"
            ],
            "description": "%configuration.dotnet.implementType.insertionBehavior%",
            "order": 10
          },
          "dotnet.implementType.propertyGenerationBehavior": {
            "type": "string",
            "enum": [
              "preferThrowingProperties",
              "preferAutoProperties"
            ],
            "default": "preferThrowingProperties",
            "enumDescriptions": [
              "%configuration.dotnet.implementType.propertyGenerationBehavior.preferThrowingProperties%",
              "%configuration.dotnet.implementType.propertyGenerationBehavior.preferAutoProperties%"
            ],
            "description": "%configuration.dotnet.implementType.propertyGenerationBehavior%",
            "order": 10
          },
          "dotnet.codeLens.enableReferencesCodeLens": {
            "type": "boolean",
            "default": true,
            "description": "%configuration.dotnet.codeLens.enableReferencesCodeLens%"
          },
          "dotnet.codeLens.enableTestsCodeLens": {
            "type": "boolean",
            "default": true,
            "description": "%configuration.dotnet.codeLens.enableTestsCodeLens%"
          },
          "dotnet.completion.showCompletionItemsFromUnimportedNamespaces": {
            "type": "boolean",
            "default": true,
            "description": "%configuration.dotnet.completion.showCompletionItemsFromUnimportedNamespaces%",
            "order": 20
          },
          "dotnet.completion.showNameCompletionSuggestions": {
            "type": "boolean",
            "default": "true",
            "description": "%configuration.dotnet.completion.showNameCompletionSuggestions%",
            "order": 20
          },
          "dotnet.completion.provideRegexCompletions": {
            "type": "boolean",
            "default": "true",
            "description": "%configuration.dotnet.completion.provideRegexCompletions%",
            "order": 20
          },
          "dotnet.backgroundAnalysis.analyzerDiagnosticsScope": {
            "type": "string",
            "enum": [
              "openFiles",
              "fullSolution",
              "none"
            ],
            "default": "openFiles",
            "enumDescriptions": [
              "%configuration.dotnet.backgroundAnalysis.analyzerDiagnosticsScope.openFiles%",
              "%configuration.dotnet.backgroundAnalysis.analyzerDiagnosticsScope.fullSolution%",
              "%configuration.dotnet.backgroundAnalysis.analyzerDiagnosticsScope.none%"
            ],
            "description": "%configuration.dotnet.backgroundAnalysis.analyzerDiagnosticsScope%",
            "order": 30
          },
          "dotnet.backgroundAnalysis.compilerDiagnosticsScope": {
            "type": "string",
            "enum": [
              "openFiles",
              "fullSolution",
              "none"
            ],
            "default": "openFiles",
            "enumDescriptions": [
              "%configuration.dotnet.backgroundAnalysis.compilerDiagnosticsScope.openFiles%",
              "%configuration.dotnet.backgroundAnalysis.compilerDiagnosticsScope.fullSolution%",
              "%configuration.dotnet.backgroundAnalysis.compilerDiagnosticsScope.none%"
            ],
            "description": "%configuration.dotnet.backgroundAnalysis.compilerDiagnosticsScope%",
            "order": 30
          },
          "dotnet.highlighting.highlightRelatedRegexComponents": {
            "type": "boolean",
            "default": "true",
            "description": "%configuration.dotnet.highlighting.highlightRelatedRegexComponents%",
            "order": 40
          },
          "dotnet.highlighting.highlightRelatedJsonComponents": {
            "type": "boolean",
            "default": "true",
            "description": "%configuration.dotnet.highlighting.highlightRelatedJsonComponents%",
            "order": 40
          },
          "csharp.inlayHints.enableInlayHintsForImplicitObjectCreation": {
            "type": "boolean",
            "default": false,
            "description": "%configuration.csharp.inlayHints.enableInlayHintsForImplicitObjectCreation%",
            "order": 50
          },
          "csharp.inlayHints.enableInlayHintsForImplicitVariableTypes": {
            "type": "boolean",
            "default": false,
            "description": "%configuration.csharp.inlayHints.enableInlayHintsForImplicitVariableTypes%",
            "order": 50
          },
          "csharp.inlayHints.enableInlayHintsForLambdaParameterTypes": {
            "type": "boolean",
            "default": false,
            "description": "%configuration.csharp.inlayHints.enableInlayHintsForLambdaParameterTypes%",
            "order": 50
          },
          "csharp.inlayHints.enableInlayHintsForTypes": {
            "type": "boolean",
            "default": false,
            "description": "%configuration.csharp.inlayHints.enableInlayHintsForTypes%",
            "order": 50
          },
          "dotnet.inlayHints.enableInlayHintsForIndexerParameters": {
            "type": "boolean",
            "default": false,
            "description": "%configuration.csharp.inlayHints.enableInlayHintsForIndexerParameters%",
            "order": 50
          },
          "dotnet.inlayHints.enableInlayHintsForLiteralParameters": {
            "type": "boolean",
            "default": false,
            "description": "%configuration.dotnet.inlayHints.enableInlayHintsForLiteralParameters%",
            "order": 50
          },
          "dotnet.inlayHints.enableInlayHintsForObjectCreationParameters": {
            "type": "boolean",
            "default": false,
            "description": "%configuration.dotnet.inlayHints.enableInlayHintsForObjectCreationParameters%",
            "order": 50
          },
          "dotnet.inlayHints.enableInlayHintsForOtherParameters": {
            "type": "boolean",
            "default": false,
            "description": "%configuration.dotnet.inlayHints.enableInlayHintsForOtherParameters%",
            "order": 50
          },
          "dotnet.inlayHints.enableInlayHintsForParameters": {
            "type": "boolean",
            "default": false,
            "description": "%configuration.dotnet.inlayHints.enableInlayHintsForParameters%",
            "order": 50
          },
          "dotnet.inlayHints.suppressInlayHintsForParametersThatDifferOnlyBySuffix": {
            "type": "boolean",
            "default": false,
            "description": "%configuration.dotnet.inlayHints.suppressInlayHintsForParametersThatDifferOnlyBySuffix%",
            "order": 50
          },
          "dotnet.inlayHints.suppressInlayHintsForParametersThatMatchArgumentName": {
            "type": "boolean",
            "default": false,
            "description": "%configuration.dotnet.inlayHints.suppressInlayHintsForParametersThatMatchArgumentName%",
            "order": 50
          },
          "dotnet.inlayHints.suppressInlayHintsForParametersThatMatchMethodIntent": {
            "type": "boolean",
            "default": false,
            "description": "%configuration.dotnet.inlayHints.suppressInlayHintsForParametersThatMatchMethodIntent%",
            "order": 50
          },
          "dotnet.navigation.navigateToDecompiledSources": {
            "type": "boolean",
            "default": "true",
            "description": "%configuration.dotnet.navigation.navigateToDecompiledSources%",
            "order": 60
          },
          "dotnet.quickInfo.showRemarksInQuickInfo": {
            "type": "boolean",
            "default": "true",
            "description": "%configuration.dotnet.quickInfo.showRemarksInQuickInfo%",
            "order": 70
          },
          "dotnet.symbolSearch.searchReferenceAssemblies": {
            "type": "boolean",
            "default": true,
            "description": "%configuration.dotnet.symbolSearch.searchReferenceAssemblies%",
            "order": 80
          },
          "dotnet.unitTests.runSettingsPath": {
            "type": "string",
            "description": "Path to the .runsettings file which should be used when running unit tests. (Previously `omnisharp.testRunSettings`)"
          },
          "dotnet.unitTestDebuggingOptions": {
            "type": "object",
            "description": "%configuration.dotnet.unitTestDebuggingOptions%",
            "default": {},
            "properties": {
              "sourceFileMap": {
                "type": "object",
                "markdownDescription": "%generateOptionsSchema.sourceFileMap.markdownDescription%",
                "additionalProperties": {
                  "type": "string"
                }
              },
              "justMyCode": {
                "type": "boolean",
                "markdownDescription": "%generateOptionsSchema.justMyCode.markdownDescription%",
                "default": true
              },
              "requireExactSource": {
                "type": "boolean",
                "markdownDescription": "%generateOptionsSchema.requireExactSource.markdownDescription%",
                "default": true
              },
              "enableStepFiltering": {
                "type": "boolean",
                "markdownDescription": "%generateOptionsSchema.enableStepFiltering.markdownDescription%",
                "default": true
              },
              "logging": {
                "description": "%generateOptionsSchema.logging.description%",
                "type": "object",
                "required": [],
                "default": {},
                "properties": {
                  "exceptions": {
                    "type": "boolean",
                    "markdownDescription": "%generateOptionsSchema.logging.exceptions.markdownDescription%",
                    "default": true
                  },
                  "moduleLoad": {
                    "type": "boolean",
                    "markdownDescription": "%generateOptionsSchema.logging.moduleLoad.markdownDescription%",
                    "default": true
                  },
                  "programOutput": {
                    "type": "boolean",
                    "markdownDescription": "%generateOptionsSchema.logging.programOutput.markdownDescription%",
                    "default": true
                  },
                  "threadExit": {
                    "type": "boolean",
                    "markdownDescription": "%generateOptionsSchema.logging.threadExit.markdownDescription%",
                    "default": false
                  },
                  "processExit": {
                    "type": "boolean",
                    "markdownDescription": "%generateOptionsSchema.logging.processExit.markdownDescription%",
                    "default": true
                  }
                }
              },
              "suppressJITOptimizations": {
                "type": "boolean",
                "markdownDescription": "%generateOptionsSchema.suppressJITOptimizations.markdownDescription%",
                "default": false
              },
              "symbolOptions": {
                "description": "%generateOptionsSchema.symbolOptions.description%",
                "default": {
                  "searchPaths": [],
                  "searchMicrosoftSymbolServer": false,
                  "searchNuGetOrgSymbolServer": false
                },
                "type": "object",
                "properties": {
                  "searchPaths": {
                    "type": "array",
                    "items": {
                      "type": "string"
                    },
                    "description": "%generateOptionsSchema.symbolOptions.searchPaths.description%",
                    "default": []
                  },
                  "searchMicrosoftSymbolServer": {
                    "type": "boolean",
                    "description": "%generateOptionsSchema.symbolOptions.searchMicrosoftSymbolServer.description%",
                    "default": false
                  },
                  "searchNuGetOrgSymbolServer": {
                    "type": "boolean",
                    "description": "%generateOptionsSchema.symbolOptions.searchNuGetOrgSymbolServer.description%",
                    "default": false
                  },
                  "cachePath": {
                    "type": "string",
                    "description": "%generateOptionsSchema.symbolOptions.cachePath.description%",
                    "default": ""
                  },
                  "moduleFilter": {
                    "description": "%generateOptionsSchema.symbolOptions.moduleFilter.description%",
                    "default": {
                      "mode": "loadAllButExcluded",
                      "excludedModules": []
                    },
                    "type": "object",
                    "required": [
                      "mode"
                    ],
                    "properties": {
                      "mode": {
                        "type": "string",
                        "enum": [
                          "loadAllButExcluded",
                          "loadOnlyIncluded"
                        ],
                        "enumDescriptions": [
                          "%generateOptionsSchema.symbolOptions.moduleFilter.mode.loadAllButExcluded.enumDescription%",
                          "%generateOptionsSchema.symbolOptions.moduleFilter.mode.loadOnlyIncluded.enumDescription%"
                        ],
                        "description": "%generateOptionsSchema.symbolOptions.moduleFilter.mode.description%",
                        "default": "loadAllButExcluded"
                      },
                      "excludedModules": {
                        "type": "array",
                        "items": {
                          "type": "string"
                        },
                        "description": "%generateOptionsSchema.symbolOptions.moduleFilter.excludedModules.description%",
                        "default": []
                      },
                      "includedModules": {
                        "type": "array",
                        "items": {
                          "type": "string"
                        },
                        "description": "%generateOptionsSchema.symbolOptions.moduleFilter.includedModules.description%",
                        "default": []
                      },
                      "includeSymbolsNextToModules": {
                        "type": "boolean",
                        "description": "%generateOptionsSchema.symbolOptions.moduleFilter.includeSymbolsNextToModules.description%",
                        "default": true
                      }
                    }
                  }
                }
              },
              "sourceLinkOptions": {
                "markdownDescription": "%generateOptionsSchema.sourceLinkOptions.markdownDescription%",
                "default": {
                  "*": {
                    "enabled": true
                  }
                },
                "type": "object",
                "additionalItems": {
                  "type": "object",
                  "properties": {
                    "enabled": {
                      "title": "boolean",
                      "markdownDescription": "%generateOptionsSchema.sourceLinkOptions.additionalItems.enabled.markdownDescription%",
                      "default": "true"
                    }
                  }
                }
              },
              "allowFastEvaluate": {
                "type": "boolean",
                "description": "%generateOptionsSchema.allowFastEvaluate.description%",
                "default": true
              },
              "targetArchitecture": {
                "type": "string",
                "markdownDescription": "%generateOptionsSchema.targetArchitecture.markdownDescription%",
                "enum": [
                  "x86_64",
                  "arm64"
                ]
              },
              "type": {
                "type": "string",
                "enum": [
                  "coreclr",
                  "clr"
                ],
                "description": "Type type of code to debug. Can be either 'coreclr' for .NET Core debugging, or 'clr' for Desktop .NET Framework. 'clr' only works on Windows as the Desktop framework is Windows-only.",
                "default": "coreclr"
              },
              "debugServer": {
                "type": "number",
                "description": "For debug extension development only: if a port is specified VS Code tries to connect to a debug adapter running in server mode",
                "default": 4711
              }
            },
            "justMyCode": {
              "type": "boolean",
              "description": "Optional flag to only show user code.",
              "default": true
            },
            "requireExactSource": {
              "type": "boolean",
              "description": "Optional flag to require current source code to match the pdb.",
              "default": true
            },
            "enableStepFiltering": {
              "type": "boolean",
              "description": "Optional flag to enable stepping over Properties and Operators.",
              "default": true
            },
            "logging": {
              "description": "Optional flags to determine what types of messages should be logged to the output window.",
              "type": "object",
              "required": [],
              "default": {},
              "properties": {
                "exceptions": {
                  "type": "boolean",
                  "description": "Optional flag to determine whether exception messages should be logged to the output window.",
                  "default": true
                },
                "moduleLoad": {
                  "type": "boolean",
                  "description": "Optional flag to determine whether module load events should be logged to the output window.",
                  "default": true
                },
                "programOutput": {
                  "type": "boolean",
                  "description": "Optional flag to determine whether program output should be logged to the output window when not using an external console.",
                  "default": true
                },
                "engineLogging": {
                  "type": "boolean",
                  "description": "Optional flag to determine whether diagnostic engine logs should be logged to the output window.",
                  "default": false
                },
                "browserStdOut": {
                  "type": "boolean",
                  "description": "Optional flag to determine if stdout text from the launching the web browser should be logged to the output window.",
                  "default": true
                },
                "elapsedTiming": {
                  "type": "boolean",
                  "description": "If true, engine logging will include `adapterElapsedTime` and `engineElapsedTime` properties to indicate the amount of time, in microseconds, that a request took.",
                  "default": false
                },
                "threadExit": {
                  "type": "boolean",
                  "description": "Controls if a message is logged when a thread in the target process exits. Default: `false`.",
                  "default": false
                },
                "processExit": {
                  "type": "boolean",
                  "description": "Controls if a message is logged when the target process exits, or debugging is stopped. Default: `true`.",
                  "default": true
                }
              }
            },
            "suppressJITOptimizations": {
              "type": "boolean",
              "description": "If true, when an optimized module (.dll compiled in the Release configuration) loads in the target process, the debugger will ask the Just-In-Time compiler to generate code with optimizations disabled. For more information: https://aka.ms/VSCode-CS-LaunchJson#suppress-jit-optimizations",
              "default": false
            },
            "symbolOptions": {
              "description": "Options to control how symbols (.pdb files) are found and loaded.",
              "default": {
                "searchPaths": [],
                "searchMicrosoftSymbolServer": false,
                "searchNuGetOrgSymbolServer": false
              },
              "type": "object",
              "properties": {
                "searchPaths": {
                  "type": "array",
                  "items": {
                    "type": "string"
                  },
                  "description": "Array of symbol server URLs (example: http​://MyExampleSymbolServer) or directories (example: /build/symbols) to search for .pdb files. These directories will be searched in addition to the default locations -- next to the module and the path where the pdb was originally dropped to.",
                  "default": []
                },
                "searchMicrosoftSymbolServer": {
                  "type": "boolean",
                  "description": "If 'true' the Microsoft Symbol server (https​://msdl.microsoft.com​/download/symbols) is added to the symbols search path. If unspecified, this option defaults to 'false'.",
                  "default": false
                },
                "searchNuGetOrgSymbolServer": {
                  "type": "boolean",
                  "description": "If 'true' the NuGet.org symbol server (https​://symbols.nuget.org​/download/symbols) is added to the symbols search path. If unspecified, this option defaults to 'false'.",
                  "default": false
                },
                "cachePath": {
                  "type": "string",
                  "description": "Directory where symbols downloaded from symbol servers should be cached. If unspecified, on Windows the debugger will default to %TEMP%\\SymbolCache, and on Linux and macOS the debugger will default to ~/.dotnet/symbolcache.",
                  "default": "~/.dotnet/symbolcache"
                },
                "moduleFilter": {
                  "description": "Provides options to control which modules (.dll files) the debugger will attempt to load symbols (.pdb files) for.",
                  "default": {
                    "mode": "loadAllButExcluded",
                    "excludedModules": []
                  },
                  "type": "object",
                  "required": [
                    "mode"
                  ],
                  "properties": {
                    "mode": {
                      "type": "string",
                      "enum": [
                        "loadAllButExcluded",
                        "loadOnlyIncluded"
                      ],
                      "enumDescriptions": [
                        "Load symbols for all modules unless the module is in the 'excludedModules' array.",
                        "Do not attempt to load symbols for ANY module unless it is in the 'includedModules' array, or it is included through the 'includeSymbolsNextToModules' setting."
                      ],
                      "description": "Controls which of the two basic operating modes the module filter operates in.",
                      "default": "loadAllButExcluded"
                    },
                    "excludedModules": {
                      "type": "array",
                      "items": {
                        "type": "string"
                      },
                      "description": "Array of modules that the debugger should NOT load symbols for. Wildcards (example: MyCompany.*.dll) are supported.\n\nThis property is ignored unless 'mode' is set to 'loadAllButExcluded'.",
                      "default": []
                    },
                    "includedModules": {
                      "type": "array",
                      "items": {
                        "type": "string"
                      },
                      "description": "Array of modules that the debugger should load symbols for. Wildcards (example: MyCompany.*.dll) are supported.\n\nThis property is ignored unless 'mode' is set to 'loadOnlyIncluded'.",
                      "default": [
                        "MyExampleModule.dll"
                      ]
                    },
                    "includeSymbolsNextToModules": {
                      "type": "boolean",
                      "description": "If true, for any module NOT in the 'includedModules' array, the debugger will still check next to the module itself and the launching executable, but it will not check paths on the symbol search list. This option defaults to 'true'.\n\nThis property is ignored unless 'mode' is set to 'loadOnlyIncluded'.",
                      "default": true
                    }
                  }
                }
              }
            },
            "sourceLinkOptions": {
              "description": "Options to control how Source Link connects to web servers. For more information: https://aka.ms/VSCode-CS-LaunchJson#source-link-options",
              "default": {
                "*": {
                  "enabled": true
                }
              },
              "type": "object",
              "additionalItems": {
                "type": "object",
                "properties": {
                  "enabled": {
                    "title": "boolean",
                    "description": "Is Source Link enabled for this URL?  If unspecified, this option defaults to 'true'.",
                    "default": "true"
                  }
                }
              }
            },
            "allowFastEvaluate": {
              "type": "boolean",
              "description": "When true (the default state), the debugger will attempt faster evaluation by simulating execution of simple properties and methods.",
              "default": true
            },
            "targetArchitecture": {
              "type": "string",
              "enum": [
                "x86_64",
                "arm64"
              ],
              "description": "The architecture of the debuggee. This will automatically be detected unless this parameter is set. Allowed values are x86_64 or arm64. This value is ignored on Linux."
            },
            "type": {
              "type": "string",
              "enum": [
                "coreclr",
                "clr"
              ],
              "description": "Type type of code to debug. Can be either 'coreclr' for .NET Core debugging, or 'clr' for Desktop .NET Framework. 'clr' only works on Windows as the Desktop framework is Windows-only.",
              "default": "coreclr"
            },
            "debugServer": {
              "type": "number",
              "description": "For debug extension development only: if a port is specified VS Code tries to connect to a debug adapter running in server mode",
              "default": 4711
            }
          },
          "razor.languageServer.directory": {
            "type": "string",
            "scope": "machine-overridable",
            "description": "%configuration.razor.languageServer.directory%",
            "order": 90
          },
          "razor.languageServer.debug": {
            "type": "boolean",
            "scope": "machine-overridable",
            "default": false,
            "description": "%configuration.razor.languageServer.debug%",
            "order": 90
          },
          "razor.trace": {
            "type": "string",
            "default": "Off",
            "enum": [
              "Off",
              "Messages",
              "Verbose"
            ],
            "enumDescriptions": [
              "%configuration.razor.trace.off%",
              "%configuration.razor.trace.messages%",
              "%configuration.razor.trace.verbose%"
            ],
            "description": "%configuration.razor.trace%",
            "order": 90
          },
          "csharp.debug.stopAtEntry": {
            "type": "boolean",
            "markdownDescription": "%generateOptionsSchema.stopAtEntry.markdownDescription%",
            "default": false
          },
          "csharp.debug.console": {
            "type": "string",
            "enum": [
              "internalConsole",
              "integratedTerminal",
              "externalTerminal"
            ],
            "enumDescriptions": [
              "%generateOptionsSchema.console.internalConsole.enumDescription%",
              "%generateOptionsSchema.console.integratedTerminal.enumDescription%",
              "%generateOptionsSchema.console.externalTerminal.enumDescription%"
            ],
            "markdownDescription": "%generateOptionsSchema.console.settingsDescription%",
            "default": "internalConsole"
          },
          "csharp.debug.sourceFileMap": {
            "type": "object",
            "markdownDescription": "%generateOptionsSchema.sourceFileMap.markdownDescription%",
            "additionalProperties": {
              "type": "string"
            },
            "default": {}
          },
          "csharp.debug.justMyCode": {
            "type": "boolean",
            "markdownDescription": "%generateOptionsSchema.justMyCode.markdownDescription%",
            "default": true
          },
          "csharp.debug.requireExactSource": {
            "type": "boolean",
            "markdownDescription": "%generateOptionsSchema.requireExactSource.markdownDescription%",
            "default": true
          },
          "csharp.debug.enableStepFiltering": {
            "type": "boolean",
            "markdownDescription": "%generateOptionsSchema.enableStepFiltering.markdownDescription%",
            "default": true
          },
          "csharp.debug.logging.exceptions": {
            "type": "boolean",
            "markdownDescription": "%generateOptionsSchema.logging.exceptions.markdownDescription%",
            "default": true
          },
          "csharp.debug.logging.moduleLoad": {
            "type": "boolean",
            "markdownDescription": "%generateOptionsSchema.logging.moduleLoad.markdownDescription%",
            "default": true
          },
          "csharp.debug.logging.programOutput": {
            "type": "boolean",
            "markdownDescription": "%generateOptionsSchema.logging.programOutput.markdownDescription%",
            "default": true
          },
          "csharp.debug.logging.browserStdOut": {
            "type": "boolean",
            "markdownDescription": "%generateOptionsSchema.logging.browserStdOut.markdownDescription%",
            "default": true
          },
          "csharp.debug.logging.elapsedTiming": {
            "type": "boolean",
            "markdownDescription": "%generateOptionsSchema.logging.elapsedTiming.markdownDescription%",
            "default": false
          },
          "csharp.debug.logging.threadExit": {
            "type": "boolean",
            "markdownDescription": "%generateOptionsSchema.logging.threadExit.markdownDescription%",
            "default": false
          },
          "csharp.debug.logging.processExit": {
            "type": "boolean",
            "markdownDescription": "%generateOptionsSchema.logging.processExit.markdownDescription%",
            "default": true
          },
          "csharp.debug.logging.engineLogging": {
            "type": "boolean",
            "deprecationMessage": "%generateOptionsSchema.logging.engineLogging.deprecationMessage%",
            "default": false
          },
          "csharp.debug.logging.diagnosticsLog.protocolMessages": {
            "type": "boolean",
            "markdownDescription": "%generateOptionsSchema.logging.diagnosticsLog.protocolMessages.markdownDescription%",
            "default": false
          },
          "csharp.debug.logging.diagnosticsLog.dispatcherMessages": {
            "type": "string",
            "enum": [
              "none",
              "error",
              "important",
              "normal"
            ],
            "enumDescriptions": [
              "%generateOptionsSchema.logging.diagnosticsLog.dispatcherMessages.none.enumDescription%",
              "%generateOptionsSchema.logging.diagnosticsLog.dispatcherMessages.error.enumDescription%",
              "%generateOptionsSchema.logging.diagnosticsLog.dispatcherMessages.important.enumDescription%",
              "%generateOptionsSchema.logging.diagnosticsLog.dispatcherMessages.normal.enumDescription%"
            ],
            "markdownDescription": "%generateOptionsSchema.logging.diagnosticsLog.dispatcherMessages.markdownDescription%",
            "default": "none"
          },
          "csharp.debug.logging.diagnosticsLog.debugEngineAPITracing": {
            "type": "string",
            "enum": [
              "none",
              "error",
              "all"
            ],
            "enumDescriptions": [
              "%generateOptionsSchema.logging.diagnosticsLog.debugEngineAPITracing.none.enumDescription%",
              "%generateOptionsSchema.logging.diagnosticsLog.debugEngineAPITracing.error.enumDescription%",
              "%generateOptionsSchema.logging.diagnosticsLog.debugEngineAPITracing.all.enumDescription%"
            ],
            "markdownDescription": "%generateOptionsSchema.logging.diagnosticsLog.debugEngineAPITracing.markdownDescription%",
            "default": "none"
          },
          "csharp.debug.logging.diagnosticsLog.debugRuntimeEventTracing": {
            "type": "boolean",
            "markdownDescription": "%generateOptionsSchema.logging.diagnosticsLog.debugRuntimeEventTracing.markdownDescription%",
            "default": false
          },
          "csharp.debug.logging.diagnosticsLog.expressionEvaluationTracing": {
            "type": "boolean",
            "markdownDescription": "%generateOptionsSchema.logging.diagnosticsLog.expressionEvaluationTracing.markdownDescription%",
            "default": false
          },
          "csharp.debug.logging.diagnosticsLog.startDebuggingTracing": {
            "type": "boolean",
            "markdownDescription": "%generateOptionsSchema.logging.diagnosticsLog.startDebuggingTracing.markdownDescription%",
            "default": false
          },
          "csharp.debug.logging.consoleUsageMessage": {
            "type": "boolean",
            "description": "%generateOptionsSchema.logging.consoleUsageMessage.description%",
            "default": true
          },
          "csharp.debug.suppressJITOptimizations": {
            "type": "boolean",
            "markdownDescription": "%generateOptionsSchema.suppressJITOptimizations.markdownDescription%",
            "default": false
          },
          "csharp.debug.symbolOptions.searchPaths": {
            "type": "array",
            "items": {
              "type": "string"
            },
            "description": "%generateOptionsSchema.symbolOptions.searchPaths.description%",
            "default": []
          },
          "csharp.debug.symbolOptions.searchMicrosoftSymbolServer": {
            "type": "boolean",
            "description": "%generateOptionsSchema.symbolOptions.searchMicrosoftSymbolServer.description%",
            "default": false
          },
          "csharp.debug.symbolOptions.searchNuGetOrgSymbolServer": {
            "type": "boolean",
            "description": "%generateOptionsSchema.symbolOptions.searchNuGetOrgSymbolServer.description%",
            "default": false
          },
          "csharp.debug.symbolOptions.cachePath": {
            "type": "string",
            "description": "%generateOptionsSchema.symbolOptions.cachePath.description%",
            "default": ""
          },
          "csharp.debug.symbolOptions.moduleFilter.mode": {
            "type": "string",
            "enum": [
              "loadAllButExcluded",
              "loadOnlyIncluded"
            ],
            "enumDescriptions": [
              "%generateOptionsSchema.symbolOptions.moduleFilter.mode.loadAllButExcluded.enumDescription%",
              "%generateOptionsSchema.symbolOptions.moduleFilter.mode.loadOnlyIncluded.enumDescription%"
            ],
            "description": "%generateOptionsSchema.symbolOptions.moduleFilter.mode.description%",
            "default": "loadAllButExcluded"
          },
          "csharp.debug.symbolOptions.moduleFilter.excludedModules": {
            "type": "array",
            "items": {
              "type": "string"
            },
            "description": "%generateOptionsSchema.symbolOptions.moduleFilter.excludedModules.description%",
            "default": []
          },
          "csharp.debug.symbolOptions.moduleFilter.includedModules": {
            "type": "array",
            "items": {
              "type": "string"
            },
            "description": "%generateOptionsSchema.symbolOptions.moduleFilter.includedModules.description%",
            "default": []
          },
          "csharp.debug.symbolOptions.moduleFilter.includeSymbolsNextToModules": {
            "type": "boolean",
            "description": "%generateOptionsSchema.symbolOptions.moduleFilter.includeSymbolsNextToModules.description%",
            "default": true
          },
          "csharp.debug.allowFastEvaluate": {
            "type": "boolean",
            "description": "%generateOptionsSchema.allowFastEvaluate.description%",
            "default": true
          }
        },
        "csharp.suppressDotnetRestoreNotification": {
          "type": "boolean",
          "default": false,
          "description": "Suppress the notification window to perform a 'dotnet restore' when dependencies can't be resolved."
        },
        "csharp.suppressProjectJsonWarning": {
          "type": "boolean",
          "default": false,
          "description": "Suppress the warning that project.json is no longer a supported project format for .NET Core applications"
        },
        "csharp.suppressBuildAssetsNotification": {
          "type": "boolean",
          "default": false,
          "description": "Suppress the notification window to add missing assets to build or debug the application."
        },
        "csharp.suppressHiddenDiagnostics": {
          "type": "boolean",
          "default": true,
          "description": "Suppress 'hidden' diagnostics (such as 'unnecessary using directives') from appearing in the editor or the Problems pane."
        },
        "csharp.referencesCodeLens.enabled": {
          "type": "boolean",
          "default": true,
          "description": "Specifies whether the references CodeLens should be shown."
        },
        "csharp.referencesCodeLens.filteredSymbols": {
          "type": "array",
          "items": {
            "type": "string"
          },
          "default": [],
          "description": "Array of custom symbol names for which CodeLens should be disabled."
        },
        "csharp.testsCodeLens.enabled": {
          "type": "boolean",
          "default": true,
          "description": "Specifies whether the run and debug test CodeLens should be shown."
        },
        "csharp.maxProjectFileCountForDiagnosticAnalysis": {
          "type": "number",
          "default": 1000,
          "description": "Specifies the maximum number of files for which diagnostics are reported for the whole workspace. If this limit is exceeded, diagnostics will be shown for currently opened files only. Specify 0 or less to disable the limit completely."
        },
        "csharp.semanticHighlighting.enabled": {
          "type": "boolean",
          "default": true,
          "description": "Enable/disable Semantic Highlighting for C# files (Razor files currently unsupported). Defaults to false. Close open files for changes to take effect.",
          "scope": "window"
        },
        "csharp.showOmnisharpLogOnError": {
          "type": "boolean",
          "default": true,
          "description": "Shows the OmniSharp log in the Output pane when OmniSharp reports an error."
        },
        "csharp.inlayHints.parameters.enabled": {
          "type": "boolean",
          "default": false,
          "description": "Display inline parameter name hints"
        },
        "csharp.inlayHints.parameters.forLiteralParameters": {
          "type": "boolean",
          "default": false,
          "description": "Show hints for literals"
        },
        "csharp.inlayHints.parameters.forObjectCreationParameters": {
          "type": "boolean",
          "default": false,
          "description": "Show hints for 'new' expressions"
        },
        "csharp.inlayHints.parameters.forIndexerParameters": {
          "type": "boolean",
          "default": false,
          "description": "Show hints for indexers"
        },
        "csharp.inlayHints.parameters.forOtherParameters": {
          "type": "boolean",
          "default": false,
          "description": "Show hints for everything else"
        },
        "csharp.inlayHints.parameters.suppressForParametersThatDifferOnlyBySuffix": {
          "type": "boolean",
          "default": false,
          "description": "Suppress hints when parameter names differ only by suffix"
        },
        "csharp.inlayHints.parameters.suppressForParametersThatMatchMethodIntent": {
          "type": "boolean",
          "default": false,
          "description": "Suppress hints when parameter name matches the method's intent"
        },
        "csharp.inlayHints.parameters.suppressForParametersThatMatchArgumentName": {
          "type": "boolean",
          "default": false,
          "description": "Suppress hints when argument matches parameter name"
        },
        "csharp.inlayHints.types.enabled": {
          "type": "boolean",
          "default": false,
          "description": "Display inline type hints"
        },
        "csharp.inlayHints.types.forImplicitVariableTypes": {
          "type": "boolean",
          "default": false,
          "description": "Show hints for variables with inferred types"
        },
        "csharp.inlayHints.types.forLambdaParameterTypes": {
          "type": "boolean",
          "default": false,
          "description": "Show hints for lambda parameter types"
        },
        "csharp.inlayHints.types.forImplicitObjectCreation": {
          "type": "boolean",
          "default": false,
          "description": "Show hints for implicit object creation"
        },
        "omnisharp.path": {
          "type": "string",
          "scope": "machine",
          "description": "Specifies the path to OmniSharp. When left empty the OmniSharp version pinned to the C# Extension is used. This can be the absolute path to an OmniSharp executable, a specific version number, or \"latest\". If a version number or \"latest\" is specified, the appropriate version of OmniSharp will be downloaded on your behalf. Setting \"latest\" is an opt-in into latest beta releases of OmniSharp."
        },
        "omnisharp.useModernNet": {
          "type": "boolean",
          "default": true,
          "scope": "window",
          "title": "Use .NET 6 build of OmniSharp",
          "description": "Use OmniSharp build for .NET 6. This version _does not_ support non-SDK-style .NET Framework projects, including Unity. SDK-style Framework, .NET Core, and .NET 5+ projects should see significant performance improvements."
        },
        "omnisharp.sdkPath": {
          "type": "string",
          "scope": "window",
          "description": "Specifies the path to a .NET SDK installation to use for project loading instead of the highest version installed. Applies when \"useModernNet\" is set to true. Example: /home/username/dotnet/sdks/6.0.300."
        },
        "omnisharp.sdkVersion": {
          "type": "string",
          "scope": "window",
          "description": "Specifies the version of the .NET SDK to use for project loading instead of the highest version installed. Applies when \"useModernNet\" is set to true. Example: 6.0.300."
        },
        "omnisharp.sdkIncludePrereleases": {
          "type": "boolean",
          "scope": "window",
          "default": true,
          "description": "Specifies whether to include preview versions of the .NET SDK when determining which version to use for project loading. Applies when \"useModernNet\" is set to true."
        },
        "omnisharp.monoPath": {
          "type": "string",
          "scope": "machine",
          "description": "Specifies the path to a mono installation to use when \"useModernNet\" is set to false, instead of the default system one. Example: \"/Library/Frameworks/Mono.framework/Versions/Current\""
        },
        "omnisharp.dotnetPath": {
          "type": "string",
          "scope": "window",
          "description": "Specified the path to a dotnet installation to use when \"useModernNet\" is set to true, instead of the default system one. This only influences the dotnet installation to use for hosting Omnisharp itself. Example: \"/home/username/mycustomdotnetdirectory\"."
        },
        "omnisharp.waitForDebugger": {
          "type": "boolean",
          "default": false,
          "description": "Pass the --debug flag when launching the OmniSharp server to allow a debugger to be attached."
        },
        "omnisharp.loggingLevel": {
          "type": "string",
          "default": "information",
          "enum": [
            "trace",
            "debug",
            "information",
            "warning",
            "error",
            "critical"
          ],
          "description": "Specifies the level of logging output from the OmniSharp server."
        },
        "omnisharp.autoStart": {
          "type": "boolean",
          "default": true,
          "description": "Specifies whether the OmniSharp server will be automatically started or not. If false, OmniSharp can be started with the 'Restart OmniSharp' command"
        },
        "omnisharp.projectFilesExcludePattern": {
          "type": "string",
          "default": "**/node_modules/**,**/.git/**,**/bower_components/**",
          "description": "The exclude pattern used by OmniSharp to find all project files."
        },
        "omnisharp.projectLoadTimeout": {
          "type": "number",
          "default": 60,
          "description": "The time Visual Studio Code will wait for the OmniSharp server to start. Time is expressed in seconds."
        },
        "omnisharp.maxProjectResults": {
          "type": "number",
          "default": 250,
          "description": "The maximum number of projects to be shown in the 'Select Project' dropdown (maximum 250)."
        },
        "omnisharp.defaultLaunchSolution": {
          "type": "string",
          "description": "The name of the default solution used at start up if the repo has multiple solutions. e.g.'MyAwesomeSolution.sln'. Default value is `null` which will cause the first in alphabetical order to be chosen."
        },
        "omnisharp.useEditorFormattingSettings": {
          "type": "boolean",
          "default": true,
          "description": "Specifes whether OmniSharp should use VS Code editor settings for C# code formatting (use of tabs, indentation size)."
        },
        "omnisharp.minFindSymbolsFilterLength": {
          "type": "number",
          "default": 0,
          "description": "The minimum number of characters to enter before 'Go to Symbol in Workspace' operation shows any results."
        },
        "omnisharp.maxFindSymbolsItems": {
          "type": "number",
          "default": 1000,
          "description": "The maximum number of items that 'Go to Symbol in Workspace' operation can show. The limit is applied only when a positive number is specified here."
        },
        "omnisharp.disableMSBuildDiagnosticWarning": {
          "type": "boolean",
          "default": false,
          "description": "Specifies whether notifications should be shown if OmniSharp encounters warnings or errors loading a project. Note that these warnings/errors are always emitted to the OmniSharp log"
        },
        "omnisharp.enableMsBuildLoadProjectsOnDemand": {
          "type": "boolean",
          "default": false,
          "description": "If true, MSBuild project system will only load projects for files that were opened in the editor. This setting is useful for big C# codebases and allows for faster initialization of code navigation features only for projects that are relevant to code that is being edited. With this setting enabled OmniSharp may load fewer projects and may thus display incomplete reference lists for symbols."
        },
        "omnisharp.enableRoslynAnalyzers": {
          "type": "boolean",
          "default": false,
          "description": "Enables support for roslyn analyzers, code fixes and rulesets."
        },
        "omnisharp.enableEditorConfigSupport": {
          "type": "boolean",
          "default": true,
          "description": "Enables support for reading code style, naming convention and analyzer settings from .editorconfig."
        },
        "omnisharp.enableDecompilationSupport": {
          "type": "boolean",
          "default": false,
          "scope": "machine",
          "description": "Enables support for decompiling external references instead of viewing metadata."
        },
        "omnisharp.enableImportCompletion": {
          "type": "boolean",
          "default": false,
          "description": "Enables support for showing unimported types and unimported extension methods in completion lists. When committed, the appropriate using directive will be added at the top of the current file. This option can have a negative impact on initial completion responsiveness, particularly for the first few completion sessions after opening a solution."
        },
        "omnisharp.organizeImportsOnFormat": {
          "type": "boolean",
          "default": false,
          "description": "Specifies whether 'using' directives should be grouped and sorted during document formatting."
        },
        "omnisharp.enableAsyncCompletion": {
          "type": "boolean",
          "default": false,
          "description": "(EXPERIMENTAL) Enables support for resolving completion edits asynchronously. This can speed up time to show the completion list, particularly override and partial method completion lists, at the cost of slight delays after inserting a completion item. Most completion items will have no noticeable impact with this feature, but typing immediately after inserting an override or partial method completion, before the insert is completed, can have unpredictable results."
        },
        "omnisharp.analyzeOpenDocumentsOnly": {
          "type": "boolean",
          "default": false,
          "description": "Only run analyzers against open files when 'enableRoslynAnalyzers' is true"
        },
        "omnisharp.testRunSettings": {
          "type": "string",
          "description": "Path to the .runsettings file which should be used when running unit tests."
        },
        "omnisharp.dotNetCliPaths": {
          "type": "array",
          "items": {
            "type": "string"
          },
          "description": "Paths to a local download of the .NET CLI to use for running any user code.",
          "uniqueItems": true
        },
        "razor.plugin.path": {
          "type": "string",
          "scope": "machine",
          "description": "Overrides the path to the Razor plugin dll."
        },
        "razor.devmode": {
          "type": "boolean",
          "default": false,
          "description": "Forces the omnisharp-vscode extension to run in a mode that enables local Razor.VSCode deving."
        },
        "razor.disabled": {
          "type": "boolean",
          "default": false,
          "description": "Specifies whether to disable Razor language features."
        },
        "razor.languageServer.directory": {
          "type": "string",
          "scope": "machine",
          "description": "Overrides the path to the Razor Language Server directory."
        },
        "razor.languageServer.debug": {
          "type": "boolean",
          "default": false,
          "description": "Specifies whether to wait for debug attach when launching the language server."
        },
        "razor.trace": {
          "type": "string",
          "default": "Off",
          "enum": [
            "Off",
            "Messages",
            "Verbose"
          ],
          "enumDescriptions": [
            "Does not log messages from the Razor extension",
            "Logs only some messages from the Razor extension",
            "Logs all messages from the Razor extension"
          ],
          "description": "Specifies whether to output all messages [Verbose], some messages [Messages] or not at all [Off]."
        },
        "razor.format.enable": {
          "type": "boolean",
          "scope": "window",
          "default": true,
          "description": "Enable/disable default Razor formatter."
        }
      }
    ],
    "jsonValidation": [
      {
        "fileMatch": [
          "appsettings.json",
          "appsettings.*.json"
        ],
        "url": "https://json.schemastore.org/appsettings"
      },
      {
        "fileMatch": "project.json",
        "url": "http://json.schemastore.org/project"
      },
      {
        "fileMatch": "omnisharp.json",
        "url": "http://json.schemastore.org/omnisharp"
      },
      {
        "fileMatch": "global.json",
        "url": "http://json.schemastore.org/global"
      },
      {
        "fileMatch": "launchSettings.json",
        "url": "https://json.schemastore.org/launchsettings.json"
      }
    ],
    "commands": [
      {
        "command": "o.restart",
        "title": "%command.o.restart%",
        "category": "OmniSharp",
        "enablement": "config.dotnet.server.useOmnisharp"
      },
      {
        "command": "o.pickProjectAndStart",
        "title": "%command.o.pickProjectAndStart%",
        "category": "OmniSharp",
        "enablement": "config.dotnet.server.useOmnisharp"
      },
      {
        "command": "dotnet.openSolution",
        "title": "%command.dotnet.openSolution%",
        "category": ".NET",
        "enablement": "!config.dotnet.server.useOmnisharp && dotnet.server.activatedStandalone"
      },
      {
        "command": "o.fixAll.solution",
        "title": "%command.o.fixAll.solution%",
        "category": "OmniSharp",
        "enablement": "config.dotnet.server.useOmnisharp"
      },
      {
        "command": "o.fixAll.project",
        "title": "%command.o.fixAll.project%",
        "category": "OmniSharp",
        "enablement": "config.dotnet.server.useOmnisharp"
      },
      {
        "command": "o.fixAll.document",
        "title": "%command.o.fixAll.document%",
        "category": "OmniSharp",
        "enablement": "config.dotnet.server.useOmnisharp"
      },
      {
        "command": "o.reanalyze.allProjects",
        "title": "%command.o.reanalyze.allProjects%",
        "category": "OmniSharp",
        "enablement": "config.dotnet.server.useOmnisharp"
      },
      {
        "command": "o.reanalyze.currentProject",
        "title": "%command.o.reanalyze.currentProject%",
        "category": "OmniSharp",
        "enablement": "config.dotnet.server.useOmnisharp"
      },
      {
        "command": "dotnet.generateAssets",
        "title": "%command.dotnet.generateAssets.currentProject%",
        "category": ".NET"
      },
      {
        "command": "dotnet.restore.project",
        "title": "%command.dotnet.restore.project%",
        "category": ".NET",
        "enablement": "config.dotnet.server.useOmnisharp"
      },
      {
        "command": "dotnet.restore.all",
        "title": "%command.dotnet.restore.all%",
        "category": ".NET",
        "enablement": "config.dotnet.server.useOmnisharp"
      },
      {
        "command": "csharp.downloadDebugger",
        "title": "%command.csharp.downloadDebugger%",
        "category": "Debug"
      },
      {
        "command": "csharp.listProcess",
        "title": "%command.csharp.listProcess%",
        "category": "CSharp"
      },
      {
        "command": "csharp.listRemoteProcess",
        "title": "%command.csharp.listRemoteProcess%",
        "category": "CSharp"
      },
      {
        "command": "csharp.listRemoteDockerProcess",
        "title": "%command.csharp.listRemoteDockerProcess%",
        "category": "CSharp"
      },
      {
        "command": "csharp.attachToProcess",
        "title": "%command.csharp.attachToProcess%",
        "category": "Debug"
      },
      {
        "command": "csharp.reportIssue",
        "title": "%command.csharp.reportIssue%",
        "category": "CSharp"
      },
      {
        "command": "csharp.showDecompilationTerms",
        "title": "%command.csharp.showDecompilationTerms%",
        "category": "CSharp",
        "enablement": "config.dotnet.server.useOmnisharp"
      },
      {
        "command": "extension.showRazorCSharpWindow",
        "title": "%command.extension.showRazorCSharpWindow%",
        "category": "Razor"
      },
      {
        "command": "extension.showRazorHtmlWindow",
        "title": "%command.extension.showRazorHtmlWindow%",
        "category": "Razor"
      },
      {
        "command": "razor.reportIssue",
        "title": "%command.razor.reportIssue%",
        "category": "Razor"
      },
      {
        "command": "dotnet.test.runTestsInContext",
        "title": "%command.dotnet.test.runTestsInContext%",
        "category": ".NET",
        "enablement": "dotnet.server.activatedStandalone"
      },
      {
        "command": "dotnet.test.debugTestsInContext",
        "title": "%command.dotnet.test.debugTestsInContext%",
        "category": ".NET",
        "enablement": "dotnet.server.activatedStandalone"
      },
      {
        "command": "dotnet.restartServer",
        "title": "%command.dotnet.restartServer%",
        "category": ".NET",
        "enablement": "!config.dotnet.server.useOmnisharp"
      }
    ],
    "keybindings": [
      {
        "command": "o.showOutput",
        "key": "Ctrl+Shift+F9",
        "mac": "Cmd+Shift+F9"
      }
    ],
    "snippets": [
      {
        "language": "csharp",
        "path": "./snippets/csharp.json"
      }
    ],
    "breakpoints": [
      {
        "language": "csharp"
      },
      {
        "language": "razor"
      },
      {
        "language": "qsharp"
      },
      {
        "language": "aspnetcorerazor"
      }
    ],
    "debuggers": [
      {
        "type": "coreclr",
        "label": ".NET 5+ and .NET Core",
        "hiddenWhen": "dotnet.debug.serviceBrokerAvailable",
        "languages": [
          "csharp",
          "razor",
          "qsharp",
          "aspnetcorerazor"
        ],
        "variables": {
          "pickProcess": "csharp.listProcess",
          "pickRemoteProcess": "csharp.listRemoteProcess",
          "pickRemoteDockerProcess": "csharp.listRemoteDockerProcess"
        },
        "aiKey": "AIF-d9b70cd4-b9f9-4d70-929b-a071c400b217",
        "configurationAttributes": {
          "launch": {
            "type": "object",
            "required": [
              "program"
            ],
            "properties": {
              "program": {
                "type": "string",
                "markdownDescription": "%generateOptionsSchema.program.markdownDescription%",
                "default": "${workspaceFolder}/bin/Debug/<insert-target-framework-here>/<insert-project-name-here>.dll"
              },
              "cwd": {
                "type": "string",
                "description": "%generateOptionsSchema.cwd.description%",
                "default": "${workspaceFolder}"
              },
              "args": {
                "anyOf": [
                  {
                    "type": "array",
                    "description": "%generateOptionsSchema.args.0.description%",
                    "items": {
                      "type": "string"
                    },
                    "default": []
                  },
                  {
                    "type": "string",
                    "description": "%generateOptionsSchema.args.1.description%",
                    "default": ""
                  }
                ]
              },
              "stopAtEntry": {
                "type": "boolean",
                "markdownDescription": "%generateOptionsSchema.stopAtEntry.markdownDescription%",
                "default": false
              },
              "launchBrowser": {
                "description": "%generateOptionsSchema.launchBrowser.description%",
                "default": {
                  "enabled": true
                },
                "type": "object",
                "required": [
                  "enabled"
                ],
                "properties": {
                  "enabled": {
                    "type": "boolean",
                    "description": "%generateOptionsSchema.launchBrowser.enabled.description%",
                    "default": true
                  },
                  "args": {
                    "type": "string",
                    "description": "%generateOptionsSchema.launchBrowser.args.description%",
                    "default": "${auto-detect-url}"
                  },
                  "osx": {
                    "description": "%generateOptionsSchema.launchBrowser.osx.description%",
                    "default": {
                      "command": "open",
                      "args": "${auto-detect-url}"
                    },
                    "type": "object",
                    "required": [
                      "command"
                    ],
                    "properties": {
                      "command": {
                        "type": "string",
                        "description": "%generateOptionsSchema.launchBrowser.osx.command.description%",
                        "default": "open"
                      },
                      "args": {
                        "type": "string",
                        "description": "%generateOptionsSchema.launchBrowser.osx.args.description%",
                        "default": "${auto-detect-url}"
                      }
                    }
                  },
                  "linux": {
                    "description": "%generateOptionsSchema.launchBrowser.linux.description%",
                    "default": {
                      "command": "xdg-open",
                      "args": "${auto-detect-url}"
                    },
                    "type": "object",
                    "required": [
                      "command"
                    ],
                    "properties": {
                      "command": {
                        "type": "string",
                        "description": "%generateOptionsSchema.launchBrowser.linux.command.description%",
                        "default": "xdg-open"
                      },
                      "args": {
                        "type": "string",
                        "description": "%generateOptionsSchema.launchBrowser.linux.args.description%",
                        "default": "${auto-detect-url}"
                      }
                    }
                  },
                  "windows": {
                    "description": "%generateOptionsSchema.launchBrowser.windows.description%",
                    "default": {
                      "command": "cmd.exe",
                      "args": "/C start ${auto-detect-url}"
                    },
                    "type": "object",
                    "required": [
                      "command"
                    ],
                    "properties": {
                      "command": {
                        "type": "string",
                        "description": "%generateOptionsSchema.launchBrowser.windows.command.description%",
                        "default": "cmd.exe"
                      },
                      "args": {
                        "type": "string",
                        "description": "%generateOptionsSchema.launchBrowser.windows.args.description%",
                        "default": "/C start ${auto-detect-url}"
                      }
                    }
                  }
                }
              },
              "env": {
                "type": "object",
                "additionalProperties": {
                  "type": "string"
                },
                "description": "%generateOptionsSchema.env.description%",
                "default": {}
              },
              "envFile": {
                "type": "string",
                "markdownDescription": "%generateOptionsSchema.envFile.markdownDescription%",
                "default": "${workspaceFolder}/.env"
              },
              "console": {
                "type": "string",
                "enum": [
                  "internalConsole",
                  "integratedTerminal",
                  "externalTerminal"
                ],
                "enumDescriptions": [
                  "%generateOptionsSchema.console.internalConsole.enumDescription%",
                  "%generateOptionsSchema.console.integratedTerminal.enumDescription%",
                  "%generateOptionsSchema.console.externalTerminal.enumDescription%"
                ],
                "markdownDescription": "%generateOptionsSchema.console.markdownDescription%",
                "settingsDescription": "%generateOptionsSchema.console.settingsDescription%",
                "default": "internalConsole"
              },
              "externalConsole": {
                "type": "boolean",
                "markdownDescription": "%generateOptionsSchema.externalConsole.markdownDescription%",
                "default": false
              },
              "launchSettingsFilePath": {
                "type": "string",
                "markdownDescription": "%generateOptionsSchema.launchSettingsFilePath.markdownDescription%",
                "default": "${workspaceFolder}/Properties/launchSettings.json"
              },
              "launchSettingsProfile": {
                "anyOf": [
                  {
                    "type": "string"
                  },
                  {
                    "type": "null"
                  }
                ],
                "description": "%generateOptionsSchema.launchSettingsProfile.description%",
                "default": "<insert-profile-name>"
              },
              "sourceFileMap": {
                "type": "object",
                "markdownDescription": "%generateOptionsSchema.sourceFileMap.markdownDescription%",
                "additionalProperties": {
                  "type": "string"
                },
                "default": {}
              },
              "justMyCode": {
                "type": "boolean",
                "markdownDescription": "%generateOptionsSchema.justMyCode.markdownDescription%",
                "default": true
              },
              "requireExactSource": {
                "type": "boolean",
                "markdownDescription": "%generateOptionsSchema.requireExactSource.markdownDescription%",
                "default": true
              },
              "enableStepFiltering": {
                "type": "boolean",
                "markdownDescription": "%generateOptionsSchema.enableStepFiltering.markdownDescription%",
                "default": true
              },
              "logging": {
                "description": "%generateOptionsSchema.logging.description%",
                "type": "object",
                "required": [],
                "default": {},
                "properties": {
                  "exceptions": {
                    "type": "boolean",
                    "markdownDescription": "%generateOptionsSchema.logging.exceptions.markdownDescription%",
                    "default": true
                  },
                  "moduleLoad": {
                    "type": "boolean",
                    "markdownDescription": "%generateOptionsSchema.logging.moduleLoad.markdownDescription%",
                    "default": true
                  },
                  "programOutput": {
                    "type": "boolean",
                    "markdownDescription": "%generateOptionsSchema.logging.programOutput.markdownDescription%",
                    "default": true
                  },
                  "browserStdOut": {
                    "type": "boolean",
                    "markdownDescription": "%generateOptionsSchema.logging.browserStdOut.markdownDescription%",
                    "default": true
                  },
                  "elapsedTiming": {
                    "type": "boolean",
                    "markdownDescription": "%generateOptionsSchema.logging.elapsedTiming.markdownDescription%",
                    "default": false
                  },
                  "threadExit": {
                    "type": "boolean",
                    "markdownDescription": "%generateOptionsSchema.logging.threadExit.markdownDescription%",
                    "default": false
                  },
                  "processExit": {
                    "type": "boolean",
                    "markdownDescription": "%generateOptionsSchema.logging.processExit.markdownDescription%",
                    "default": true
                  },
                  "engineLogging": {
                    "type": "boolean",
                    "deprecationMessage": "%generateOptionsSchema.logging.engineLogging.deprecationMessage%",
                    "default": false
                  },
                  "diagnosticsLog": {
                    "description": "%generateOptionsSchema.logging.diagnosticsLog.description%",
                    "type": "object",
                    "required": [],
                    "default": {},
                    "properties": {
                      "protocolMessages": {
                        "type": "boolean",
                        "markdownDescription": "%generateOptionsSchema.logging.diagnosticsLog.protocolMessages.markdownDescription%",
                        "default": false
                      },
                      "dispatcherMessages": {
                        "type": "string",
                        "enum": [
                          "none",
                          "error",
                          "important",
                          "normal"
                        ],
                        "enumDescriptions": [
                          "%generateOptionsSchema.logging.diagnosticsLog.dispatcherMessages.none.enumDescription%",
                          "%generateOptionsSchema.logging.diagnosticsLog.dispatcherMessages.error.enumDescription%",
                          "%generateOptionsSchema.logging.diagnosticsLog.dispatcherMessages.important.enumDescription%",
                          "%generateOptionsSchema.logging.diagnosticsLog.dispatcherMessages.normal.enumDescription%"
                        ],
                        "markdownDescription": "%generateOptionsSchema.logging.diagnosticsLog.dispatcherMessages.markdownDescription%",
                        "default": "none"
                      },
                      "debugEngineAPITracing": {
                        "type": "string",
                        "enum": [
                          "none",
                          "error",
                          "all"
                        ],
                        "enumDescriptions": [
                          "%generateOptionsSchema.logging.diagnosticsLog.debugEngineAPITracing.none.enumDescription%",
                          "%generateOptionsSchema.logging.diagnosticsLog.debugEngineAPITracing.error.enumDescription%",
                          "%generateOptionsSchema.logging.diagnosticsLog.debugEngineAPITracing.all.enumDescription%"
                        ],
                        "markdownDescription": "%generateOptionsSchema.logging.diagnosticsLog.debugEngineAPITracing.markdownDescription%",
                        "default": "none"
                      },
                      "debugRuntimeEventTracing": {
                        "type": "boolean",
                        "markdownDescription": "%generateOptionsSchema.logging.diagnosticsLog.debugRuntimeEventTracing.markdownDescription%",
                        "default": false
                      },
                      "expressionEvaluationTracing": {
                        "type": "boolean",
                        "markdownDescription": "%generateOptionsSchema.logging.diagnosticsLog.expressionEvaluationTracing.markdownDescription%",
                        "default": false
                      },
                      "startDebuggingTracing": {
                        "type": "boolean",
                        "markdownDescription": "%generateOptionsSchema.logging.diagnosticsLog.startDebuggingTracing.markdownDescription%",
                        "default": false
                      }
                    }
                  },
                  "consoleUsageMessage": {
                    "type": "boolean",
                    "description": "%generateOptionsSchema.logging.consoleUsageMessage.description%",
                    "default": true
                  }
                }
              },
              "pipeTransport": {
                "description": "When present, this tells the debugger to connect to a remote computer using another executable as a pipe that will relay standard input/output between VS Code and the .NET Core debugger backend executable (vsdbg).",
                "type": "object",
                "required": [
                  "debuggerPath"
                ],
                "default": {
                  "pipeCwd": "${workspaceFolder}",
                  "pipeProgram": "enter the fully qualified path for the pipe program name, for example '/usr/bin/ssh'",
                  "pipeArgs": [],
                  "debuggerPath": "enter the path for the debugger on the target machine, for example /usr/bin/netcoredbg"
                },
                "properties": {
                  "pipeCwd": {
                    "type": "string",
                    "description": "%generateOptionsSchema.pipeTransport.pipeCwd.description%",
                    "default": "${workspaceFolder}"
                  },
                  "pipeProgram": {
                    "type": "string",
                    "description": "%generateOptionsSchema.pipeTransport.pipeProgram.description%",
                    "default": "enter the fully qualified path for the pipe program name, for example '/usr/bin/ssh'"
                  },
                  "pipeArgs": {
                    "anyOf": [
                      {
                        "type": "array",
                        "description": "%generateOptionsSchema.pipeTransport.pipeArgs.0.description%",
                        "items": {
                          "type": "string"
                        },
                        "default": []
                      },
                      {
                        "type": "string",
                        "description": "%generateOptionsSchema.pipeTransport.pipeArgs.1.description%",
                        "default": ""
                      }
                    ],
                    "default": []
                  },
                  "debuggerPath": {
                    "type": "string",
                    "description": "The full path to the debugger on the target machine.",
                    "default": "enter the path for the debugger on the target machine, for example ~/vsdbg/vsdbg"
                  },
                  "pipeEnv": {
                    "type": "object",
                    "additionalProperties": {
                      "type": "string"
                    },
                    "description": "%generateOptionsSchema.pipeTransport.pipeEnv.description%",
                    "default": {}
                  },
                  "quoteArgs": {
                    "type": "boolean",
                    "description": "%generateOptionsSchema.pipeTransport.quoteArgs.description%",
                    "default": true
                  },
                  "windows": {
                    "description": "%generateOptionsSchema.pipeTransport.windows.description%",
                    "default": {
                      "pipeCwd": "${workspaceFolder}",
                      "pipeProgram": "enter the fully qualified path for the pipe program name, for example 'c:\\tools\\plink.exe'",
                      "pipeArgs": []
                    },
                    "type": "object",
                    "properties": {
                      "pipeCwd": {
                        "type": "string",
                        "description": "%generateOptionsSchema.pipeTransport.windows.pipeCwd.description%",
                        "default": "${workspaceFolder}"
                      },
                      "pipeProgram": {
                        "type": "string",
                        "description": "%generateOptionsSchema.pipeTransport.windows.pipeProgram.description%",
                        "default": "enter the fully qualified path for the pipe program name, for example '/usr/bin/ssh'"
                      },
                      "pipeArgs": {
                        "anyOf": [
                          {
                            "type": "array",
                            "description": "%generateOptionsSchema.pipeTransport.windows.pipeArgs.0.description%",
                            "items": {
                              "type": "string"
                            },
                            "default": []
                          },
                          {
                            "type": "string",
                            "description": "%generateOptionsSchema.pipeTransport.windows.pipeArgs.1.description%",
                            "default": ""
                          }
                        ],
                        "default": []
                      },
                      "quoteArgs": {
                        "type": "boolean",
                        "description": "%generateOptionsSchema.pipeTransport.windows.quoteArgs.description%",
                        "default": true
                      },
                      "pipeEnv": {
                        "type": "object",
                        "additionalProperties": {
                          "type": "string"
                        },
                        "description": "%generateOptionsSchema.pipeTransport.windows.pipeEnv.description%",
                        "default": {}
                      }
                    }
                  },
                  "osx": {
                    "description": "%generateOptionsSchema.pipeTransport.osx.description%",
                    "default": {
                      "pipeCwd": "${workspaceFolder}",
                      "pipeProgram": "enter the fully qualified path for the pipe program name, for example '/usr/bin/ssh'",
                      "pipeArgs": []
                    },
                    "type": "object",
                    "properties": {
                      "pipeCwd": {
                        "type": "string",
                        "description": "%generateOptionsSchema.pipeTransport.osx.pipeCwd.description%",
                        "default": "${workspaceFolder}"
                      },
                      "pipeProgram": {
                        "type": "string",
                        "description": "%generateOptionsSchema.pipeTransport.osx.pipeProgram.description%",
                        "default": "enter the fully qualified path for the pipe program name, for example '/usr/bin/ssh'"
                      },
                      "pipeArgs": {
                        "anyOf": [
                          {
                            "type": "array",
                            "description": "%generateOptionsSchema.pipeTransport.osx.pipeArgs.0.description%",
                            "items": {
                              "type": "string"
                            },
                            "default": []
                          },
                          {
                            "type": "string",
                            "description": "%generateOptionsSchema.pipeTransport.osx.pipeArgs.1.description%",
                            "default": ""
                          }
                        ],
                        "default": []
                      },
                      "quoteArgs": {
                        "type": "boolean",
                        "description": "%generateOptionsSchema.pipeTransport.osx.quoteArgs.description%",
                        "default": true
                      },
                      "pipeEnv": {
                        "type": "object",
                        "additionalProperties": {
                          "type": "string"
                        },
                        "description": "%generateOptionsSchema.pipeTransport.osx.pipeEnv.description%",
                        "default": {}
                      }
                    }
                  },
                  "linux": {
                    "description": "%generateOptionsSchema.pipeTransport.linux.description%",
                    "default": {
                      "pipeCwd": "${workspaceFolder}",
                      "pipeProgram": "enter the fully qualified path for the pipe program name, for example '/usr/bin/ssh'",
                      "pipeArgs": []
                    },
                    "type": "object",
                    "properties": {
                      "pipeCwd": {
                        "type": "string",
                        "description": "%generateOptionsSchema.pipeTransport.linux.pipeCwd.description%",
                        "default": "${workspaceFolder}"
                      },
                      "pipeProgram": {
                        "type": "string",
                        "description": "%generateOptionsSchema.pipeTransport.linux.pipeProgram.description%",
                        "default": "enter the fully qualified path for the pipe program name, for example '/usr/bin/ssh'"
                      },
                      "pipeArgs": {
                        "anyOf": [
                          {
                            "type": "array",
                            "description": "%generateOptionsSchema.pipeTransport.linux.pipeArgs.0.description%",
                            "items": {
                              "type": "string"
                            },
                            "default": []
                          },
                          {
                            "type": "string",
                            "description": "%generateOptionsSchema.pipeTransport.linux.pipeArgs.1.description%",
                            "default": ""
                          }
                        ],
                        "default": []
                      },
                      "quoteArgs": {
                        "type": "boolean",
                        "description": "%generateOptionsSchema.pipeTransport.linux.quoteArgs.description%",
                        "default": true
                      },
                      "pipeEnv": {
                        "type": "object",
                        "additionalProperties": {
                          "type": "string"
                        },
                        "description": "%generateOptionsSchema.pipeTransport.linux.pipeEnv.description%",
                        "default": {}
                      }
                    }
                  }
                }
              },
              "suppressJITOptimizations": {
                "type": "boolean",
                "markdownDescription": "%generateOptionsSchema.suppressJITOptimizations.markdownDescription%",
                "default": false
              },
              "symbolOptions": {
                "description": "%generateOptionsSchema.symbolOptions.description%",
                "default": {
                  "searchPaths": [],
                  "searchMicrosoftSymbolServer": false,
                  "searchNuGetOrgSymbolServer": false
                },
                "type": "object",
                "properties": {
                  "searchPaths": {
                    "type": "array",
                    "items": {
                      "type": "string"
                    },
                    "description": "Array of symbol server URLs (example: http​://MyExampleSymbolServer) or directories (example: /build/symbols) to search for .pdb files. These directories will be searched in addition to the default locations -- next to the module and the path where the pdb was originally dropped to.",
                    "default": []
                  },
                  "searchMicrosoftSymbolServer": {
                    "type": "boolean",
                    "description": "If 'true' the Microsoft Symbol server (https​://msdl.microsoft.com​/download/symbols) is added to the symbols search path. If unspecified, this option defaults to 'false'.",
                    "default": false
                  },
                  "searchNuGetOrgSymbolServer": {
                    "type": "boolean",
                    "description": "If 'true' the NuGet.org symbol server (https​://symbols.nuget.org​/download/symbols) is added to the symbols search path. If unspecified, this option defaults to 'false'.",
                    "default": false
                  },
                  "cachePath": {
                    "type": "string",
                    "description": "%generateOptionsSchema.symbolOptions.cachePath.description%",
                    "default": ""
                  },
                  "moduleFilter": {
                    "description": "%generateOptionsSchema.symbolOptions.moduleFilter.description%",
                    "default": {
                      "mode": "loadAllButExcluded",
                      "excludedModules": []
                    },
                    "type": "object",
                    "required": [
                      "mode"
                    ],
                    "properties": {
                      "mode": {
                        "type": "string",
                        "enum": [
                          "loadAllButExcluded",
                          "loadOnlyIncluded"
                        ],
                        "enumDescriptions": [
                          "%generateOptionsSchema.symbolOptions.moduleFilter.mode.loadAllButExcluded.enumDescription%",
                          "%generateOptionsSchema.symbolOptions.moduleFilter.mode.loadOnlyIncluded.enumDescription%"
                        ],
                        "description": "%generateOptionsSchema.symbolOptions.moduleFilter.mode.description%",
                        "default": "loadAllButExcluded"
                      },
                      "excludedModules": {
                        "type": "array",
                        "items": {
                          "type": "string"
                        },
                        "description": "%generateOptionsSchema.symbolOptions.moduleFilter.excludedModules.description%",
                        "default": []
                      },
                      "includedModules": {
                        "type": "array",
                        "items": {
                          "type": "string"
                        },
                        "description": "%generateOptionsSchema.symbolOptions.moduleFilter.includedModules.description%",
                        "default": []
                      },
                      "includeSymbolsNextToModules": {
                        "type": "boolean",
                        "description": "%generateOptionsSchema.symbolOptions.moduleFilter.includeSymbolsNextToModules.description%",
                        "default": true
                      }
                    }
                  }
                }
              },
              "sourceLinkOptions": {
                "markdownDescription": "%generateOptionsSchema.sourceLinkOptions.markdownDescription%",
                "default": {
                  "*": {
                    "enabled": true
                  }
                },
                "type": "object",
                "additionalItems": {
                  "type": "object",
                  "properties": {
                    "enabled": {
                      "title": "boolean",
                      "markdownDescription": "%generateOptionsSchema.sourceLinkOptions.additionalItems.enabled.markdownDescription%",
                      "default": "true"
                    }
                  }
                }
              },
              "allowFastEvaluate": {
                "type": "boolean",
                "description": "%generateOptionsSchema.allowFastEvaluate.description%",
                "default": true
              },
              "targetOutputLogPath": {
                "type": "string",
                "description": "%generateOptionsSchema.targetOutputLogPath.description%",
                "default": ""
              },
              "targetArchitecture": {
                "type": "string",
                "markdownDescription": "%generateOptionsSchema.targetArchitecture.markdownDescription%",
                "enum": [
                  "x86_64",
                  "arm64"
                ]
              },
              "checkForDevCert": {
                "type": "boolean",
                "description": "%generateOptionsSchema.checkForDevCert.description%",
                "default": true
              }
            }
          },
          "attach": {
            "type": "object",
            "required": [],
            "properties": {
              "processName": {
                "type": "string",
                "default": "",
                "markdownDescription": "%generateOptionsSchema.processName.markdownDescription%"
              },
              "processId": {
                "anyOf": [
                  {
                    "type": "string",
                    "markdownDescription": "%generateOptionsSchema.processId.0.markdownDescription%",
                    "default": ""
                  },
                  {
                    "type": "integer",
                    "markdownDescription": "%generateOptionsSchema.processId.1.markdownDescription%",
                    "default": 0
                  }
                ]
              },
              "sourceFileMap": {
                "type": "object",
                "markdownDescription": "%generateOptionsSchema.sourceFileMap.markdownDescription%",
                "additionalProperties": {
                  "type": "string"
                }
              },
              "justMyCode": {
                "type": "boolean",
                "markdownDescription": "%generateOptionsSchema.justMyCode.markdownDescription%",
                "default": true
              },
              "requireExactSource": {
                "type": "boolean",
                "markdownDescription": "%generateOptionsSchema.requireExactSource.markdownDescription%",
                "default": true
              },
              "enableStepFiltering": {
                "type": "boolean",
                "markdownDescription": "%generateOptionsSchema.enableStepFiltering.markdownDescription%",
                "default": true
              },
              "logging": {
                "description": "%generateOptionsSchema.logging.description%",
                "type": "object",
                "required": [],
                "default": {},
                "properties": {
                  "exceptions": {
                    "type": "boolean",
                    "markdownDescription": "%generateOptionsSchema.logging.exceptions.markdownDescription%",
                    "default": true
                  },
                  "moduleLoad": {
                    "type": "boolean",
                    "markdownDescription": "%generateOptionsSchema.logging.moduleLoad.markdownDescription%",
                    "default": true
                  },
                  "programOutput": {
                    "type": "boolean",
                    "markdownDescription": "%generateOptionsSchema.logging.programOutput.markdownDescription%",
                    "default": true
                  },
                  "browserStdOut": {
                    "type": "boolean",
                    "markdownDescription": "%generateOptionsSchema.logging.browserStdOut.markdownDescription%",
                    "default": true
                  },
                  "elapsedTiming": {
                    "type": "boolean",
                    "markdownDescription": "%generateOptionsSchema.logging.elapsedTiming.markdownDescription%",
                    "default": false
                  },
                  "threadExit": {
                    "type": "boolean",
                    "markdownDescription": "%generateOptionsSchema.logging.threadExit.markdownDescription%",
                    "default": false
                  },
                  "processExit": {
                    "type": "boolean",
                    "markdownDescription": "%generateOptionsSchema.logging.processExit.markdownDescription%",
                    "default": true
                  },
                  "engineLogging": {
                    "type": "boolean",
                    "deprecationMessage": "%generateOptionsSchema.logging.engineLogging.deprecationMessage%",
                    "default": false
                  },
                  "diagnosticsLog": {
                    "description": "%generateOptionsSchema.logging.diagnosticsLog.description%",
                    "type": "object",
                    "required": [],
                    "default": {},
                    "properties": {
                      "protocolMessages": {
                        "type": "boolean",
                        "markdownDescription": "%generateOptionsSchema.logging.diagnosticsLog.protocolMessages.markdownDescription%",
                        "default": false
                      },
                      "dispatcherMessages": {
                        "type": "string",
                        "enum": [
                          "none",
                          "error",
                          "important",
                          "normal"
                        ],
                        "enumDescriptions": [
                          "%generateOptionsSchema.logging.diagnosticsLog.dispatcherMessages.none.enumDescription%",
                          "%generateOptionsSchema.logging.diagnosticsLog.dispatcherMessages.error.enumDescription%",
                          "%generateOptionsSchema.logging.diagnosticsLog.dispatcherMessages.important.enumDescription%",
                          "%generateOptionsSchema.logging.diagnosticsLog.dispatcherMessages.normal.enumDescription%"
                        ],
                        "markdownDescription": "%generateOptionsSchema.logging.diagnosticsLog.dispatcherMessages.markdownDescription%",
                        "default": "none"
                      },
                      "debugEngineAPITracing": {
                        "type": "string",
                        "enum": [
                          "none",
                          "error",
                          "all"
                        ],
                        "enumDescriptions": [
                          "%generateOptionsSchema.logging.diagnosticsLog.debugEngineAPITracing.none.enumDescription%",
                          "%generateOptionsSchema.logging.diagnosticsLog.debugEngineAPITracing.error.enumDescription%",
                          "%generateOptionsSchema.logging.diagnosticsLog.debugEngineAPITracing.all.enumDescription%"
                        ],
                        "markdownDescription": "%generateOptionsSchema.logging.diagnosticsLog.debugEngineAPITracing.markdownDescription%",
                        "default": "none"
                      },
                      "debugRuntimeEventTracing": {
                        "type": "boolean",
                        "markdownDescription": "%generateOptionsSchema.logging.diagnosticsLog.debugRuntimeEventTracing.markdownDescription%",
                        "default": false
                      },
                      "expressionEvaluationTracing": {
                        "type": "boolean",
                        "markdownDescription": "%generateOptionsSchema.logging.diagnosticsLog.expressionEvaluationTracing.markdownDescription%",
                        "default": false
                      },
                      "startDebuggingTracing": {
                        "type": "boolean",
                        "markdownDescription": "%generateOptionsSchema.logging.diagnosticsLog.startDebuggingTracing.markdownDescription%",
                        "default": false
                      }
                    }
                  },
                  "consoleUsageMessage": {
                    "type": "boolean",
                    "description": "%generateOptionsSchema.logging.consoleUsageMessage.description%",
                    "default": true
                  }
                }
              },
              "pipeTransport": {
                "description": "When present, this tells the debugger to connect to a remote computer using another executable as a pipe that will relay standard input/output between VS Code and the .NET Core debugger backend executable (vsdbg).",
                "type": "object",
                "required": [
                  "debuggerPath"
                ],
                "default": {
                  "pipeCwd": "${workspaceFolder}",
                  "pipeProgram": "enter the fully qualified path for the pipe program name, for example '/usr/bin/ssh'",
                  "pipeArgs": [],
                  "debuggerPath": "enter the path for the debugger on the target machine, for example /usr/bin/netcoredbg"
                },
                "properties": {
                  "pipeCwd": {
                    "type": "string",
                    "description": "%generateOptionsSchema.pipeTransport.pipeCwd.description%",
                    "default": "${workspaceFolder}"
                  },
                  "pipeProgram": {
                    "type": "string",
                    "description": "%generateOptionsSchema.pipeTransport.pipeProgram.description%",
                    "default": "enter the fully qualified path for the pipe program name, for example '/usr/bin/ssh'"
                  },
                  "pipeArgs": {
                    "anyOf": [
                      {
                        "type": "array",
                        "description": "%generateOptionsSchema.pipeTransport.pipeArgs.0.description%",
                        "items": {
                          "type": "string"
                        },
                        "default": []
                      },
                      {
                        "type": "string",
                        "description": "%generateOptionsSchema.pipeTransport.pipeArgs.1.description%",
                        "default": ""
                      }
                    ],
                    "default": []
                  },
                  "debuggerPath": {
                    "type": "string",
                    "description": "The full path to the debugger on the target machine.",
                    "default": "enter the path for the debugger on the target machine, for example ~/vsdbg/vsdbg"
                  },
                  "pipeEnv": {
                    "type": "object",
                    "additionalProperties": {
                      "type": "string"
                    },
                    "description": "%generateOptionsSchema.pipeTransport.pipeEnv.description%",
                    "default": {}
                  },
                  "quoteArgs": {
                    "type": "boolean",
                    "description": "%generateOptionsSchema.pipeTransport.quoteArgs.description%",
                    "default": true
                  },
                  "windows": {
                    "description": "%generateOptionsSchema.pipeTransport.windows.description%",
                    "default": {
                      "pipeCwd": "${workspaceFolder}",
                      "pipeProgram": "enter the fully qualified path for the pipe program name, for example 'c:\\tools\\plink.exe'",
                      "pipeArgs": []
                    },
                    "type": "object",
                    "properties": {
                      "pipeCwd": {
                        "type": "string",
                        "description": "%generateOptionsSchema.pipeTransport.windows.pipeCwd.description%",
                        "default": "${workspaceFolder}"
                      },
                      "pipeProgram": {
                        "type": "string",
                        "description": "%generateOptionsSchema.pipeTransport.windows.pipeProgram.description%",
                        "default": "enter the fully qualified path for the pipe program name, for example '/usr/bin/ssh'"
                      },
                      "pipeArgs": {
                        "anyOf": [
                          {
                            "type": "array",
                            "description": "%generateOptionsSchema.pipeTransport.windows.pipeArgs.0.description%",
                            "items": {
                              "type": "string"
                            },
                            "default": []
                          },
                          {
                            "type": "string",
                            "description": "%generateOptionsSchema.pipeTransport.windows.pipeArgs.1.description%",
                            "default": ""
                          }
                        ],
                        "default": []
                      },
                      "quoteArgs": {
                        "type": "boolean",
                        "description": "%generateOptionsSchema.pipeTransport.windows.quoteArgs.description%",
                        "default": true
                      },
                      "pipeEnv": {
                        "type": "object",
                        "additionalProperties": {
                          "type": "string"
                        },
                        "description": "%generateOptionsSchema.pipeTransport.windows.pipeEnv.description%",
                        "default": {}
                      }
                    }
                  },
                  "osx": {
                    "description": "%generateOptionsSchema.pipeTransport.osx.description%",
                    "default": {
                      "pipeCwd": "${workspaceFolder}",
                      "pipeProgram": "enter the fully qualified path for the pipe program name, for example '/usr/bin/ssh'",
                      "pipeArgs": []
                    },
                    "type": "object",
                    "properties": {
                      "pipeCwd": {
                        "type": "string",
                        "description": "%generateOptionsSchema.pipeTransport.osx.pipeCwd.description%",
                        "default": "${workspaceFolder}"
                      },
                      "pipeProgram": {
                        "type": "string",
                        "description": "%generateOptionsSchema.pipeTransport.osx.pipeProgram.description%",
                        "default": "enter the fully qualified path for the pipe program name, for example '/usr/bin/ssh'"
                      },
                      "pipeArgs": {
                        "anyOf": [
                          {
                            "type": "array",
                            "description": "%generateOptionsSchema.pipeTransport.osx.pipeArgs.0.description%",
                            "items": {
                              "type": "string"
                            },
                            "default": []
                          },
                          {
                            "type": "string",
                            "description": "%generateOptionsSchema.pipeTransport.osx.pipeArgs.1.description%",
                            "default": ""
                          }
                        ],
                        "default": []
                      },
                      "quoteArgs": {
                        "type": "boolean",
                        "description": "%generateOptionsSchema.pipeTransport.osx.quoteArgs.description%",
                        "default": true
                      },
                      "pipeEnv": {
                        "type": "object",
                        "additionalProperties": {
                          "type": "string"
                        },
                        "description": "%generateOptionsSchema.pipeTransport.osx.pipeEnv.description%",
                        "default": {}
                      }
                    }
                  },
                  "linux": {
                    "description": "%generateOptionsSchema.pipeTransport.linux.description%",
                    "default": {
                      "pipeCwd": "${workspaceFolder}",
                      "pipeProgram": "enter the fully qualified path for the pipe program name, for example '/usr/bin/ssh'",
                      "pipeArgs": []
                    },
                    "type": "object",
                    "properties": {
                      "pipeCwd": {
                        "type": "string",
                        "description": "%generateOptionsSchema.pipeTransport.linux.pipeCwd.description%",
                        "default": "${workspaceFolder}"
                      },
                      "pipeProgram": {
                        "type": "string",
                        "description": "%generateOptionsSchema.pipeTransport.linux.pipeProgram.description%",
                        "default": "enter the fully qualified path for the pipe program name, for example '/usr/bin/ssh'"
                      },
                      "pipeArgs": {
                        "anyOf": [
                          {
                            "type": "array",
                            "description": "%generateOptionsSchema.pipeTransport.linux.pipeArgs.0.description%",
                            "items": {
                              "type": "string"
                            },
                            "default": []
                          },
                          {
                            "type": "string",
                            "description": "%generateOptionsSchema.pipeTransport.linux.pipeArgs.1.description%",
                            "default": ""
                          }
                        ],
                        "default": []
                      },
                      "quoteArgs": {
                        "type": "boolean",
                        "description": "%generateOptionsSchema.pipeTransport.linux.quoteArgs.description%",
                        "default": true
                      },
                      "pipeEnv": {
                        "type": "object",
                        "additionalProperties": {
                          "type": "string"
                        },
                        "description": "%generateOptionsSchema.pipeTransport.linux.pipeEnv.description%",
                        "default": {}
                      }
                    }
                  }
                }
              },
              "suppressJITOptimizations": {
                "type": "boolean",
                "markdownDescription": "%generateOptionsSchema.suppressJITOptimizations.markdownDescription%",
                "default": false
              },
              "symbolOptions": {
                "description": "%generateOptionsSchema.symbolOptions.description%",
                "default": {
                  "searchPaths": [],
                  "searchMicrosoftSymbolServer": false,
                  "searchNuGetOrgSymbolServer": false
                },
                "type": "object",
                "properties": {
                  "searchPaths": {
                    "type": "array",
                    "items": {
                      "type": "string"
                    },
                    "description": "Array of symbol server URLs (example: http​://MyExampleSymbolServer) or directories (example: /build/symbols) to search for .pdb files. These directories will be searched in addition to the default locations -- next to the module and the path where the pdb was originally dropped to.",
                    "default": []
                  },
                  "searchMicrosoftSymbolServer": {
                    "type": "boolean",
                    "description": "If 'true' the Microsoft Symbol server (https​://msdl.microsoft.com​/download/symbols) is added to the symbols search path. If unspecified, this option defaults to 'false'.",
                    "default": false
                  },
                  "searchNuGetOrgSymbolServer": {
                    "type": "boolean",
                    "description": "If 'true' the NuGet.org symbol server (https​://symbols.nuget.org​/download/symbols) is added to the symbols search path. If unspecified, this option defaults to 'false'.",
                    "default": false
                  },
                  "cachePath": {
                    "type": "string",
                    "description": "%generateOptionsSchema.symbolOptions.cachePath.description%",
                    "default": ""
                  },
                  "moduleFilter": {
                    "description": "%generateOptionsSchema.symbolOptions.moduleFilter.description%",
                    "default": {
                      "mode": "loadAllButExcluded",
                      "excludedModules": []
                    },
                    "type": "object",
                    "required": [
                      "mode"
                    ],
                    "properties": {
                      "mode": {
                        "type": "string",
                        "enum": [
                          "loadAllButExcluded",
                          "loadOnlyIncluded"
                        ],
                        "enumDescriptions": [
                          "%generateOptionsSchema.symbolOptions.moduleFilter.mode.loadAllButExcluded.enumDescription%",
                          "%generateOptionsSchema.symbolOptions.moduleFilter.mode.loadOnlyIncluded.enumDescription%"
                        ],
                        "description": "%generateOptionsSchema.symbolOptions.moduleFilter.mode.description%",
                        "default": "loadAllButExcluded"
                      },
                      "excludedModules": {
                        "type": "array",
                        "items": {
                          "type": "string"
                        },
                        "description": "%generateOptionsSchema.symbolOptions.moduleFilter.excludedModules.description%",
                        "default": []
                      },
                      "includedModules": {
                        "type": "array",
                        "items": {
                          "type": "string"
                        },
                        "description": "%generateOptionsSchema.symbolOptions.moduleFilter.includedModules.description%",
                        "default": []
                      },
                      "includeSymbolsNextToModules": {
                        "type": "boolean",
                        "description": "%generateOptionsSchema.symbolOptions.moduleFilter.includeSymbolsNextToModules.description%",
                        "default": true
                      }
                    }
                  }
                }
              },
              "sourceLinkOptions": {
                "markdownDescription": "%generateOptionsSchema.sourceLinkOptions.markdownDescription%",
                "default": {
                  "*": {
                    "enabled": true
                  }
                },
                "type": "object",
                "additionalItems": {
                  "type": "object",
                  "properties": {
                    "enabled": {
                      "title": "boolean",
                      "markdownDescription": "%generateOptionsSchema.sourceLinkOptions.additionalItems.enabled.markdownDescription%",
                      "default": "true"
                    }
                  }
                }
              },
              "allowFastEvaluate": {
                "type": "boolean",
                "description": "%generateOptionsSchema.allowFastEvaluate.description%",
                "default": true
              },
              "targetArchitecture": {
                "type": "string",
                "markdownDescription": "%generateOptionsSchema.targetArchitecture.markdownDescription%",
                "enum": [
                  "x86_64",
                  "arm64"
                ]
              }
            }
          }
        },
        "configurationSnippets": [
          {
            "label": "%debuggers.coreclr.configurationSnippets.label.console-local%",
            "description": "%debuggers.coreclr.configurationSnippets.description.console-local%",
            "body": {
              "name": ".NET Core Launch (console)",
              "type": "coreclr",
              "request": "launch",
              "preLaunchTask": "build",
              "program": "^\"\\${workspaceFolder}/bin/Debug/${1:<target-framework>}/${2:<project-name.dll>}\"",
              "args": [],
              "cwd": "^\"\\${workspaceFolder}\"",
              "stopAtEntry": false,
              "console": "internalConsole"
            }
          },
          {
            "label": "%debuggers.coreclr.configurationSnippets.label.attach-local%",
            "description": "%debuggers.coreclr.configurationSnippets.description.attach%",
            "body": {
              "name": ".NET Core Attach",
              "type": "coreclr",
              "request": "attach"
            }
          },
          {
            "label": "%debuggers.coreclr.configurationSnippets.label.web-local%",
            "description": "%debuggers.coreclr.configurationSnippets.description.web-local%",
            "body": {
              "name": ".NET Core Launch (web)",
              "type": "coreclr",
              "request": "launch",
              "preLaunchTask": "build",
              "program": "^\"\\${workspaceFolder}/bin/Debug/${1:<target-framework>}/${2:<project-name.dll>}\"",
              "args": [],
              "cwd": "^\"\\${workspaceFolder}\"",
              "stopAtEntry": false,
              "serverReadyAction": {
                "action": "openExternally",
                "pattern": "\\\\bNow listening on:\\\\s+(https?://\\\\S+)"
              },
              "env": {
                "ASPNETCORE_ENVIRONMENT": "Development"
              },
              "sourceFileMap": {
                "/Views": "^\"\\${workspaceFolder}/Views\""
              }
            }
          },
          {
            "label": "%debuggers.coreclr.configurationSnippets.label.console-remote%",
            "description": "%debuggers.coreclr.configurationSnippets.description.remote%",
            "body": {
              "name": ".NET Core Launch (console)",
              "type": "coreclr",
              "request": "launch",
              "preLaunchTask": "build",
              "program": "^\"\\${workspaceFolder}/bin/Debug/${1:<target-framework>}/${2:<project-name.dll>}\"",
              "args": [],
              "cwd": "^\"\\${workspaceFolder}\"",
              "stopAtEntry": false,
              "console": "internalConsole",
              "pipeTransport": {
                "pipeCwd": "^\"\\${workspaceFolder}\"",
                "pipeProgram": "^\"${3:enter the fully qualified path for the pipe program name, for example '/usr/bin/ssh'}\"",
                "pipeArgs": [],
                "debuggerPath": "^\"${4:enter the path for the debugger on the target machine, for example /usr/bin/netcoredbg}\""
              }
            }
          },
          {
            "label": "%debuggers.coreclr.configurationSnippets.label.attach-remote%",
            "description": "%debuggers.coreclr.configurationSnippets.description.remote%",
            "body": {
              "name": ".NET Core Attach",
              "type": "coreclr",
              "request": "attach",
              "pipeTransport": {
                "pipeCwd": "^\"\\${workspaceFolder}\"",
                "pipeProgram": "^\"${1:enter the fully qualified path for the pipe program name, for example '/usr/bin/ssh'}\"",
                "pipeArgs": [],
                "debuggerPath": "^\"${2:enter the path for the debugger on the target machine, for example /usr/bin/netcoredbg}\""
              }
            }
          },
          {
            "label": "%debuggers.coreclr.configurationSnippets.label.blazor-hosted%",
            "description": "%debuggers.coreclr.configurationSnippets.description.blazor-hosted%",
            "body": {
              "name": "Launch and Debug Hosted Blazor WebAssembly App",
              "type": "blazorwasm",
              "request": "launch",
              "hosted": true,
              "program": "^\"\\${workspaceFolder}/bin/Debug/${1:<target-framework>}/${2:<project-name.dll>}\"",
              "cwd": "^\"\\${workspaceFolder}\""
            }
          },
          {
            "label": "%debuggers.coreclr.configurationSnippets.label.blazor-standalone%",
            "description": "%debuggers.coreclr.configurationSnippets.description.blazor-standalone%",
            "body": {
              "name": "Launch and Debug Standalone Blazor WebAssembly App",
              "type": "blazorwasm",
              "request": "launch",
              "cwd": "^\"\\${workspaceFolder}\""
            }
          }
        ]
      },
      {
        "type": "clr",
        "when": "workspacePlatform == windows",
        "hiddenWhen": "true",
        "label": ".NET Framework 4.x",
        "languages": [
          "csharp",
          "razor",
          "qsharp",
          "aspnetcorerazor"
        ],
        "variables": {
          "pickProcess": "csharp.listProcess",
          "pickRemoteProcess": "csharp.listRemoteProcess",
          "pickRemoteDockerProcess": "csharp.listRemoteDockerProcess"
        },
        "aiKey": "AIF-d9b70cd4-b9f9-4d70-929b-a071c400b217",
        "configurationAttributes": {
          "launch": {
            "type": "object",
            "required": [
              "program"
            ],
            "properties": {
              "program": {
                "type": "string",
                "markdownDescription": "%generateOptionsSchema.program.markdownDescription%",
                "default": "${workspaceFolder}/bin/Debug/<insert-target-framework-here>/<insert-project-name-here>.dll"
              },
              "cwd": {
                "type": "string",
                "description": "%generateOptionsSchema.cwd.description%",
                "default": "${workspaceFolder}"
              },
              "args": {
                "anyOf": [
                  {
                    "type": "array",
                    "description": "%generateOptionsSchema.args.0.description%",
                    "items": {
                      "type": "string"
                    },
                    "default": []
                  },
                  {
                    "type": "string",
                    "description": "%generateOptionsSchema.args.1.description%",
                    "default": ""
                  }
                ]
              },
              "stopAtEntry": {
                "type": "boolean",
                "markdownDescription": "%generateOptionsSchema.stopAtEntry.markdownDescription%",
                "default": false
              },
              "launchBrowser": {
                "description": "%generateOptionsSchema.launchBrowser.description%",
                "default": {
                  "enabled": true
                },
                "type": "object",
                "required": [
                  "enabled"
                ],
                "properties": {
                  "enabled": {
                    "type": "boolean",
                    "description": "%generateOptionsSchema.launchBrowser.enabled.description%",
                    "default": true
                  },
                  "args": {
                    "type": "string",
                    "description": "%generateOptionsSchema.launchBrowser.args.description%",
                    "default": "${auto-detect-url}"
                  },
                  "osx": {
                    "description": "%generateOptionsSchema.launchBrowser.osx.description%",
                    "default": {
                      "command": "open",
                      "args": "${auto-detect-url}"
                    },
                    "type": "object",
                    "required": [
                      "command"
                    ],
                    "properties": {
                      "command": {
                        "type": "string",
                        "description": "%generateOptionsSchema.launchBrowser.osx.command.description%",
                        "default": "open"
                      },
                      "args": {
                        "type": "string",
                        "description": "%generateOptionsSchema.launchBrowser.osx.args.description%",
                        "default": "${auto-detect-url}"
                      }
                    }
                  },
                  "linux": {
                    "description": "%generateOptionsSchema.launchBrowser.linux.description%",
                    "default": {
                      "command": "xdg-open",
                      "args": "${auto-detect-url}"
                    },
                    "type": "object",
                    "required": [
                      "command"
                    ],
                    "properties": {
                      "command": {
                        "type": "string",
                        "description": "%generateOptionsSchema.launchBrowser.linux.command.description%",
                        "default": "xdg-open"
                      },
                      "args": {
                        "type": "string",
                        "description": "%generateOptionsSchema.launchBrowser.linux.args.description%",
                        "default": "${auto-detect-url}"
                      }
                    }
                  },
                  "windows": {
                    "description": "%generateOptionsSchema.launchBrowser.windows.description%",
                    "default": {
                      "command": "cmd.exe",
                      "args": "/C start ${auto-detect-url}"
                    },
                    "type": "object",
                    "required": [
                      "command"
                    ],
                    "properties": {
                      "command": {
                        "type": "string",
                        "description": "%generateOptionsSchema.launchBrowser.windows.command.description%",
                        "default": "cmd.exe"
                      },
                      "args": {
                        "type": "string",
                        "description": "%generateOptionsSchema.launchBrowser.windows.args.description%",
                        "default": "/C start ${auto-detect-url}"
                      }
                    }
                  }
                }
              },
              "env": {
                "type": "object",
                "additionalProperties": {
                  "type": "string"
                },
                "description": "%generateOptionsSchema.env.description%",
                "default": {}
              },
              "envFile": {
                "type": "string",
                "markdownDescription": "%generateOptionsSchema.envFile.markdownDescription%",
                "default": "${workspaceFolder}/.env"
              },
              "console": {
                "type": "string",
                "enum": [
                  "internalConsole",
                  "integratedTerminal",
                  "externalTerminal"
                ],
                "enumDescriptions": [
                  "%generateOptionsSchema.console.internalConsole.enumDescription%",
                  "%generateOptionsSchema.console.integratedTerminal.enumDescription%",
                  "%generateOptionsSchema.console.externalTerminal.enumDescription%"
                ],
                "markdownDescription": "%generateOptionsSchema.console.markdownDescription%",
                "settingsDescription": "%generateOptionsSchema.console.settingsDescription%",
                "default": "internalConsole"
              },
              "externalConsole": {
                "type": "boolean",
                "markdownDescription": "%generateOptionsSchema.externalConsole.markdownDescription%",
                "default": false
              },
              "launchSettingsFilePath": {
                "type": "string",
                "markdownDescription": "%generateOptionsSchema.launchSettingsFilePath.markdownDescription%",
                "default": "${workspaceFolder}/Properties/launchSettings.json"
              },
              "launchSettingsProfile": {
                "anyOf": [
                  {
                    "type": "string"
                  },
                  {
                    "type": "null"
                  }
                ],
                "description": "%generateOptionsSchema.launchSettingsProfile.description%",
                "default": "<insert-profile-name>"
              },
              "sourceFileMap": {
                "type": "object",
                "markdownDescription": "%generateOptionsSchema.sourceFileMap.markdownDescription%",
                "additionalProperties": {
                  "type": "string"
                },
                "default": {}
              },
              "justMyCode": {
                "type": "boolean",
                "markdownDescription": "%generateOptionsSchema.justMyCode.markdownDescription%",
                "default": true
              },
              "requireExactSource": {
                "type": "boolean",
                "markdownDescription": "%generateOptionsSchema.requireExactSource.markdownDescription%",
                "default": true
              },
              "enableStepFiltering": {
                "type": "boolean",
                "markdownDescription": "%generateOptionsSchema.enableStepFiltering.markdownDescription%",
                "default": true
              },
              "logging": {
                "description": "%generateOptionsSchema.logging.description%",
                "type": "object",
                "required": [],
                "default": {},
                "properties": {
                  "exceptions": {
                    "type": "boolean",
                    "markdownDescription": "%generateOptionsSchema.logging.exceptions.markdownDescription%",
                    "default": true
                  },
                  "moduleLoad": {
                    "type": "boolean",
                    "markdownDescription": "%generateOptionsSchema.logging.moduleLoad.markdownDescription%",
                    "default": true
                  },
                  "programOutput": {
                    "type": "boolean",
                    "markdownDescription": "%generateOptionsSchema.logging.programOutput.markdownDescription%",
                    "default": true
                  },
                  "browserStdOut": {
                    "type": "boolean",
                    "markdownDescription": "%generateOptionsSchema.logging.browserStdOut.markdownDescription%",
                    "default": true
                  },
                  "elapsedTiming": {
                    "type": "boolean",
                    "markdownDescription": "%generateOptionsSchema.logging.elapsedTiming.markdownDescription%",
                    "default": false
                  },
                  "threadExit": {
                    "type": "boolean",
                    "markdownDescription": "%generateOptionsSchema.logging.threadExit.markdownDescription%",
                    "default": false
                  },
                  "processExit": {
                    "type": "boolean",
                    "markdownDescription": "%generateOptionsSchema.logging.processExit.markdownDescription%",
                    "default": true
                  },
                  "engineLogging": {
                    "type": "boolean",
                    "deprecationMessage": "%generateOptionsSchema.logging.engineLogging.deprecationMessage%",
                    "default": false
                  },
                  "diagnosticsLog": {
                    "description": "%generateOptionsSchema.logging.diagnosticsLog.description%",
                    "type": "object",
                    "required": [],
                    "default": {},
                    "properties": {
                      "protocolMessages": {
                        "type": "boolean",
                        "markdownDescription": "%generateOptionsSchema.logging.diagnosticsLog.protocolMessages.markdownDescription%",
                        "default": false
                      },
                      "dispatcherMessages": {
                        "type": "string",
                        "enum": [
                          "none",
                          "error",
                          "important",
                          "normal"
                        ],
                        "enumDescriptions": [
                          "%generateOptionsSchema.logging.diagnosticsLog.dispatcherMessages.none.enumDescription%",
                          "%generateOptionsSchema.logging.diagnosticsLog.dispatcherMessages.error.enumDescription%",
                          "%generateOptionsSchema.logging.diagnosticsLog.dispatcherMessages.important.enumDescription%",
                          "%generateOptionsSchema.logging.diagnosticsLog.dispatcherMessages.normal.enumDescription%"
                        ],
                        "markdownDescription": "%generateOptionsSchema.logging.diagnosticsLog.dispatcherMessages.markdownDescription%",
                        "default": "none"
                      },
                      "debugEngineAPITracing": {
                        "type": "string",
                        "enum": [
                          "none",
                          "error",
                          "all"
                        ],
                        "enumDescriptions": [
                          "%generateOptionsSchema.logging.diagnosticsLog.debugEngineAPITracing.none.enumDescription%",
                          "%generateOptionsSchema.logging.diagnosticsLog.debugEngineAPITracing.error.enumDescription%",
                          "%generateOptionsSchema.logging.diagnosticsLog.debugEngineAPITracing.all.enumDescription%"
                        ],
                        "markdownDescription": "%generateOptionsSchema.logging.diagnosticsLog.debugEngineAPITracing.markdownDescription%",
                        "default": "none"
                      },
                      "debugRuntimeEventTracing": {
                        "type": "boolean",
                        "markdownDescription": "%generateOptionsSchema.logging.diagnosticsLog.debugRuntimeEventTracing.markdownDescription%",
                        "default": false
                      },
                      "expressionEvaluationTracing": {
                        "type": "boolean",
                        "markdownDescription": "%generateOptionsSchema.logging.diagnosticsLog.expressionEvaluationTracing.markdownDescription%",
                        "default": false
                      },
                      "startDebuggingTracing": {
                        "type": "boolean",
                        "markdownDescription": "%generateOptionsSchema.logging.diagnosticsLog.startDebuggingTracing.markdownDescription%",
                        "default": false
                      }
                    }
                  },
                  "consoleUsageMessage": {
                    "type": "boolean",
                    "description": "%generateOptionsSchema.logging.consoleUsageMessage.description%",
                    "default": true
                  }
                }
              },
              "pipeTransport": {
                "description": "When present, this tells the debugger to connect to a remote computer using another executable as a pipe that will relay standard input/output between VS Code and the .NET Core debugger backend executable (vsdbg).",
                "type": "object",
                "required": [
                  "debuggerPath"
                ],
                "default": {
                  "pipeCwd": "${workspaceFolder}",
                  "pipeProgram": "enter the fully qualified path for the pipe program name, for example '/usr/bin/ssh'",
                  "pipeArgs": [],
                  "debuggerPath": "enter the path for the debugger on the target machine, for example /usr/bin/netcoredbg"
                },
                "properties": {
                  "pipeCwd": {
                    "type": "string",
                    "description": "%generateOptionsSchema.pipeTransport.pipeCwd.description%",
                    "default": "${workspaceFolder}"
                  },
                  "pipeProgram": {
                    "type": "string",
                    "description": "%generateOptionsSchema.pipeTransport.pipeProgram.description%",
                    "default": "enter the fully qualified path for the pipe program name, for example '/usr/bin/ssh'"
                  },
                  "pipeArgs": {
                    "anyOf": [
                      {
                        "type": "array",
                        "description": "%generateOptionsSchema.pipeTransport.pipeArgs.0.description%",
                        "items": {
                          "type": "string"
                        },
                        "default": []
                      },
                      {
                        "type": "string",
                        "description": "%generateOptionsSchema.pipeTransport.pipeArgs.1.description%",
                        "default": ""
                      }
                    ],
                    "default": []
                  },
                  "debuggerPath": {
                    "type": "string",
                    "description": "The full path to the debugger on the target machine.",
                    "default": "enter the path for the debugger on the target machine, for example ~/vsdbg/vsdbg"
                  },
                  "pipeEnv": {
                    "type": "object",
                    "additionalProperties": {
                      "type": "string"
                    },
                    "description": "%generateOptionsSchema.pipeTransport.pipeEnv.description%",
                    "default": {}
                  },
                  "quoteArgs": {
                    "type": "boolean",
                    "description": "%generateOptionsSchema.pipeTransport.quoteArgs.description%",
                    "default": true
                  },
                  "windows": {
                    "description": "%generateOptionsSchema.pipeTransport.windows.description%",
                    "default": {
                      "pipeCwd": "${workspaceFolder}",
                      "pipeProgram": "enter the fully qualified path for the pipe program name, for example 'c:\\tools\\plink.exe'",
                      "pipeArgs": []
                    },
                    "type": "object",
                    "properties": {
                      "pipeCwd": {
                        "type": "string",
                        "description": "%generateOptionsSchema.pipeTransport.windows.pipeCwd.description%",
                        "default": "${workspaceFolder}"
                      },
                      "pipeProgram": {
                        "type": "string",
                        "description": "%generateOptionsSchema.pipeTransport.windows.pipeProgram.description%",
                        "default": "enter the fully qualified path for the pipe program name, for example '/usr/bin/ssh'"
                      },
                      "pipeArgs": {
                        "anyOf": [
                          {
                            "type": "array",
                            "description": "%generateOptionsSchema.pipeTransport.windows.pipeArgs.0.description%",
                            "items": {
                              "type": "string"
                            },
                            "default": []
                          },
                          {
                            "type": "string",
                            "description": "%generateOptionsSchema.pipeTransport.windows.pipeArgs.1.description%",
                            "default": ""
                          }
                        ],
                        "default": []
                      },
                      "quoteArgs": {
                        "type": "boolean",
                        "description": "%generateOptionsSchema.pipeTransport.windows.quoteArgs.description%",
                        "default": true
                      },
                      "pipeEnv": {
                        "type": "object",
                        "additionalProperties": {
                          "type": "string"
                        },
                        "description": "%generateOptionsSchema.pipeTransport.windows.pipeEnv.description%",
                        "default": {}
                      }
                    }
                  },
                  "osx": {
                    "description": "%generateOptionsSchema.pipeTransport.osx.description%",
                    "default": {
                      "pipeCwd": "${workspaceFolder}",
                      "pipeProgram": "enter the fully qualified path for the pipe program name, for example '/usr/bin/ssh'",
                      "pipeArgs": []
                    },
                    "type": "object",
                    "properties": {
                      "pipeCwd": {
                        "type": "string",
                        "description": "%generateOptionsSchema.pipeTransport.osx.pipeCwd.description%",
                        "default": "${workspaceFolder}"
                      },
                      "pipeProgram": {
                        "type": "string",
                        "description": "%generateOptionsSchema.pipeTransport.osx.pipeProgram.description%",
                        "default": "enter the fully qualified path for the pipe program name, for example '/usr/bin/ssh'"
                      },
                      "pipeArgs": {
                        "anyOf": [
                          {
                            "type": "array",
                            "description": "%generateOptionsSchema.pipeTransport.osx.pipeArgs.0.description%",
                            "items": {
                              "type": "string"
                            },
                            "default": []
                          },
                          {
                            "type": "string",
                            "description": "%generateOptionsSchema.pipeTransport.osx.pipeArgs.1.description%",
                            "default": ""
                          }
                        ],
                        "default": []
                      },
                      "quoteArgs": {
                        "type": "boolean",
                        "description": "%generateOptionsSchema.pipeTransport.osx.quoteArgs.description%",
                        "default": true
                      },
                      "pipeEnv": {
                        "type": "object",
                        "additionalProperties": {
                          "type": "string"
                        },
                        "description": "%generateOptionsSchema.pipeTransport.osx.pipeEnv.description%",
                        "default": {}
                      }
                    }
                  },
                  "linux": {
                    "description": "%generateOptionsSchema.pipeTransport.linux.description%",
                    "default": {
                      "pipeCwd": "${workspaceFolder}",
                      "pipeProgram": "enter the fully qualified path for the pipe program name, for example '/usr/bin/ssh'",
                      "pipeArgs": []
                    },
                    "type": "object",
                    "properties": {
                      "pipeCwd": {
                        "type": "string",
                        "description": "%generateOptionsSchema.pipeTransport.linux.pipeCwd.description%",
                        "default": "${workspaceFolder}"
                      },
                      "pipeProgram": {
                        "type": "string",
                        "description": "%generateOptionsSchema.pipeTransport.linux.pipeProgram.description%",
                        "default": "enter the fully qualified path for the pipe program name, for example '/usr/bin/ssh'"
                      },
                      "pipeArgs": {
                        "anyOf": [
                          {
                            "type": "array",
                            "description": "%generateOptionsSchema.pipeTransport.linux.pipeArgs.0.description%",
                            "items": {
                              "type": "string"
                            },
                            "default": []
                          },
                          {
                            "type": "string",
                            "description": "%generateOptionsSchema.pipeTransport.linux.pipeArgs.1.description%",
                            "default": ""
                          }
                        ],
                        "default": []
                      },
                      "quoteArgs": {
                        "type": "boolean",
                        "description": "%generateOptionsSchema.pipeTransport.linux.quoteArgs.description%",
                        "default": true
                      },
                      "pipeEnv": {
                        "type": "object",
                        "additionalProperties": {
                          "type": "string"
                        },
                        "description": "%generateOptionsSchema.pipeTransport.linux.pipeEnv.description%",
                        "default": {}
                      }
                    }
                  }
                }
              },
              "suppressJITOptimizations": {
                "type": "boolean",
                "markdownDescription": "%generateOptionsSchema.suppressJITOptimizations.markdownDescription%",
                "default": false
              },
              "symbolOptions": {
                "description": "%generateOptionsSchema.symbolOptions.description%",
                "default": {
                  "searchPaths": [],
                  "searchMicrosoftSymbolServer": false,
                  "searchNuGetOrgSymbolServer": false
                },
                "type": "object",
                "properties": {
                  "searchPaths": {
                    "type": "array",
                    "items": {
                      "type": "string"
                    },
                    "description": "Array of symbol server URLs (example: http​://MyExampleSymbolServer) or directories (example: /build/symbols) to search for .pdb files. These directories will be searched in addition to the default locations -- next to the module and the path where the pdb was originally dropped to.",
                    "default": []
                  },
                  "searchMicrosoftSymbolServer": {
                    "type": "boolean",
                    "description": "If 'true' the Microsoft Symbol server (https​://msdl.microsoft.com​/download/symbols) is added to the symbols search path. If unspecified, this option defaults to 'false'.",
                    "default": false
                  },
                  "searchNuGetOrgSymbolServer": {
                    "type": "boolean",
                    "description": "If 'true' the NuGet.org symbol server (https​://symbols.nuget.org​/download/symbols) is added to the symbols search path. If unspecified, this option defaults to 'false'.",
                    "default": false
                  },
                  "cachePath": {
                    "type": "string",
                    "description": "%generateOptionsSchema.symbolOptions.cachePath.description%",
                    "default": ""
                  },
                  "moduleFilter": {
                    "description": "%generateOptionsSchema.symbolOptions.moduleFilter.description%",
                    "default": {
                      "mode": "loadAllButExcluded",
                      "excludedModules": []
                    },
                    "type": "object",
                    "required": [
                      "mode"
                    ],
                    "properties": {
                      "mode": {
                        "type": "string",
                        "enum": [
                          "loadAllButExcluded",
                          "loadOnlyIncluded"
                        ],
                        "enumDescriptions": [
                          "%generateOptionsSchema.symbolOptions.moduleFilter.mode.loadAllButExcluded.enumDescription%",
                          "%generateOptionsSchema.symbolOptions.moduleFilter.mode.loadOnlyIncluded.enumDescription%"
                        ],
                        "description": "%generateOptionsSchema.symbolOptions.moduleFilter.mode.description%",
                        "default": "loadAllButExcluded"
                      },
                      "excludedModules": {
                        "type": "array",
                        "items": {
                          "type": "string"
                        },
                        "description": "%generateOptionsSchema.symbolOptions.moduleFilter.excludedModules.description%",
                        "default": []
                      },
                      "includedModules": {
                        "type": "array",
                        "items": {
                          "type": "string"
                        },
                        "description": "%generateOptionsSchema.symbolOptions.moduleFilter.includedModules.description%",
                        "default": []
                      },
                      "includeSymbolsNextToModules": {
                        "type": "boolean",
                        "description": "%generateOptionsSchema.symbolOptions.moduleFilter.includeSymbolsNextToModules.description%",
                        "default": true
                      }
                    }
                  }
                }
              },
              "sourceLinkOptions": {
                "markdownDescription": "%generateOptionsSchema.sourceLinkOptions.markdownDescription%",
                "default": {
                  "*": {
                    "enabled": true
                  }
                },
                "type": "object",
                "additionalItems": {
                  "type": "object",
                  "properties": {
                    "enabled": {
                      "title": "boolean",
                      "markdownDescription": "%generateOptionsSchema.sourceLinkOptions.additionalItems.enabled.markdownDescription%",
                      "default": "true"
                    }
                  }
                }
              },
              "allowFastEvaluate": {
                "type": "boolean",
                "description": "%generateOptionsSchema.allowFastEvaluate.description%",
                "default": true
              },
              "targetOutputLogPath": {
                "type": "string",
                "description": "%generateOptionsSchema.targetOutputLogPath.description%",
                "default": ""
              },
              "targetArchitecture": {
                "type": "string",
                "markdownDescription": "%generateOptionsSchema.targetArchitecture.markdownDescription%",
                "enum": [
                  "x86_64",
                  "arm64"
                ]
              },
              "checkForDevCert": {
                "type": "boolean",
                "description": "%generateOptionsSchema.checkForDevCert.description%",
                "default": true
              }
            }
          },
          "attach": {
            "type": "object",
            "required": [],
            "properties": {
              "processName": {
                "type": "string",
                "default": "",
                "markdownDescription": "%generateOptionsSchema.processName.markdownDescription%"
              },
              "processId": {
                "anyOf": [
                  {
                    "type": "string",
                    "markdownDescription": "%generateOptionsSchema.processId.0.markdownDescription%",
                    "default": ""
                  },
                  {
                    "type": "integer",
                    "markdownDescription": "%generateOptionsSchema.processId.1.markdownDescription%",
                    "default": 0
                  }
                ]
              },
              "sourceFileMap": {
                "type": "object",
                "markdownDescription": "%generateOptionsSchema.sourceFileMap.markdownDescription%",
                "additionalProperties": {
                  "type": "string"
                }
              },
              "justMyCode": {
                "type": "boolean",
                "markdownDescription": "%generateOptionsSchema.justMyCode.markdownDescription%",
                "default": true
              },
              "requireExactSource": {
                "type": "boolean",
                "markdownDescription": "%generateOptionsSchema.requireExactSource.markdownDescription%",
                "default": true
              },
              "enableStepFiltering": {
                "type": "boolean",
                "markdownDescription": "%generateOptionsSchema.enableStepFiltering.markdownDescription%",
                "default": true
              },
              "logging": {
                "description": "%generateOptionsSchema.logging.description%",
                "type": "object",
                "required": [],
                "default": {},
                "properties": {
                  "exceptions": {
                    "type": "boolean",
                    "markdownDescription": "%generateOptionsSchema.logging.exceptions.markdownDescription%",
                    "default": true
                  },
                  "moduleLoad": {
                    "type": "boolean",
                    "markdownDescription": "%generateOptionsSchema.logging.moduleLoad.markdownDescription%",
                    "default": true
                  },
                  "programOutput": {
                    "type": "boolean",
                    "markdownDescription": "%generateOptionsSchema.logging.programOutput.markdownDescription%",
                    "default": true
                  },
                  "browserStdOut": {
                    "type": "boolean",
                    "markdownDescription": "%generateOptionsSchema.logging.browserStdOut.markdownDescription%",
                    "default": true
                  },
                  "elapsedTiming": {
                    "type": "boolean",
                    "markdownDescription": "%generateOptionsSchema.logging.elapsedTiming.markdownDescription%",
                    "default": false
                  },
                  "threadExit": {
                    "type": "boolean",
                    "markdownDescription": "%generateOptionsSchema.logging.threadExit.markdownDescription%",
                    "default": false
                  },
                  "processExit": {
                    "type": "boolean",
                    "markdownDescription": "%generateOptionsSchema.logging.processExit.markdownDescription%",
                    "default": true
                  },
                  "engineLogging": {
                    "type": "boolean",
                    "deprecationMessage": "%generateOptionsSchema.logging.engineLogging.deprecationMessage%",
                    "default": false
                  },
                  "diagnosticsLog": {
                    "description": "%generateOptionsSchema.logging.diagnosticsLog.description%",
                    "type": "object",
                    "required": [],
                    "default": {},
                    "properties": {
                      "protocolMessages": {
                        "type": "boolean",
                        "markdownDescription": "%generateOptionsSchema.logging.diagnosticsLog.protocolMessages.markdownDescription%",
                        "default": false
                      },
                      "dispatcherMessages": {
                        "type": "string",
                        "enum": [
                          "none",
                          "error",
                          "important",
                          "normal"
                        ],
                        "enumDescriptions": [
                          "%generateOptionsSchema.logging.diagnosticsLog.dispatcherMessages.none.enumDescription%",
                          "%generateOptionsSchema.logging.diagnosticsLog.dispatcherMessages.error.enumDescription%",
                          "%generateOptionsSchema.logging.diagnosticsLog.dispatcherMessages.important.enumDescription%",
                          "%generateOptionsSchema.logging.diagnosticsLog.dispatcherMessages.normal.enumDescription%"
                        ],
                        "markdownDescription": "%generateOptionsSchema.logging.diagnosticsLog.dispatcherMessages.markdownDescription%",
                        "default": "none"
                      },
                      "debugEngineAPITracing": {
                        "type": "string",
                        "enum": [
                          "none",
                          "error",
                          "all"
                        ],
                        "enumDescriptions": [
                          "%generateOptionsSchema.logging.diagnosticsLog.debugEngineAPITracing.none.enumDescription%",
                          "%generateOptionsSchema.logging.diagnosticsLog.debugEngineAPITracing.error.enumDescription%",
                          "%generateOptionsSchema.logging.diagnosticsLog.debugEngineAPITracing.all.enumDescription%"
                        ],
                        "markdownDescription": "%generateOptionsSchema.logging.diagnosticsLog.debugEngineAPITracing.markdownDescription%",
                        "default": "none"
                      },
                      "debugRuntimeEventTracing": {
                        "type": "boolean",
                        "markdownDescription": "%generateOptionsSchema.logging.diagnosticsLog.debugRuntimeEventTracing.markdownDescription%",
                        "default": false
                      },
                      "expressionEvaluationTracing": {
                        "type": "boolean",
                        "markdownDescription": "%generateOptionsSchema.logging.diagnosticsLog.expressionEvaluationTracing.markdownDescription%",
                        "default": false
                      },
                      "startDebuggingTracing": {
                        "type": "boolean",
                        "markdownDescription": "%generateOptionsSchema.logging.diagnosticsLog.startDebuggingTracing.markdownDescription%",
                        "default": false
                      }
                    }
                  },
                  "consoleUsageMessage": {
                    "type": "boolean",
                    "description": "%generateOptionsSchema.logging.consoleUsageMessage.description%",
                    "default": true
                  }
                }
              },
              "pipeTransport": {
                "description": "When present, this tells the debugger to connect to a remote computer using another executable as a pipe that will relay standard input/output between VS Code and the .NET Core debugger backend executable (vsdbg).",
                "type": "object",
                "required": [
                  "debuggerPath"
                ],
                "default": {
                  "pipeCwd": "${workspaceFolder}",
                  "pipeProgram": "enter the fully qualified path for the pipe program name, for example '/usr/bin/ssh'",
                  "pipeArgs": [],
                  "debuggerPath": "enter the path for the debugger on the target machine, for example /usr/bin/netcoredbg"
                },
                "properties": {
                  "pipeCwd": {
                    "type": "string",
                    "description": "%generateOptionsSchema.pipeTransport.pipeCwd.description%",
                    "default": "${workspaceFolder}"
                  },
                  "pipeProgram": {
                    "type": "string",
                    "description": "%generateOptionsSchema.pipeTransport.pipeProgram.description%",
                    "default": "enter the fully qualified path for the pipe program name, for example '/usr/bin/ssh'"
                  },
                  "pipeArgs": {
                    "anyOf": [
                      {
                        "type": "array",
                        "description": "%generateOptionsSchema.pipeTransport.pipeArgs.0.description%",
                        "items": {
                          "type": "string"
                        },
                        "default": []
                      },
                      {
                        "type": "string",
                        "description": "%generateOptionsSchema.pipeTransport.pipeArgs.1.description%",
                        "default": ""
                      }
                    ],
                    "default": []
                  },
                  "debuggerPath": {
                    "type": "string",
                    "description": "The full path to the debugger on the target machine.",
                    "default": "enter the path for the debugger on the target machine, for example ~/vsdbg/vsdbg"
                  },
                  "pipeEnv": {
                    "type": "object",
                    "additionalProperties": {
                      "type": "string"
                    },
                    "description": "%generateOptionsSchema.pipeTransport.pipeEnv.description%",
                    "default": {}
                  },
                  "quoteArgs": {
                    "type": "boolean",
                    "description": "%generateOptionsSchema.pipeTransport.quoteArgs.description%",
                    "default": true
                  },
                  "windows": {
                    "description": "%generateOptionsSchema.pipeTransport.windows.description%",
                    "default": {
                      "pipeCwd": "${workspaceFolder}",
                      "pipeProgram": "enter the fully qualified path for the pipe program name, for example 'c:\\tools\\plink.exe'",
                      "pipeArgs": []
                    },
                    "type": "object",
                    "properties": {
                      "pipeCwd": {
                        "type": "string",
                        "description": "%generateOptionsSchema.pipeTransport.windows.pipeCwd.description%",
                        "default": "${workspaceFolder}"
                      },
                      "pipeProgram": {
                        "type": "string",
                        "description": "%generateOptionsSchema.pipeTransport.windows.pipeProgram.description%",
                        "default": "enter the fully qualified path for the pipe program name, for example '/usr/bin/ssh'"
                      },
                      "pipeArgs": {
                        "anyOf": [
                          {
                            "type": "array",
                            "description": "%generateOptionsSchema.pipeTransport.windows.pipeArgs.0.description%",
                            "items": {
                              "type": "string"
                            },
                            "default": []
                          },
                          {
                            "type": "string",
                            "description": "%generateOptionsSchema.pipeTransport.windows.pipeArgs.1.description%",
                            "default": ""
                          }
                        ],
                        "default": []
                      },
                      "quoteArgs": {
                        "type": "boolean",
                        "description": "%generateOptionsSchema.pipeTransport.windows.quoteArgs.description%",
                        "default": true
                      },
                      "pipeEnv": {
                        "type": "object",
                        "additionalProperties": {
                          "type": "string"
                        },
                        "description": "%generateOptionsSchema.pipeTransport.windows.pipeEnv.description%",
                        "default": {}
                      }
                    }
                  },
                  "osx": {
                    "description": "%generateOptionsSchema.pipeTransport.osx.description%",
                    "default": {
                      "pipeCwd": "${workspaceFolder}",
                      "pipeProgram": "enter the fully qualified path for the pipe program name, for example '/usr/bin/ssh'",
                      "pipeArgs": []
                    },
                    "type": "object",
                    "properties": {
                      "pipeCwd": {
                        "type": "string",
                        "description": "%generateOptionsSchema.pipeTransport.osx.pipeCwd.description%",
                        "default": "${workspaceFolder}"
                      },
                      "pipeProgram": {
                        "type": "string",
                        "description": "%generateOptionsSchema.pipeTransport.osx.pipeProgram.description%",
                        "default": "enter the fully qualified path for the pipe program name, for example '/usr/bin/ssh'"
                      },
                      "pipeArgs": {
                        "anyOf": [
                          {
                            "type": "array",
                            "description": "%generateOptionsSchema.pipeTransport.osx.pipeArgs.0.description%",
                            "items": {
                              "type": "string"
                            },
                            "default": []
                          },
                          {
                            "type": "string",
                            "description": "%generateOptionsSchema.pipeTransport.osx.pipeArgs.1.description%",
                            "default": ""
                          }
                        ],
                        "default": []
                      },
                      "quoteArgs": {
                        "type": "boolean",
                        "description": "%generateOptionsSchema.pipeTransport.osx.quoteArgs.description%",
                        "default": true
                      },
                      "pipeEnv": {
                        "type": "object",
                        "additionalProperties": {
                          "type": "string"
                        },
                        "description": "%generateOptionsSchema.pipeTransport.osx.pipeEnv.description%",
                        "default": {}
                      }
                    }
                  },
                  "linux": {
                    "description": "%generateOptionsSchema.pipeTransport.linux.description%",
                    "default": {
                      "pipeCwd": "${workspaceFolder}",
                      "pipeProgram": "enter the fully qualified path for the pipe program name, for example '/usr/bin/ssh'",
                      "pipeArgs": []
                    },
                    "type": "object",
                    "properties": {
                      "pipeCwd": {
                        "type": "string",
                        "description": "%generateOptionsSchema.pipeTransport.linux.pipeCwd.description%",
                        "default": "${workspaceFolder}"
                      },
                      "pipeProgram": {
                        "type": "string",
                        "description": "%generateOptionsSchema.pipeTransport.linux.pipeProgram.description%",
                        "default": "enter the fully qualified path for the pipe program name, for example '/usr/bin/ssh'"
                      },
                      "pipeArgs": {
                        "anyOf": [
                          {
                            "type": "array",
                            "description": "%generateOptionsSchema.pipeTransport.linux.pipeArgs.0.description%",
                            "items": {
                              "type": "string"
                            },
                            "default": []
                          },
                          {
                            "type": "string",
                            "description": "%generateOptionsSchema.pipeTransport.linux.pipeArgs.1.description%",
                            "default": ""
                          }
                        ],
                        "default": []
                      },
                      "quoteArgs": {
                        "type": "boolean",
                        "description": "%generateOptionsSchema.pipeTransport.linux.quoteArgs.description%",
                        "default": true
                      },
                      "pipeEnv": {
                        "type": "object",
                        "additionalProperties": {
                          "type": "string"
                        },
                        "description": "%generateOptionsSchema.pipeTransport.linux.pipeEnv.description%",
                        "default": {}
                      }
                    }
                  }
                }
              },
              "suppressJITOptimizations": {
                "type": "boolean",
                "markdownDescription": "%generateOptionsSchema.suppressJITOptimizations.markdownDescription%",
                "default": false
              },
              "symbolOptions": {
                "description": "%generateOptionsSchema.symbolOptions.description%",
                "default": {
                  "searchPaths": [],
                  "searchMicrosoftSymbolServer": false,
                  "searchNuGetOrgSymbolServer": false
                },
                "type": "object",
                "properties": {
                  "searchPaths": {
                    "type": "array",
                    "items": {
                      "type": "string"
                    },
                    "description": "Array of symbol server URLs (example: http​://MyExampleSymbolServer) or directories (example: /build/symbols) to search for .pdb files. These directories will be searched in addition to the default locations -- next to the module and the path where the pdb was originally dropped to.",
                    "default": []
                  },
                  "searchMicrosoftSymbolServer": {
                    "type": "boolean",
                    "description": "If 'true' the Microsoft Symbol server (https​://msdl.microsoft.com​/download/symbols) is added to the symbols search path. If unspecified, this option defaults to 'false'.",
                    "default": false
                  },
                  "searchNuGetOrgSymbolServer": {
                    "type": "boolean",
                    "description": "If 'true' the NuGet.org symbol server (https​://symbols.nuget.org​/download/symbols) is added to the symbols search path. If unspecified, this option defaults to 'false'.",
                    "default": false
                  },
                  "cachePath": {
                    "type": "string",
                    "description": "%generateOptionsSchema.symbolOptions.cachePath.description%",
                    "default": ""
                  },
                  "moduleFilter": {
                    "description": "%generateOptionsSchema.symbolOptions.moduleFilter.description%",
                    "default": {
                      "mode": "loadAllButExcluded",
                      "excludedModules": []
                    },
                    "type": "object",
                    "required": [
                      "mode"
                    ],
                    "properties": {
                      "mode": {
                        "type": "string",
                        "enum": [
                          "loadAllButExcluded",
                          "loadOnlyIncluded"
                        ],
                        "enumDescriptions": [
                          "%generateOptionsSchema.symbolOptions.moduleFilter.mode.loadAllButExcluded.enumDescription%",
                          "%generateOptionsSchema.symbolOptions.moduleFilter.mode.loadOnlyIncluded.enumDescription%"
                        ],
                        "description": "%generateOptionsSchema.symbolOptions.moduleFilter.mode.description%",
                        "default": "loadAllButExcluded"
                      },
                      "excludedModules": {
                        "type": "array",
                        "items": {
                          "type": "string"
                        },
                        "description": "%generateOptionsSchema.symbolOptions.moduleFilter.excludedModules.description%",
                        "default": []
                      },
                      "includedModules": {
                        "type": "array",
                        "items": {
                          "type": "string"
                        },
                        "description": "%generateOptionsSchema.symbolOptions.moduleFilter.includedModules.description%",
                        "default": []
                      },
                      "includeSymbolsNextToModules": {
                        "type": "boolean",
                        "description": "%generateOptionsSchema.symbolOptions.moduleFilter.includeSymbolsNextToModules.description%",
                        "default": true
                      }
                    }
                  }
                }
              },
              "sourceLinkOptions": {
                "markdownDescription": "%generateOptionsSchema.sourceLinkOptions.markdownDescription%",
                "default": {
                  "*": {
                    "enabled": true
                  }
                },
                "type": "object",
                "additionalItems": {
                  "type": "object",
                  "properties": {
                    "enabled": {
                      "title": "boolean",
                      "markdownDescription": "%generateOptionsSchema.sourceLinkOptions.additionalItems.enabled.markdownDescription%",
                      "default": "true"
                    }
                  }
                }
              },
              "allowFastEvaluate": {
                "type": "boolean",
                "description": "%generateOptionsSchema.allowFastEvaluate.description%",
                "default": true
              },
              "targetArchitecture": {
                "type": "string",
                "markdownDescription": "%generateOptionsSchema.targetArchitecture.markdownDescription%",
                "enum": [
                  "x86_64",
                  "arm64"
                ]
              }
            }
          }
        }
      },
      {
        "type": "blazorwasm",
        "label": "Blazor WebAssembly Debug",
        "hiddenWhen": "dotnet.debug.serviceBrokerAvailable",
        "initialConfigurations": [
          {
            "type": "blazorwasm",
            "name": "Launch and Debug Blazor WebAssembly Application",
            "request": "launch"
          }
        ],
        "configurationAttributes": {
          "launch": {
            "properties": {
              "cwd": {
                "type": "string",
                "description": "The directory of the Blazor WebAssembly app, defaults to the workspace folder.",
                "default": "${workspaceFolder}"
              },
              "url": {
                "type": "string",
                "description": "The URL of the application",
                "default": "https://localhost:5001"
              },
              "browser": {
                "type": "string",
                "description": "The debugging browser to launch (Edge or Chrome)",
                "default": "edge",
                "enum": [
                  "chrome",
                  "edge"
                ]
              },
              "trace": {
                "type": [
                  "boolean",
                  "string"
                ],
                "default": "true",
                "enum": [
                  "verbose",
                  true
                ],
                "description": "If true, verbose logs from JS debugger are sent to log file. If 'verbose', send logs to console."
              },
              "hosted": {
                "type": "boolean",
                "default": "false",
                "description": "True if the app is a hosted Blazor WebAssembly app, false otherwise."
              },
              "webRoot": {
                "type": "string",
                "default": "${workspaceFolder}",
                "description": "Specifies the absolute path to the webserver root."
              },
              "timeout": {
                "type": "number",
                "default": 30000,
                "description": "Retry for this number of milliseconds to connect to browser."
              },
              "program": {
                "type": "string",
                "default": "${workspaceFolder}/Server/bin/Debug/<target-framework>/<target-dll>",
                "description": "The path of the DLL to execute when launching a hosted server app"
              },
              "env": {
                "type": "object",
                "description": "Environment variables passed to dotnet. Only valid for hosted apps."
              },
              "dotNetConfig": {
                "description": "Options passed to the underlying .NET debugger. For more info, see https://github.com/dotnet/vscode-csharp/blob/main/debugger.md.",
                "type": "object",
                "required": [],
                "default": {},
                "properties": {
                  "justMyCode": {
                    "type": "boolean",
                    "description": "Optional flag to only show user code.",
                    "default": true
                  },
                  "logging": {
                    "description": "Optional flags to determine what types of messages should be logged to the output window. Applicable only for the app server of hosted Blazor WASM apps.",
                    "type": "object",
                    "required": [],
                    "default": {},
                    "properties": {
                      "exceptions": {
                        "type": "boolean",
                        "description": "Optional flag to determine whether exception messages should be logged to the output window.",
                        "default": true
                      },
                      "moduleLoad": {
                        "type": "boolean",
                        "description": "Optional flag to determine whether module load events should be logged to the output window.",
                        "default": true
                      },
                      "programOutput": {
                        "type": "boolean",
                        "description": "Optional flag to determine whether program output should be logged to the output window when not using an external console.",
                        "default": true
                      },
                      "engineLogging": {
                        "type": "boolean",
                        "description": "Optional flag to determine whether diagnostic engine logs should be logged to the output window.",
                        "default": false
                      },
                      "browserStdOut": {
                        "type": "boolean",
                        "description": "Optional flag to determine if stdout text from the launching the web browser should be logged to the output window.",
                        "default": true
                      },
                      "elapsedTiming": {
                        "type": "boolean",
                        "description": "If true, engine logging will include `adapterElapsedTime` and `engineElapsedTime` properties to indicate the amount of time, in microseconds, that a request took.",
                        "default": false
                      },
                      "threadExit": {
                        "type": "boolean",
                        "description": "Controls if a message is logged when a thread in the target process exits. Default: `false`.",
                        "default": false
                      },
                      "processExit": {
                        "type": "boolean",
                        "description": "Controls if a message is logged when the target process exits, or debugging is stopped. Default: `true`.",
                        "default": true
                      }
                    }
                  },
                  "sourceFileMap": {
                    "type": "object",
                    "description": "Optional source file mappings passed to the debug engine. Example: '{ \"C:\\foo\":\"/home/user/foo\" }'",
                    "additionalProperties": {
                      "type": "string"
                    },
                    "default": {
                      "<insert-source-path-here>": "<insert-target-path-here>"
                    }
                  }
                }
              },
              "browserConfig": {
                "description": "Options based to the underlying JavaScript debugger. For more info, see https://github.com/microsoft/vscode-js-debug/blob/master/OPTIONS.md.",
                "type": "object",
                "required": [],
                "default": {},
                "properties": {
                  "outputCapture": {
                    "enum": [
                      "console",
                      "std"
                    ],
                    "description": "From where to capture output messages: the default debug API if set to `console`, or stdout/stderr streams if set to `std`.",
                    "default": "console"
                  }
                }
              }
            }
          },
          "attach": {
            "properties": {
              "url": {
                "type": "string",
                "description": "The URL of the application",
                "default": "https://localhost:5001"
              },
              "cwd": {
                "type": "string",
                "description": "The directory of the Blazor WebAssembly app, defaults to the workspace folder.",
                "default": "${workspaceFolder}"
              },
              "browser": {
                "type": "string",
                "description": "The debugging browser to launch (Edge or Chrome)",
                "default": "chrome",
                "enum": [
                  "chrome",
                  "edge"
                ]
              },
              "trace": {
                "type": [
                  "boolean",
                  "string"
                ],
                "default": "true",
                "enum": [
                  "verbose",
                  true
                ],
                "description": "If true, verbose logs from JS debugger are sent to log file. If 'verbose', send logs to console."
              },
              "webRoot": {
                "type": "string",
                "default": "${workspaceFolder}",
                "description": "Specifies the absolute path to the webserver root."
              },
              "timeout": {
                "type": "number",
                "default": 30000,
                "description": "Retry for this number of milliseconds to connect to browser."
              }
            }
          }
        }
      },
      {
        "type": "dotnet",
        "label": "C#",
        "hiddenWhen": "!dotnet.debug.serviceBrokerAvailable",
        "languages": [
          "csharp",
          "razor",
          "aspnetcorerazor"
        ],
        "variables": {},
        "aiKey": "AIF-d9b70cd4-b9f9-4d70-929b-a071c400b217",
        "configurationAttributes": {
          "launch": {
            "type": "object",
            "required": [
              "projectPath"
            ],
            "properties": {
              "projectPath": {
                "type": "string",
                "description": "%debuggers.dotnet.launch.projectPath.description%",
                "default": "${workspaceFolder}/<insert-project-name-here>.csproj"
              },
              "launchConfigurationId": {
                "type": "string",
                "description": "%debuggers.dotnet.launch.launchConfigurationId.description%"
              }
            }
          }
        },
        "configurationSnippets": [
          {
            "label": "%debuggers.dotnet.configurationSnippets.label%",
            "description": "%debuggers.dotnet.configurationSnippets.description%",
            "body": {
              "name": "C#: ${1:<project-name>} Debug",
              "type": "dotnet",
              "request": "launch",
              "projectPath": "^\"\\${workspaceFolder}/${2:<relative-path-to-project-folder>}${1:<project-name>}.csproj\""
            }
          }
        ]
      }
    ],
    "semanticTokenTypes": [
      {
        "id": "razorComponentElement",
        "description": "A Razor component element"
      },
      {
        "id": "RazorComponentAttribute",
        "description": "A Razor component attribute"
      },
      {
        "id": "razorTagHelperElement",
        "description": "A Razor TagHelper Element"
      },
      {
        "id": "razorTagHelperAttribute",
        "description": "A Razor TagHelper Attribute"
      },
      {
        "id": "razorTransition",
        "description": "A Razor transition"
      },
      {
        "id": "razorDirectiveAttribute",
        "description": "A Razor Directive Attribute"
      },
      {
        "id": "razorDirectiveColon",
        "description": "A colon between directive attribute parameters"
      },
      {
        "id": "razorDirective",
        "description": "A Razor directive such as 'code' or 'function'"
      },
      {
        "id": "razorComment",
        "description": "A Razor comment"
      },
      {
        "id": "markupCommentPunctuation",
        "description": "The '@' or '*' of a Razor comment."
      },
      {
        "id": "markupTagDelimiter",
        "description": "Markup delimiters like '<', '>', and '/'."
      },
      {
        "id": "markupOperator",
        "description": "Delimiter for Markup Attribute Key-Value pairs."
      },
      {
        "id": "markupElement",
        "description": "The name of a Markup element."
      },
      {
        "id": "markupAttribute",
        "description": "The name of a Markup attribute."
      },
      {
        "id": "markupAttributeQuote",
        "description": "A token that represents an attribute quote in a Markup attribute."
      },
      {
        "id": "markupAttributeValue",
        "description": "The value of a Markup attribute."
      },
      {
        "id": "markupComment",
        "description": "The contents of a Markup comment."
      },
      {
        "id": "markupCommentPunctuation",
        "description": "The begining or ending punctuation of a Markup comment."
      },
      {
        "id": "excludedCode",
        "description": "A token that represents inactive code."
      },
      {
        "id": "controlKeyword",
        "description": "A token that represents a control-flow keyword.",
        "superType": "keyword"
      },
      {
        "id": "operatorOverloaded",
        "description": "A declaration or reference to an overloaded operator."
      },
      {
        "id": "whitespace",
        "description": "A token that represents whitespace."
      },
      {
        "id": "text",
        "description": "A token that represents text."
      },
      {
        "id": "preprocessorText",
        "description": "Text associated with a preprocessor directive."
      },
      {
        "id": "punctuation",
        "description": "A token that represents punctuation."
      },
      {
        "id": "stringVerbatim",
        "superType": "string",
        "description": "A token that represents a verbatim string."
      },
      {
        "id": "stringEscapeCharacter",
        "superType": "string",
        "description": "An escape character within a string."
      },
      {
        "id": "recordClass",
        "superType": "class",
        "description": "A definition or reference to a record class type."
      },
      {
        "id": "delegate",
        "superType": "method",
        "description": "A definition or reference to a delegate type."
      },
      {
        "id": "module",
        "superType": "namespace",
        "description": "A definition or reference to a module name."
      },
      {
        "id": "recordStruct",
        "superType": "struct",
        "description": "A definition or reference to a record struct type."
      },
      {
        "id": "field",
        "superType": "property",
        "description": "A definition or reference to a field."
      },
      {
        "id": "constant",
        "superType": "variable",
        "description": "A definition or reference to a constant."
      },
      {
        "id": "extensionMethod",
        "superType": "method",
        "description": "A definition or reference to an extension method"
      },
      {
        "id": "xmlDocCommentAttributeName",
        "description": "A token that represents an attribute in an XML documentation comment"
      },
      {
        "id": "xmlDocCommentAttributeQuotes",
        "description": "A token that represents an attribute quote in an XML documentation comment"
      },
      {
        "id": "xmlDocCommentAttributeValue",
        "description": "A token that represents an attribute value in an XML documentation comment"
      },
      {
        "id": "xmlDocCommentCDataSection",
        "description": "A token that represents a CDATA section in an XML documentation comment"
      },
      {
        "id": "xmlDocCommentComment",
        "description": "A token that represents a comment in an XML documentation comment"
      },
      {
        "id": "xmlDocCommentDelimiter",
        "description": "A token that represents a delimeter in an XML documentation comment"
      },
      {
        "id": "xmlDocCommentEntityReference",
        "description": "A token that represents reference to an entity in an XML documentation comment"
      },
      {
        "id": "xmlDocCommentName",
        "description": "A token that represents a name in an XML documentation comment"
      },
      {
        "id": "xmlDocCommentProcessingInstruction",
        "description": "A token that represents a processing instruction in an XML documentation comment"
      },
      {
        "id": "xmlDocCommentText",
        "description": "A token that represents text in an XML documentation comment"
      },
      {
        "id": "xmlLiteralAttributeName",
        "description": "A token that represents an attribute name in an XML literal"
      },
      {
        "id": "xmlLiteralAttributeQuotes",
        "description": "A token that represents an attribute quote in an XML literal"
      },
      {
        "id": "xmlLiteralAttributeValue",
        "description": "A token that represents an attribute value in an XML literal"
      },
      {
        "id": "xmlLiteralCDataSection",
        "description": "A token that represents a CDATA section in an XML literal"
      },
      {
        "id": "xmlLiteralComment",
        "description": "A token that represents a comment in an XML literal"
      },
      {
        "id": "xmlLiteralDelimiter",
        "description": "A token that represents a delimiter in an XML literal"
      },
      {
        "id": "xmlLiteralEmbeddedExpression",
        "description": "A token that represents an emebedded expression in an XML literal"
      },
      {
        "id": "xmlLiteralEntityReference",
        "description": "A token that represents a reference to an entity in an XML literal"
      },
      {
        "id": "xmlLiteralName",
        "description": "A token that represents a name in an XML literal"
      },
      {
        "id": "xmlLiteralProcessingInstruction",
        "description": "A token that represents a processing instruction in an XML literal"
      },
      {
        "id": "xmlLiteralText",
        "description": "A token that represents text in an XML literal"
      },
      {
        "id": "regexComment",
        "description": "A token that represents a comment in a regex string"
      },
      {
        "id": "regexCharacterClass",
        "description": "A token that represents a character class in a regex string"
      },
      {
        "id": "regexAnchor",
        "description": "A token that represents an anchor in a regex string"
      },
      {
        "id": "regexQuantifier",
        "description": "A token that represents a quantifier in a regex string"
      },
      {
        "id": "regexGrouping",
        "description": "A token that represents a group in a regex string"
      },
      {
        "id": "regexAlternation",
        "description": "A token that represents an alternation in a regex string"
      },
      {
        "id": "regexText",
        "description": "A token that represents text in a regex string"
      },
      {
        "id": "regexSelfEscapedCharacter",
        "description": "A token that represents a self escaped character in a regex string"
      },
      {
        "id": "regexOtherEscape",
        "description": "A token that represents an escape in a regex string"
      },
      {
        "id": "jsonComment",
        "description": "A token that represents a comment in a JSON string"
      },
      {
        "id": "jsonNumber",
        "description": "A token that represents a number in a JSON string"
      },
      {
        "id": "jsonString",
        "description": "A token that represents a string in a JSON string"
      },
      {
        "id": "jsonKeyword",
        "description": "A token that represents a keyword in a JSON string"
      },
      {
        "id": "jsonText",
        "description": "A token that represents text in a JSON string"
      },
      {
        "id": "jsonOperator",
        "description": "A token that represents an operator in a JSON string"
      },
      {
        "id": "jsonPunctuation",
        "description": "A token that represents punctuation in a JSON string"
      },
      {
        "id": "jsonArray",
        "description": "A token that represents an array in a JSON string"
      },
      {
        "id": "jsonObject",
        "description": "A token that represents an object in a JSON string"
      },
      {
        "id": "jsonPropertyName",
        "description": "A token that represents a property name in a JSON string"
      },
      {
        "id": "jsonConstructorName",
        "description": "A token that represents a constructor in a JSON string"
      }
    ],
    "semanticTokenModifiers": [],
    "semanticTokenScopes": [
      {
        "language": "aspnetcorerazor",
        "scopes": {
          "razorComponentElement": [
            "entity.name.class.element.component"
          ],
          "RazorComponentAttribute": [
            "entity.name.class.attribute.component"
          ],
          "razorTagHelperElement": [
            "entity.name.class.element.taghelper"
          ],
          "razorTagHelperAttribute": [
            "entity.name.class.attribute.taghelper"
          ],
          "razorTransition": [
            "keyword.control.razor.transition"
          ],
          "razorDirectiveAttribute": [
            "keyword.control.razor.directive.attribute",
            "keyword.control.cshtml.directive.attribute"
          ],
          "razorDirectiveColon": [
            "keyword.control.razor.directive.colon",
            "keyword.control.cshtml.directive.colon"
          ],
          "razorDirective": [
            "keyword.control.razor.directive",
            "keyword.control.cshtml.directive"
          ],
          "razorComment": [
            "comment.block.razor"
          ],
          "razorCommentTransition": [
            "meta.comment.razor",
            "keyword.control.cshtml.transition"
          ],
          "razorCommentStar": [
            "keyword.control.razor.comment.star",
            "meta.comment.razor"
          ],
          "angleBracket": [
            "punctuation.definition.tag"
          ],
          "forwardSlash": [
            "punctuation.definition.tag"
          ],
          "equals": [
            "punctuation.separator.key-value.html"
          ],
          "markupElement": [
            "entity.name.tag.html"
          ],
          "markupAttribute": [
            "entity.other.attribute-name.html"
          ],
          "markupAttributeQuote": [
            "punctuation.definition.tag.html"
          ],
          "markupAttributeValue": [
            "punctuation.definition.entity.html"
          ],
          "markupComment": [
            "comment.block.html"
          ],
          "markupCommentPunctuation": [
            "punctuation.definition.comment.html",
            "comment.block.html"
          ],
          "markupTagDelimiter": [
            "punctuation.definition.tag.html"
          ],
          "keyword": [
            "keyword.cs"
          ],
          "excludedCode": [
            "support.other.excluded.cs"
          ],
          "controlKeyword": [
            "keyword.control.cs"
          ],
          "operatorOverloaded": [
            "entity.name.function.member.overload.cs"
          ],
          "preprocessorText": [
            "meta.preprocessor.string.cs"
          ],
          "punctuation": [
            "punctuation.cs"
          ],
          "stringVerbatim": [
            "string.verbatim.cs"
          ],
          "stringEscapeCharacter": [
            "constant.character.escape.cs"
          ],
          "delegate": [
            "entity.name.type.delegate.cs"
          ],
          "module": [
            "entity.name.type.module.cs"
          ],
          "field": [
            "entity.name.variable.field.cs"
          ],
          "constant": [
            "variable.other.constant"
          ],
          "extensionMethod": [
            "entity.name.function.extension.cs"
          ],
          "xmlDocCommentAttributeName": [
            "comment.documentation.attribute.name.cs"
          ],
          "xmlDocCommentAttributeQuotes": [
            "comment.documentation.attribute.quotes.cs"
          ],
          "xmlDocCommentAttributeValue": [
            "comment.documentation.attribute.value.cs"
          ],
          "xmlDocCommentCDataSection": [
            "comment.documentation.cdata.cs"
          ],
          "xmlDocCommentComment": [
            "comment.documentation.comment.cs"
          ],
          "xmlDocCommentDelimiter": [
            "comment.documentation.delimiter.cs"
          ],
          "xmlDocCommentEntityReference": [
            "comment.documentation.entityReference.cs"
          ],
          "xmlDocCommentName": [
            "comment.documentation.name.cs"
          ],
          "xmlDocCommentProcessingInstruction": [
            "comment.documentation.processingInstruction.cs"
          ],
          "xmlDocCommentText": [
            "comment.documentation.cs"
          ],
          "xmlLiteralAttributeName": [
            "entity.other.attribute-name.localname.xml"
          ],
          "xmlLiteralAttributeQuotes": [
            "string.quoted.double.xml"
          ],
          "xmlLiteralAttributeValue": [
            "meta.tag.xml"
          ],
          "xmlLiteralCDataSection": [
            "string.quoted.double.xml"
          ],
          "xmlLiteralComment": [
            "comment.block.xml"
          ],
          "xmlLiteralDelimiter": [
            "text.xml"
          ],
          "xmlLiteralEmbeddedExpression": [
            "meta.tag.xml"
          ],
          "xmlLiteralEntityReference": [
            "meta.tag.xml"
          ],
          "xmlLiteralName": [
            "entity.name.tag.localname.xml"
          ],
          "xmlLiteralProcessingInstruction": [
            "meta.tag.xml"
          ],
          "xmlLiteralText": [
            "text.xml"
          ],
          "regexComment": [
            "string.regexp.comment.cs"
          ],
          "regexCharacterClass": [
            "constant.character.character-class.regexp.cs"
          ],
          "regexAnchor": [
            "keyword.control.anchor.regexp.cs"
          ],
          "regexQuantifier": [
            "keyword.operator.quantifier.regexp.cs"
          ],
          "regexGrouping": [
            "punctuation.definition.group.regexp.cs"
          ],
          "regexAlternation": [
            "keyword.operator.or.regexp.cs"
          ],
          "regexText": [
            "string.regexp"
          ],
          "regexSelfEscapedCharacter": [
            "string.regexp.self-escaped-character.cs"
          ],
          "regexOtherEscape": [
            "string.regexp.other-escape.cs"
          ],
          "jsonComment": [
            "comment.line.double-slash.js"
          ],
          "jsonNumber": [
            "constant.numeric.json"
          ],
          "jsonString": [
            "string.quoted.double.json"
          ],
          "jsonKeyword": [
            "constant.language.json"
          ],
          "jsonText": [
            "string.quoted.double.json"
          ],
          "jsonOperator": [
            "string.quoted.double.json"
          ],
          "jsonPunctuation": [
            "punctuation.separator.dictionary.key-value.json"
          ],
          "jsonArray": [
            "punctuation.definition.array.begin.json"
          ],
          "jsonObject": [
            "punctuation.definition.dictionary.begin.json"
          ],
          "jsonPropertyName": [
            "support.type.property-name.json"
          ],
          "jsonConstructorName": [
            "support.type.property-name.json"
          ]
        }
      },
      {
        "language": "csharp",
        "scopes": {
          "typeParameter": [
            "entity.name.type.type-parameter"
          ],
          "keyword": [
            "keyword.cs"
          ],
          "excludedCode": [
            "support.other.excluded.cs"
          ],
          "controlKeyword": [
            "keyword.control.cs"
          ],
          "operatorOverloaded": [
            "entity.name.function.member.overload.cs"
          ],
          "preprocessorText": [
            "meta.preprocessor.string.cs"
          ],
          "punctuation": [
            "punctuation.cs"
          ],
          "stringVerbatim": [
            "string.verbatim.cs"
          ],
          "stringEscapeCharacter": [
            "constant.character.escape.cs"
          ],
          "delegate": [
            "entity.name.type.delegate.cs"
          ],
          "module": [
            "entity.name.type.module.cs"
          ],
          "field": [
            "entity.name.variable.field.cs"
          ],
          "constant": [
            "variable.other.constant"
          ],
          "extensionMethod": [
            "entity.name.function.extension.cs"
          ],
          "xmlDocCommentAttributeName": [
            "comment.documentation.attribute.name.cs"
          ],
          "xmlDocCommentAttributeQuotes": [
            "comment.documentation.attribute.quotes.cs"
          ],
          "xmlDocCommentAttributeValue": [
            "comment.documentation.attribute.value.cs"
          ],
          "xmlDocCommentCDataSection": [
            "comment.documentation.cdata.cs"
          ],
          "xmlDocCommentComment": [
            "comment.documentation.comment.cs"
          ],
          "xmlDocCommentDelimiter": [
            "comment.documentation.delimiter.cs"
          ],
          "xmlDocCommentEntityReference": [
            "comment.documentation.entityReference.cs"
          ],
          "xmlDocCommentName": [
            "comment.documentation.name.cs"
          ],
          "xmlDocCommentProcessingInstruction": [
            "comment.documentation.processingInstruction.cs"
          ],
          "xmlDocCommentText": [
            "comment.documentation.cs"
          ],
          "xmlLiteralAttributeName": [
            "entity.other.attribute-name.localname.xml"
          ],
          "xmlLiteralAttributeQuotes": [
            "string.quoted.double.xml"
          ],
          "xmlLiteralAttributeValue": [
            "meta.tag.xml"
          ],
          "xmlLiteralCDataSection": [
            "string.quoted.double.xml"
          ],
          "xmlLiteralComment": [
            "comment.block.xml"
          ],
          "xmlLiteralDelimiter": [
            "text.xml"
          ],
          "xmlLiteralEmbeddedExpression": [
            "meta.tag.xml"
          ],
          "xmlLiteralEntityReference": [
            "meta.tag.xml"
          ],
          "xmlLiteralName": [
            "entity.name.tag.localname.xml"
          ],
          "xmlLiteralProcessingInstruction": [
            "meta.tag.xml"
          ],
          "xmlLiteralText": [
            "text.xml"
          ],
          "regexComment": [
            "string.regexp.comment.cs"
          ],
          "regexCharacterClass": [
            "constant.character.character-class.regexp.cs"
          ],
          "regexAnchor": [
            "keyword.control.anchor.regexp.cs"
          ],
          "regexQuantifier": [
            "keyword.operator.quantifier.regexp.cs"
          ],
          "regexGrouping": [
            "punctuation.definition.group.regexp.cs"
          ],
          "regexAlternation": [
            "keyword.operator.or.regexp.cs"
          ],
          "regexText": [
            "string.regexp"
          ],
          "regexSelfEscapedCharacter": [
            "string.regexp.self-escaped-character.cs"
          ],
          "regexOtherEscape": [
            "string.regexp.other-escape.cs"
          ],
          "jsonComment": [
            "comment.line.double-slash.js"
          ],
          "jsonNumber": [
            "constant.numeric.json"
          ],
          "jsonString": [
            "string.quoted.double.json"
          ],
          "jsonKeyword": [
            "constant.language.json"
          ],
          "jsonText": [
            "string.quoted.double.json"
          ],
          "jsonOperator": [
            "string.quoted.double.json"
          ],
          "jsonPunctuation": [
            "punctuation.separator.dictionary.key-value.json"
          ],
          "jsonArray": [
            "punctuation.definition.array.begin.json"
          ],
          "jsonObject": [
            "punctuation.definition.dictionary.begin.json"
          ],
          "jsonPropertyName": [
            "support.type.property-name.json"
          ],
          "jsonConstructorName": [
            "support.type.property-name.json"
          ]
        }
      }
    ],
    "languages": [
      {
        "id": "aspnetcorerazor",
        "extensions": [
          ".cshtml",
          ".razor"
        ],
        "mimetypes": [
          "text/x-cshtml"
        ],
        "configuration": "./src/razor/language-configuration.json",
        "aliases": [
          "ASP.NET Razor"
        ]
      }
    ],
    "grammars": [
      {
        "language": "aspnetcorerazor",
        "scopeName": "text.aspnetcorerazor",
        "path": "./src/razor/syntaxes/aspnetcorerazor.tmLanguage.json",
        "unbalancedBracketScopes": [
          "text.aspnetcorerazor"
        ]
      }
    ],
    "menus": {
      "commandPalette": [
        {
          "command": "dotnet.test.runTestsInContext",
          "when": "editorLangId == csharp && dotnet.server.activatedStandalone"
        },
        {
          "command": "dotnet.test.debugTestsInContext",
          "when": "editorLangId == csharp && dotnet.server.activatedStandalone"
        },
        {
          "command": "o.restart",
          "when": "config.dotnet.server.useOmnisharp"
        },
        {
          "command": "csharp.listProcess",
          "when": "false"
        },
        {
          "command": "csharp.listRemoteProcess",
          "when": "false"
        },
        {
          "command": "csharp.listRemoteDockerProcess",
          "when": "false"
        }
      ],
      "editor/title": [
        {
          "command": "extension.showRazorCSharpWindow",
          "when": "resourceLangId == aspnetcorerazor"
        },
        {
          "command": "extension.showRazorHtmlWindow",
          "when": "resourceLangId == aspnetcorerazor"
        },
        {
          "command": "razor.reportIssue",
          "when": "resourceLangId == aspnetcorerazor"
        }
      ],
      "editor/context": [
        {
          "command": "dotnet.test.runTestsInContext",
          "when": "editorLangId == csharp && dotnet.server.activatedStandalone",
          "group": "2_dotnet@1"
        },
        {
          "command": "dotnet.test.debugTestsInContext",
          "when": "editorLangId == csharp && dotnet.server.activatedStandalone",
          "group": "2_dotnet@2"
        }
      ]
    },
    "viewsWelcome": [
      {
        "view": "debug",
        "contents": "%viewsWelcome.debug.contents%",
        "when": "debugStartLanguage == csharp && !dotnet.debug.serviceBrokerAvailable"
      }
    ]
  }
}<|MERGE_RESOLUTION|>--- conflicted
+++ resolved
@@ -446,51 +446,21 @@
     {
       "id": "Debugger",
       "description": ".NET Core Debugger (Windows / x64)",
-<<<<<<< HEAD
       "url": "https://github.com/Samsung/netcoredbg/releases/download/3.0.0-1012/netcoredbg-win64.zip",
       "installPath": ".debugger",
-=======
-      "url": "https://vsdebugger.azureedge.net/coreclr-debug-2-0-5/coreclr-debug-win7-x64.zip",
-      "installPath": ".debugger/x86_64",
       "platforms": [
         "win32"
       ],
       "architectures": [
-        "x86_64",
-        "arm64"
-      ],
-      "installTestPath": "./.debugger/x86_64/vsdbg-ui.exe",
-      "integrity": "35E83F9425333AC617E288A07ECAE21A0125E822AF059135CBBC4C8893A6A562"
-    },
-    {
-      "id": "Debugger",
-      "description": ".NET Core Debugger (Windows / ARM64)",
-      "url": "https://vsdebugger.azureedge.net/coreclr-debug-2-0-5/coreclr-debug-win10-arm64.zip",
-      "installPath": ".debugger/arm64",
->>>>>>> 1843ab71
-      "platforms": [
-        "win32"
-      ],
-      "architectures": [
         "x86_64"
       ],
-<<<<<<< HEAD
       "installTestPath": ".debugger/netcoredbg/netcoredbg.exe"
-=======
-      "installTestPath": "./.debugger/arm64/vsdbg-ui.exe",
-      "integrity": "FF75A11B6F4293981BF9EC74666D0C1D41549EDC89F532982CE5009D0C63BCAC"
->>>>>>> 1843ab71
     },
     {
       "id": "Debugger",
       "description": ".NET Core Debugger (macOS / x64)",
-<<<<<<< HEAD
       "url": "https://github.com/Samsung/netcoredbg/releases/download/3.0.0-1012/netcoredbg-osx-amd64.tar.gz",
       "installPath": ".debugger",
-=======
-      "url": "https://vsdebugger.azureedge.net/coreclr-debug-2-0-5/coreclr-debug-osx-x64.zip",
-      "installPath": ".debugger/x86_64",
->>>>>>> 1843ab71
       "platforms": [
         "darwin"
       ],
@@ -501,76 +471,12 @@
       "binaries": [
         "./netcoredbg"
       ],
-<<<<<<< HEAD
       "installTestPath": ".debugger/netcoredbg/netcoredbg"
     },
     {
       "id": "Debugger",
       "description": ".NET Core Debugger (linux / x64)",
       "url": "https://github.com/Samsung/netcoredbg/releases/download/3.0.0-1012/netcoredbg-linux-amd64.tar.gz",
-=======
-      "installTestPath": "./.debugger/x86_64/vsdbg-ui",
-      "integrity": "FB219A04886B15AE8896B20ACE8A63725CBC59839CC20DA66E2061C49914918D"
-    },
-    {
-      "id": "Debugger",
-      "description": ".NET Core Debugger (macOS / arm64)",
-      "url": "https://vsdebugger.azureedge.net/coreclr-debug-2-0-5/coreclr-debug-osx-arm64.zip",
-      "installPath": ".debugger/arm64",
-      "platforms": [
-        "darwin"
-      ],
-      "architectures": [
-        "arm64"
-      ],
-      "binaries": [
-        "./vsdbg-ui",
-        "./vsdbg"
-      ],
-      "installTestPath": "./.debugger/arm64/vsdbg-ui",
-      "integrity": "1BBDCFAF4BA7A1D0A383AF7BCF498BCF535531BC385CED1E5CE1F53F3D44B2E2"
-    },
-    {
-      "id": "Debugger",
-      "description": ".NET Core Debugger (linux / ARM)",
-      "url": "https://vsdebugger.azureedge.net/coreclr-debug-2-0-5/coreclr-debug-linux-arm.zip",
-      "installPath": ".debugger",
-      "platforms": [
-        "linux"
-      ],
-      "architectures": [
-        "arm"
-      ],
-      "binaries": [
-        "./vsdbg-ui",
-        "./vsdbg"
-      ],
-      "installTestPath": "./.debugger/vsdbg-ui",
-      "integrity": "F166A10B134F31A048039FB13C3EEDB0C7BF60DD9276BC533C41E4A57815CD3E"
-    },
-    {
-      "id": "Debugger",
-      "description": ".NET Core Debugger (linux / ARM64)",
-      "url": "https://vsdebugger.azureedge.net/coreclr-debug-2-0-5/coreclr-debug-linux-arm64.zip",
-      "installPath": ".debugger",
-      "platforms": [
-        "linux"
-      ],
-      "architectures": [
-        "arm64"
-      ],
-      "binaries": [
-        "./vsdbg-ui",
-        "./vsdbg"
-      ],
-      "installTestPath": "./.debugger/vsdbg-ui",
-      "integrity": "4A113139E24CD498CFC4F72167921B1911E03603BB1D74AEBAABE73B2F2E7FBF"
-    },
-    {
-      "id": "Debugger",
-      "description": ".NET Core Debugger (linux musl / x64)",
-      "url": "https://vsdebugger.azureedge.net/coreclr-debug-2-0-5/coreclr-debug-linux-musl-x64.zip",
->>>>>>> 1843ab71
       "installPath": ".debugger",
       "platforms": [
         "linux",
@@ -580,7 +486,6 @@
         "x86_64"
       ],
       "binaries": [
-<<<<<<< HEAD
         "./netcoredbg"
       ],
       "installTestPath": ".debugger/netcoredbg/netcoredbg"
@@ -589,36 +494,6 @@
       "id": "Debugger",
       "description": ".NET Core Debugger (linux / ARM64)",
       "url": "https://github.com/Samsung/netcoredbg/releases/download/3.0.0-1012/netcoredbg-linux-arm64.tar.gz",
-=======
-        "./vsdbg-ui",
-        "./vsdbg"
-      ],
-      "installTestPath": "./.debugger/vsdbg-ui",
-      "integrity": "C26312FC5450542231933869A2B20682057785F1BEF38BDC8828CB187829C1F7"
-    },
-    {
-      "id": "Debugger",
-      "description": ".NET Core Debugger (linux musl / ARM64)",
-      "url": "https://vsdebugger.azureedge.net/coreclr-debug-2-0-5/coreclr-debug-linux-musl-arm64.zip",
-      "installPath": ".debugger",
-      "platforms": [
-        "linux-musl"
-      ],
-      "architectures": [
-        "arm64"
-      ],
-      "binaries": [
-        "./vsdbg-ui",
-        "./vsdbg"
-      ],
-      "installTestPath": "./.debugger/vsdbg-ui",
-      "integrity": "F49BF6AD38646DA79A4D085BC05D9D948D436871EE57C3036E5BD45688BDF9B2"
-    },
-    {
-      "id": "Debugger",
-      "description": ".NET Core Debugger (linux / x64)",
-      "url": "https://vsdebugger.azureedge.net/coreclr-debug-2-0-5/coreclr-debug-linux-x64.zip",
->>>>>>> 1843ab71
       "installPath": ".debugger",
       "platforms": [
         "linux"
@@ -629,12 +504,7 @@
       "binaries": [
         "./netcoredbg"
       ],
-<<<<<<< HEAD
       "installTestPath": ".debugger/netcoredbg/netcoredbg"
-=======
-      "installTestPath": "./.debugger/vsdbg-ui",
-      "integrity": "B8D8D0C03C1B5F2793826CA283271DC25C64494C62E748AD3B681A8B6AB535F6"
->>>>>>> 1843ab71
     },
     {
       "id": "Razor",
