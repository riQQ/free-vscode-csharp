{
  "name": "csharp",
  "publisher": "muhammad-sammy",
  "version": "2.14.9",
  "description": "Free/Libre C# support for vscode-compatible editors.",
  "displayName": "C#",
  "author": "Muhammad Sammy",
  "license": "SEE LICENSE IN RuntimeLicenses/license.txt",
  "qna": "https://github.com/muhammadsammy/free-vscode-csharp/issues",
  "icon": "images/csharpIcon.png",
  "preview": false,
  "bugs": {
    "url": "https://github.com/muhammadsammy/free-vscode-csharp/issues"
  },
  "repository": {
    "type": "git",
    "url": "https://github.com/muhammadsammy/free-vscode-csharp.git"
  },
  "categories": [
    "Debuggers",
    "Programming Languages",
    "Linters",
    "Snippets"
  ],
  "keywords": [
    "multi-root ready",
    ".NET",
    "ASP.NET",
    ".NET Core",
    "dotnet",
    "coreclr"
  ],
  "capabilities": {
    "virtualWorkspaces": false,
    "untrustedWorkspaces": {
      "supported": false
    }
  },
  "defaults": {
    "roslyn": "4.10.0-1.24058.1",
    "omniSharp": "1.39.11",
    "razor": "7.0.0-preview.23627.2",
    "razorOmnisharp": "7.0.0-preview.23363.1",
    "razorTelemetry": "7.0.0-preview.23627.2"
  },
  "main": "./dist/extension",
  "l10n": "./l10n",
  "brokeredServices": [
    {
      "moniker": {
        "name": "Microsoft.CodeAnalysis.LanguageClient.SolutionSnapshotProvider",
        "version": "0.1"
      }
    },
    {
      "moniker": {
        "name": "Microsoft.VisualStudio.CSharpExtension.BuildResultService",
        "version": "0.1"
      }
    }
  ],
  "scripts": {
    "vscode:prepublish": "tsc -p ./ && webpack --mode production",
    "l10nDevGenerateLocalizationBundle": "npx @vscode/l10n-dev export --outDir ./l10n ./src",
    "compile": "tsc -p ./ && npx eslint ./ && npm run l10nDevGenerateLocalizationBundle && npm run compile:razorTextMate",
    "compile:razorTextMate": "npx js-yaml src/razor/syntaxes/aspnetcorerazor.tmLanguage.yml > src/razor/syntaxes/aspnetcorerazor.tmLanguage.json",
    "compileDev": "tsc -p ./ && npx eslint ./ && webpack --mode development && npm run l10nDevGenerateLocalizationBundle",
    "watch": "tsc -watch -p ./",
    "test": "tsc -p ./ && gulp test",
    "test:integration": "tsc -p ./ && gulp test:integration",
    "test:razor": "tsc -p ./ && npm run compile:razorTextMate && gulp test:razor",
    "test:razorintegration": "tsc -p ./ && gulp test:razorintegration",
    "test:artifacts": "tsc -p ./ && gulp test:artifacts",
    "omnisharptest": "tsc -p ./ && gulp omnisharptest",
    "omnisharptest:unit": "tsc -p ./ && gulp omnisharptest:unit",
    "omnisharptest:integration": "tsc -p ./ && gulp omnisharptest:integration",
    "omnisharptest:integration:singleCsproj": "tsc -p ./ && gulp omnisharptest:integration:singleCsproj",
    "omnisharptest:integration:slnWithCsproj": "tsc -p ./ && gulp omnisharptest:integration:slnWithCsproj",
    "omnisharptest:integration:slnFilterWithCsproj": "tsc -p ./ && gulp omnisharptest:integration:slnFilterWithCsproj",
    "unpackage:vsix": "gulp vsix:release:unpackage",
    "updatePackageDependencies": "gulp updatePackageDependencies",
    "l10nDevGenerateXlf": "npx @vscode/l10n-dev generate-xlf ./package.nls.json ./l10n/bundle.l10n.json --outFile ./loc/vscode-csharp.xlf",
    "l10nDevImportXlf": "npx @vscode/l10n-dev import-xlf ./loc/vscode-csharp.*.xlf --outDir ./l10n && move l10n\\package.nls.*.json ."
  },
  "extensionDependencies": [
    "ms-dotnettools.vscode-dotnet-runtime"
  ],
  "dependencies": {
    "@microsoft/servicehub-framework": "4.2.99-beta",
    "@octokit/rest": "^20.0.1",
    "@types/cross-spawn": "6.0.2",
    "@vscode/debugprotocol": "1.56.0",
    "@vscode/extension-telemetry": "^0.9.0",
    "@vscode/js-debug-browsers": "^1.1.0",
    "async-file": "2.0.2",
    "cross-spawn": "6.0.5",
    "execa": "4.0.0",
    "fs-extra": "9.1.0",
    "http-proxy-agent": "7.0.0",
    "https-proxy-agent": "7.0.2",
    "jsonc-parser": "3.0.0",
    "microsoft.aspnetcore.razor.vscode": "https://download.visualstudio.microsoft.com/download/pr/aee63398-023f-48db-bba2-30162c68f0c4/0af42abab690d5de903a4a814d6aedc1/microsoft.aspnetcore.razor.vscode-7.0.0-preview.23363.1.tgz",
    "nerdbank-gitversioning": "^3.6.79-alpha",
    "node-machine-id": "1.1.12",
    "ps-list": "7.2.0",
    "request-light": "0.7.0",
    "rxjs": "6.6.7",
    "semver": "7.5.4",
    "stream": "0.0.2",
    "strip-bom": "5.0.0",
    "strip-bom-buf": "2.0.0",
    "tar": "^6.1.15",
    "tmp": "0.0.33",
    "uuid": "^9.0.0",
    "vscode-html-languageservice": "^5.0.1",
    "vscode-jsonrpc": "8.2.0-next.0",
    "vscode-languageclient": "8.2.0-next.1",
    "vscode-languageserver-protocol": "3.17.4-next.1",
    "vscode-languageserver-textdocument": "^1.0.5",
    "vscode-nls": "5.0.1",
    "yauzl": "2.10.0"
  },
  "devDependencies": {
    "@jest/globals": "^29.6.2",
    "@types/archiver": "5.1.0",
    "@types/del": "3.0.1",
    "@types/fs-extra": "5.0.4",
    "@types/gulp": "4.0.5",
    "@types/minimist": "1.2.1",
    "@types/node": "16.11.38",
    "@types/semver": "7.3.13",
    "@types/tar": "6.1.5",
    "@types/tmp": "0.0.33",
    "@types/unzipper": "^0.9.1",
    "@types/uuid": "^9.0.1",
    "@types/vscode": "1.73.0",
    "@types/yauzl": "2.10.0",
    "@typescript-eslint/eslint-plugin": "^5.61.0",
    "@typescript-eslint/parser": "^5.61.0",
    "@vscode/l10n-dev": "^0.0.30",
    "@vscode/test-electron": "2.3.8",
    "@vscode/vsce": "2.21.0",
    "archiver": "5.3.0",
    "del": "3.0.0",
    "eslint": "^8.43.0",
    "eslint-config-prettier": "^8.8.0",
    "eslint-config-standard-with-typescript": "^35.0.0",
    "eslint-plugin-header": "^3.1.1",
    "eslint-plugin-import": "^2.27.5",
    "eslint-plugin-n": "^15.7.0",
    "eslint-plugin-prettier": "^4.2.1",
    "eslint-plugin-promise": "^6.1.1",
    "eslint-plugin-unicorn": "^47.0.0",
    "find-versions": "4.0.0",
    "get-port": "5.1.1",
    "glob-promise": "4.1.0",
    "gulp": "4.0.2",
    "jest": "^29.6.2",
    "jest-cli": "^29.6.4",
    "jest-junit": "^16.0.0",
    "js-yaml": ">=3.13.1",
    "minimatch": "3.0.5",
    "mock-http-server": "1.4.2",
    "octokit": "^3.1.0",
    "prettier": "2.8.8",
    "rimraf": "2.6.3",
    "source-map-support": "^0.5.21",
    "ts-jest": "^29.1.1",
    "ts-loader": "9.0.0",
    "ts-node": "9.1.1",
    "typescript": "^5.1.6",
    "unzipper": "0.10.11",
    "vscode-oniguruma": "^1.6.1",
    "vscode-textmate": "^6.0.0",
    "vscode-uri": "^3.0.7",
    "webpack": "5.76.0",
    "webpack-cli": "4.6.0"
  },
  "runtimeDependencies": [
    {
      "id": "OmniSharp",
      "description": "OmniSharp for Windows (.NET 4.7.2 / x86)",
      "url": "https://roslynomnisharp.blob.core.windows.net/releases/1.39.11/omnisharp-win-x86-1.39.11.zip",
      "installPath": ".omnisharp/1.39.11",
      "platforms": [
        "win32"
      ],
      "architectures": [
        "x86"
      ],
      "installTestPath": "./.omnisharp/1.39.11/OmniSharp.exe",
      "platformId": "win-x86",
      "isFramework": true,
      "integrity": "DF52F6BCEEF14033E8A8C374EF1B81D223FFD17BA9D7E297CFCF0C4BEBF0A22F"
    },
    {
      "id": "OmniSharp",
      "description": "OmniSharp for Windows (.NET 6 / x86)",
      "url": "https://roslynomnisharp.blob.core.windows.net/releases/1.39.11/omnisharp-win-x86-net6.0-1.39.11.zip",
      "installPath": ".omnisharp/1.39.11-net6.0",
      "platforms": [
        "win32"
      ],
      "architectures": [
        "x86"
      ],
      "installTestPath": "./.omnisharp/1.39.11-net6.0/OmniSharp.dll",
      "platformId": "win-x86",
      "isFramework": false,
      "integrity": "BAF991481E56A75E2D865648A212310BB8EB9ACA44BABE64AA284C8E044DC844"
    },
    {
      "id": "OmniSharp",
      "description": "OmniSharp for Windows (.NET 4.7.2 / x64)",
      "url": "https://roslynomnisharp.blob.core.windows.net/releases/1.39.11/omnisharp-win-x64-1.39.11.zip",
      "installPath": ".omnisharp/1.39.11",
      "platforms": [
        "win32"
      ],
      "architectures": [
        "x86_64"
      ],
      "installTestPath": "./.omnisharp/1.39.11/OmniSharp.exe",
      "platformId": "win-x64",
      "isFramework": true,
      "integrity": "E1AD559974430C9AA81819F1433583B0EE9A977D2DAAE1DE32D4D408503B2867"
    },
    {
      "id": "OmniSharp",
      "description": "OmniSharp for Windows (.NET 6 / x64)",
      "url": "https://roslynomnisharp.blob.core.windows.net/releases/1.39.11/omnisharp-win-x64-net6.0-1.39.11.zip",
      "installPath": ".omnisharp/1.39.11-net6.0",
      "platforms": [
        "win32"
      ],
      "architectures": [
        "x86_64"
      ],
      "installTestPath": "./.omnisharp/1.39.11-net6.0/OmniSharp.dll",
      "platformId": "win-x64",
      "isFramework": false,
      "integrity": "A71FD29E6CACDF41FD44ACB9F8532BE33DBD4CB313513E47A031443F648BDBAB"
    },
    {
      "id": "OmniSharp",
      "description": "OmniSharp for Windows (.NET 4.7.2 / arm64)",
      "url": "https://roslynomnisharp.blob.core.windows.net/releases/1.39.11/omnisharp-win-arm64-1.39.11.zip",
      "installPath": ".omnisharp/1.39.11",
      "platforms": [
        "win32"
      ],
      "architectures": [
        "arm64"
      ],
      "installTestPath": "./.omnisharp/1.39.11/OmniSharp.exe",
      "platformId": "win-arm64",
      "isFramework": true,
      "integrity": "D42BB3A146B9DED5C59630708A6FFB0F76B2067B31AE3A6596596AFFCE7D79C9"
    },
    {
      "id": "OmniSharp",
      "description": "OmniSharp for Windows (.NET 6 / arm64)",
      "url": "https://roslynomnisharp.blob.core.windows.net/releases/1.39.11/omnisharp-win-arm64-net6.0-1.39.11.zip",
      "installPath": ".omnisharp/1.39.11-net6.0",
      "platforms": [
        "win32"
      ],
      "architectures": [
        "arm64"
      ],
      "installTestPath": "./.omnisharp/1.39.11-net6.0/OmniSharp.dll",
      "platformId": "win-arm64",
      "isFramework": false,
      "integrity": "FFC67D2A97F8E04161BE2DCA5CE48ECEB1B09A3DD0FCE697122D5B77302FC152"
    },
    {
      "id": "OmniSharp",
      "description": "OmniSharp for OSX (Mono / x64)",
      "url": "https://roslynomnisharp.blob.core.windows.net/releases/1.39.11/omnisharp-osx-1.39.11.zip",
      "installPath": ".omnisharp/1.39.11",
      "platforms": [
        "darwin"
      ],
      "architectures": [
        "x86_64",
        "arm64"
      ],
      "binaries": [
        "./mono.osx",
        "./run"
      ],
      "installTestPath": "./.omnisharp/1.39.11/run",
      "platformId": "osx",
      "isFramework": true,
      "integrity": "1E339604AE52F531655B57A1058EB56E5CE0E1311C62B4CE16BE7CD0D265AA50"
    },
    {
      "id": "OmniSharp",
      "description": "OmniSharp for OSX (.NET 6 / x64)",
      "url": "https://roslynomnisharp.blob.core.windows.net/releases/1.39.11/omnisharp-osx-x64-net6.0-1.39.11.zip",
      "installPath": ".omnisharp/1.39.11-net6.0",
      "platforms": [
        "darwin"
      ],
      "architectures": [
        "x86_64"
      ],
      "installTestPath": "./.omnisharp/1.39.11-net6.0/OmniSharp.dll",
      "platformId": "osx-x64",
      "isFramework": false,
      "integrity": "01571AE3B5DF4345E42B1EBD85601A654985590D403F40D2F802ED3204516350"
    },
    {
      "id": "OmniSharp",
      "description": "OmniSharp for OSX (.NET 6 / arm64)",
      "url": "https://roslynomnisharp.blob.core.windows.net/releases/1.39.11/omnisharp-osx-arm64-net6.0-1.39.11.zip",
      "installPath": ".omnisharp/1.39.11-net6.0",
      "platforms": [
        "darwin"
      ],
      "architectures": [
        "arm64"
      ],
      "installTestPath": "./.omnisharp/1.39.11-net6.0/OmniSharp.dll",
      "platformId": "osx-arm64",
      "isFramework": false,
      "integrity": "9318997071878AB2DD7ECA29F1C797449B6C5454A0CB78BED0D17121BEC37B10"
    },
    {
      "id": "OmniSharp",
      "description": "OmniSharp for Linux (Mono / x86)",
      "url": "https://roslynomnisharp.blob.core.windows.net/releases/1.39.11/omnisharp-linux-x86-1.39.11.zip",
      "installPath": ".omnisharp/1.39.11",
      "platforms": [
        "linux"
      ],
      "architectures": [
        "x86",
        "i686"
      ],
      "binaries": [
        "./mono.linux-x86",
        "./run"
      ],
      "installTestPath": "./.omnisharp/1.39.11/run",
      "platformId": "linux-x86",
      "isFramework": true,
      "integrity": "9568941017C31318D893669647042065985A0BA871708DA3688208D50CA7F452"
    },
    {
      "id": "OmniSharp",
      "description": "OmniSharp for Linux (Mono / x64)",
      "url": "https://roslynomnisharp.blob.core.windows.net/releases/1.39.11/omnisharp-linux-x64-1.39.11.zip",
      "installPath": ".omnisharp/1.39.11",
      "platforms": [
        "linux"
      ],
      "architectures": [
        "x86_64"
      ],
      "binaries": [
        "./mono.linux-x86_64",
        "./run"
      ],
      "installTestPath": "./.omnisharp/1.39.11/run",
      "platformId": "linux-x64",
      "isFramework": true,
      "integrity": "88B70F9D4D7587562C3F25EC1062E8A8120EBCE7083D56E91D9AE4A6C72E4340"
    },
    {
      "id": "OmniSharp",
      "description": "OmniSharp for Linux (.NET 6 / x64)",
      "url": "https://roslynomnisharp.blob.core.windows.net/releases/1.39.11/omnisharp-linux-x64-net6.0-1.39.11.zip",
      "installPath": ".omnisharp/1.39.11-net6.0",
      "platforms": [
        "linux"
      ],
      "architectures": [
        "x86_64"
      ],
      "installTestPath": "./.omnisharp/1.39.11-net6.0/OmniSharp.dll",
      "platformId": "linux-x64",
      "isFramework": false,
      "integrity": "E58BE0F23DD84F2ACCEA245D7DBB8F9DE6ADEA354D44CB2A3F10D7F1326571D9"
    },
    {
      "id": "OmniSharp",
      "description": "OmniSharp for Linux (Mono / arm64)",
      "url": "https://roslynomnisharp.blob.core.windows.net/releases/1.39.11/omnisharp-linux-arm64-1.39.11.zip",
      "installPath": ".omnisharp/1.39.11",
      "platforms": [
        "linux"
      ],
      "architectures": [
        "arm64"
      ],
      "binaries": [
        "./mono.linux-arm64",
        "./run"
      ],
      "installTestPath": "./.omnisharp/1.39.11/run",
      "platformId": "linux-arm64",
      "isFramework": true,
      "integrity": "A10A5595AB0B13BD22495A7278995D9711B12F9EDE04AA3BB29CBE8F175EFABA"
    },
    {
      "id": "OmniSharp",
      "description": "OmniSharp for Linux (.NET 6 / arm64)",
      "url": "https://roslynomnisharp.blob.core.windows.net/releases/1.39.11/omnisharp-linux-arm64-net6.0-1.39.11.zip",
      "installPath": ".omnisharp/1.39.11-net6.0",
      "platforms": [
        "linux"
      ],
      "architectures": [
        "arm64"
      ],
      "installTestPath": "./.omnisharp/1.39.11-net6.0/OmniSharp.dll",
      "platformId": "linux-arm64",
      "isFramework": false,
      "integrity": "D4794CBA966B9B5D0F731E1606E732D5C231D4B1D345788B837565914D880A0E"
    },
    {
      "id": "OmniSharp",
      "description": "OmniSharp for Linux musl (.NET 6 / x64)",
      "url": "https://roslynomnisharp.blob.core.windows.net/releases/1.39.11/omnisharp-linux-musl-x64-net6.0-1.39.11.zip",
      "installPath": ".omnisharp/1.39.11-net6.0",
      "platforms": [
        "linux-musl"
      ],
      "architectures": [
        "x86_64"
      ],
      "installTestPath": "./.omnisharp/1.39.11-net6.0/OmniSharp.dll",
      "platformId": "linux-musl-x64",
      "isFramework": false,
      "integrity": "E8F924BB793C60B032FADE805030DF8F8F9B62F7FC32BF3B688EEA1B7E94B5DA"
    },
    {
      "id": "OmniSharp",
      "description": "OmniSharp for Linux musl (.NET 6 / arm64)",
      "url": "https://roslynomnisharp.blob.core.windows.net/releases/1.39.11/omnisharp-linux-musl-arm64-net6.0-1.39.11.zip",
      "installPath": ".omnisharp/1.39.11-net6.0",
      "platforms": [
        "linux-musl"
      ],
      "architectures": [
        "arm64"
      ],
      "installTestPath": "./.omnisharp/1.39.11-net6.0/OmniSharp.dll",
      "platformId": "linux-musl-arm64",
      "isFramework": false,
      "integrity": "223B58388C0F7226874DCA9053FE10B10739F2E43663DEED3F2F48C892E0D8E6"
    },
    {
      "id": "Debugger",
      "description": ".NET Core Debugger (Windows / x64)",
<<<<<<< HEAD
      "url": "https://github.com/Samsung/netcoredbg/releases/download/3.0.0-1018/netcoredbg-win64.zip",
      "installPath": ".debugger",
=======
      "url": "https://vsdebugger.azureedge.net/coreclr-debug-2-9-1/coreclr-debug-win7-x64.zip",
      "installPath": ".debugger/x86_64",
      "platforms": [
        "win32"
      ],
      "architectures": [
        "x86_64",
        "arm64"
      ],
      "installTestPath": "./.debugger/x86_64/vsdbg-ui.exe",
      "integrity": "C708DDC65998BDB634AA895886B13DAD60639B53B31C8AD5E94E9DF50C7F2D56"
    },
    {
      "id": "Debugger",
      "description": ".NET Core Debugger (Windows / ARM64)",
      "url": "https://vsdebugger.azureedge.net/coreclr-debug-2-9-1/coreclr-debug-win10-arm64.zip",
      "installPath": ".debugger/arm64",
>>>>>>> c6d3b911
      "platforms": [
        "win32"
      ],
      "architectures": [
        "x86_64"
      ],
<<<<<<< HEAD
      "installTestPath": ".debugger/netcoredbg/netcoredbg.exe"
=======
      "installTestPath": "./.debugger/arm64/vsdbg-ui.exe",
      "integrity": "514A9F94AE0EE403761C4263E208DFDE4F9CAD62B2B7DBF7B4B16ACB6C95E0D2"
>>>>>>> c6d3b911
    },
    {
      "id": "Debugger",
      "description": ".NET Core Debugger (macOS / x64)",
<<<<<<< HEAD
      "url": "https://github.com/Samsung/netcoredbg/releases/download/3.0.0-1018/netcoredbg-osx-amd64.tar.gz",
      "installPath": ".debugger",
=======
      "url": "https://vsdebugger.azureedge.net/coreclr-debug-2-9-1/coreclr-debug-osx-x64.zip",
      "installPath": ".debugger/x86_64",
>>>>>>> c6d3b911
      "platforms": [
        "darwin"
      ],
      "architectures": [
        "x86_64",
        "arm64"
      ],
      "binaries": [
        "./netcoredbg"
      ],
<<<<<<< HEAD
      "installTestPath": ".debugger/netcoredbg/netcoredbg"
=======
      "installTestPath": "./.debugger/x86_64/vsdbg-ui",
      "integrity": "3D167961816743C020FEF3968DD938596248448B7AB579A7E497C80AA84E5FF5"
    },
    {
      "id": "Debugger",
      "description": ".NET Core Debugger (macOS / arm64)",
      "url": "https://vsdebugger.azureedge.net/coreclr-debug-2-9-1/coreclr-debug-osx-arm64.zip",
      "installPath": ".debugger/arm64",
      "platforms": [
        "darwin"
      ],
      "architectures": [
        "arm64"
      ],
      "binaries": [
        "./vsdbg-ui",
        "./vsdbg"
      ],
      "installTestPath": "./.debugger/arm64/vsdbg-ui",
      "integrity": "1F8CC782964860B3869D6EE30E33314BB4235568C4B676A9E30E16659073C172"
    },
    {
      "id": "Debugger",
      "description": ".NET Core Debugger (linux / ARM)",
      "url": "https://vsdebugger.azureedge.net/coreclr-debug-2-9-1/coreclr-debug-linux-arm.zip",
      "installPath": ".debugger",
      "platforms": [
        "linux"
      ],
      "architectures": [
        "arm"
      ],
      "binaries": [
        "./vsdbg-ui",
        "./vsdbg"
      ],
      "installTestPath": "./.debugger/vsdbg-ui",
      "integrity": "FAADDFD23CB8285F63BA3E5F7C9190016BD95F234B139D0C54A4E87C2AA526AC"
>>>>>>> c6d3b911
    },
    {
      "id": "Debugger",
      "description": ".NET Core Debugger (linux / ARM64)",
<<<<<<< HEAD
      "url": "https://github.com/Samsung/netcoredbg/releases/download/3.0.0-1018/netcoredbg-linux-arm64.tar.gz",
=======
      "url": "https://vsdebugger.azureedge.net/coreclr-debug-2-9-1/coreclr-debug-linux-arm64.zip",
>>>>>>> c6d3b911
      "installPath": ".debugger",
      "platforms": [
        "linux"
      ],
      "architectures": [
        "arm64"
      ],
      "binaries": [
        "./netcoredbg"
      ],
<<<<<<< HEAD
      "installTestPath": ".debugger/netcoredbg/netcoredbg"
=======
      "installTestPath": "./.debugger/vsdbg-ui",
      "integrity": "1C160B16917633B67E8E5531CA1D2055591294AF4809DC3D9B7E9EBE63E6F8B0"
    },
    {
      "id": "Debugger",
      "description": ".NET Core Debugger (linux musl / x64)",
      "url": "https://vsdebugger.azureedge.net/coreclr-debug-2-9-1/coreclr-debug-linux-musl-x64.zip",
      "installPath": ".debugger",
      "platforms": [
        "linux-musl"
      ],
      "architectures": [
        "x86_64"
      ],
      "binaries": [
        "./vsdbg-ui",
        "./vsdbg"
      ],
      "installTestPath": "./.debugger/vsdbg-ui",
      "integrity": "C0E5556157F9FD7CD1EA8C45279B9C89E7D723687ACADEF617070A66DCE2FFFF"
    },
    {
      "id": "Debugger",
      "description": ".NET Core Debugger (linux musl / ARM64)",
      "url": "https://vsdebugger.azureedge.net/coreclr-debug-2-9-1/coreclr-debug-linux-musl-arm64.zip",
      "installPath": ".debugger",
      "platforms": [
        "linux-musl"
      ],
      "architectures": [
        "arm64"
      ],
      "binaries": [
        "./vsdbg-ui",
        "./vsdbg"
      ],
      "installTestPath": "./.debugger/vsdbg-ui",
      "integrity": "D296C7AD188653700A10A1CA6434DFD76F6BBF2D21150AC4F27B60C4229C4FFF"
>>>>>>> c6d3b911
    },
    {
      "id": "Debugger",
      "description": ".NET Core Debugger (linux / x64)",
<<<<<<< HEAD
      "url": "https://github.com/Samsung/netcoredbg/releases/download/3.0.0-1018/netcoredbg-linux-amd64.tar.gz",
=======
      "url": "https://vsdebugger.azureedge.net/coreclr-debug-2-9-1/coreclr-debug-linux-x64.zip",
>>>>>>> c6d3b911
      "installPath": ".debugger",
      "platforms": [
        "linux",
        "linux-musl"
      ],
      "architectures": [
        "x86_64"
      ],
      "binaries": [
        "./netcoredbg"
      ],
<<<<<<< HEAD
      "installTestPath": ".debugger/netcoredbg/netcoredbg"
=======
      "installTestPath": "./.debugger/vsdbg-ui",
      "integrity": "010809D73F35BB37BF851628D79FDBC77F378D4B84FD7DA400AECD9E09FD86E4"
>>>>>>> c6d3b911
    },
    {
      "id": "Razor",
      "description": "Razor Language Server (Windows / x64)",
      "url": "https://download.visualstudio.microsoft.com/download/pr/9e436821-9ad7-4d14-81bd-69a8ab07838f/5d025f318cb834236a06439eb37ce889/razorlanguageserver-win-x64-7.0.0-preview.23627.2.zip",
      "installPath": ".razor",
      "platforms": [
        "win32"
      ],
      "architectures": [
        "x86_64"
      ],
      "integrity": "C4868EDA9D4E004FD97B5498B471C6B866E32242E6F829C7945DF206C6132C63"
    },
    {
      "id": "Razor",
      "description": "Razor Language Server (Windows / x86)",
      "url": "https://download.visualstudio.microsoft.com/download/pr/9e436821-9ad7-4d14-81bd-69a8ab07838f/adb8c2855e48de8cdd7e39eb669583fd/razorlanguageserver-win-x86-7.0.0-preview.23627.2.zip",
      "installPath": ".razor",
      "platforms": [
        "win32"
      ],
      "architectures": [
        "x86"
      ],
      "integrity": "57788B1E123D9099EC7B7A800532F81FFA05A7555073606417BED9F2A9FC0722"
    },
    {
      "id": "Razor",
      "description": "Razor Language Server (Windows / ARM64)",
      "url": "https://download.visualstudio.microsoft.com/download/pr/9e436821-9ad7-4d14-81bd-69a8ab07838f/3f8fd08587afa3b615886dd745723497/razorlanguageserver-win-arm64-7.0.0-preview.23627.2.zip",
      "installPath": ".razor",
      "platforms": [
        "win32"
      ],
      "architectures": [
        "arm64"
      ],
      "integrity": "E9CFA28A88E48D1A15208B4466E46E82F61CFF3A395C270AE28DBE535882C578"
    },
    {
      "id": "Razor",
      "description": "Razor Language Server (Linux / x64)",
      "url": "https://download.visualstudio.microsoft.com/download/pr/9e436821-9ad7-4d14-81bd-69a8ab07838f/a9c955bc5b09ee22f82309ec821ea630/razorlanguageserver-linux-x64-7.0.0-preview.23627.2.zip",
      "installPath": ".razor",
      "platforms": [
        "linux"
      ],
      "architectures": [
        "x86_64"
      ],
      "binaries": [
        "./rzls"
      ],
      "integrity": "F69C8C28080D6B93367856CC084B65A719EF7F6F66DBA7521520D84824147EBC"
    },
    {
      "id": "Razor",
      "description": "Razor Language Server (Linux ARM64)",
      "url": "https://download.visualstudio.microsoft.com/download/pr/9e436821-9ad7-4d14-81bd-69a8ab07838f/57a8b1dc12af90bdc1b8e0036d4b5cf8/razorlanguageserver-linux-arm64-7.0.0-preview.23627.2.zip",
      "installPath": ".razor",
      "platforms": [
        "linux"
      ],
      "architectures": [
        "arm64"
      ],
      "binaries": [
        "./rzls"
      ],
      "integrity": "ED6CE8A36F6C0CF77E1012B03078BE745D3F7045EB8A71FAA31D32E948591692"
    },
    {
      "id": "Razor",
      "description": "Razor Language Server (Linux musl / x64)",
      "url": "https://download.visualstudio.microsoft.com/download/pr/9e436821-9ad7-4d14-81bd-69a8ab07838f/b6de6303a02473ba8fbe4d127d3d0827/razorlanguageserver-linux-musl-x64-7.0.0-preview.23627.2.zip",
      "installPath": ".razor",
      "platforms": [
        "linux-musl"
      ],
      "architectures": [
        "x86_64"
      ],
      "binaries": [
        "./rzls"
      ],
      "integrity": "A7FC04E2FA595EA722C6F792989D10127DBE5F3F9F783C54DDB71654BA011298"
    },
    {
      "id": "Razor",
      "description": "Razor Language Server (Linux musl ARM64)",
      "url": "https://download.visualstudio.microsoft.com/download/pr/9e436821-9ad7-4d14-81bd-69a8ab07838f/b59d0eb28baf935dcb81dc1aa91b8b37/razorlanguageserver-linux-musl-arm64-7.0.0-preview.23627.2.zip",
      "installPath": ".razor",
      "platforms": [
        "linux-musl"
      ],
      "architectures": [
        "arm64"
      ],
      "binaries": [
        "./rzls"
      ],
      "integrity": "FF6B50056B128F675A29D89496328BF473929298FC83C06CEE387C15A698CBB5"
    },
    {
      "id": "Razor",
      "description": "Razor Language Server (macOS / x64)",
      "url": "https://download.visualstudio.microsoft.com/download/pr/9e436821-9ad7-4d14-81bd-69a8ab07838f/d7dbdd01e9d1fc74e44de8bf5c2c3cf4/razorlanguageserver-osx-x64-7.0.0-preview.23627.2.zip",
      "installPath": ".razor",
      "platforms": [
        "darwin"
      ],
      "architectures": [
        "x86_64"
      ],
      "binaries": [
        "./rzls"
      ],
      "integrity": "849FE69AA1012F65F66E402129D5934BEE363DB9D119A139AB8EF60FCC35CB03"
    },
    {
      "id": "Razor",
      "description": "Razor Language Server (macOS ARM64)",
      "url": "https://download.visualstudio.microsoft.com/download/pr/9e436821-9ad7-4d14-81bd-69a8ab07838f/0ad87856a78cf034b5e30423f51f42ca/razorlanguageserver-osx-arm64-7.0.0-preview.23627.2.zip",
      "installPath": ".razor",
      "platforms": [
        "darwin"
      ],
      "architectures": [
        "arm64"
      ],
      "binaries": [
        "./rzls"
      ],
      "integrity": "AEF2F022652082D044F1CDB873F78701DAB3054DC9537ADA94527EC7A9D8F292"
    },
    {
      "id": "Razor",
      "description": "Razor Language Server (Platform Agnostic)",
      "url": "https://download.visualstudio.microsoft.com/download/pr/9e436821-9ad7-4d14-81bd-69a8ab07838f/2d81ded18f0c7efa1c7e37489093a613/razorlanguageserver-platformagnostic-7.0.0-preview.23627.2.zip",
      "installPath": ".razor",
      "platforms": [
        "neutral"
      ],
      "architectures": [
        "neutral"
      ],
      "binaries": [
        "./rzls"
      ],
      "integrity": "D630874B6235B49D42219A3F22C84C5D25120BCD60ACEEA5D8ED4F14743A9BE1"
    },
    {
      "id": "RazorOmnisharp",
      "description": "Razor Language Server for OmniSharp (Windows / x64)",
      "url": "https://download.visualstudio.microsoft.com/download/pr/aee63398-023f-48db-bba2-30162c68f0c4/8d42e62ea4051381c219b3e31bc4eced/razorlanguageserver-win-x64-7.0.0-preview.23363.1.zip",
      "installPath": ".razoromnisharp",
      "platforms": [
        "win32"
      ],
      "architectures": [
        "x86_64"
      ]
    },
    {
      "id": "RazorOmnisharp",
      "description": "Razor Language Server for OmniSharp (Windows / x86)",
      "url": "https://download.visualstudio.microsoft.com/download/pr/aee63398-023f-48db-bba2-30162c68f0c4/e440c4f3a4a96334fe177513935fa010/razorlanguageserver-win-x86-7.0.0-preview.23363.1.zip",
      "installPath": ".razoromnisharp",
      "platforms": [
        "win32"
      ],
      "architectures": [
        "x86"
      ]
    },
    {
      "id": "RazorOmnisharp",
      "description": "Razor Language Server for OmniSharp (Windows / ARM64)",
      "url": "https://download.visualstudio.microsoft.com/download/pr/aee63398-023f-48db-bba2-30162c68f0c4/4ef26e45cf32fe8d51c0e7dd21f1fef6/razorlanguageserver-win-arm64-7.0.0-preview.23363.1.zip",
      "installPath": ".razoromnisharp",
      "platforms": [
        "win32"
      ],
      "architectures": [
        "arm64"
      ]
    },
    {
      "id": "RazorOmnisharp",
      "description": "Razor Language Server for OmniSharp (Linux / x64)",
      "url": "https://download.visualstudio.microsoft.com/download/pr/aee63398-023f-48db-bba2-30162c68f0c4/6d4e23a3c7cf0465743950a39515a716/razorlanguageserver-linux-x64-7.0.0-preview.23363.1.zip",
      "installPath": ".razoromnisharp",
      "platforms": [
        "linux"
      ],
      "architectures": [
        "x86_64"
      ],
      "binaries": [
        "./rzls"
      ]
    },
    {
      "id": "RazorOmnisharp",
      "description": "Razor Language Server for OmniSharp (Linux ARM64)",
      "url": "https://download.visualstudio.microsoft.com/download/pr/aee63398-023f-48db-bba2-30162c68f0c4/85deebd44647ebf65724cc291d722283/razorlanguageserver-linux-arm64-7.0.0-preview.23363.1.zip",
      "installPath": ".razoromnisharp",
      "platforms": [
        "linux"
      ],
      "architectures": [
        "arm64"
      ],
      "binaries": [
        "./rzls"
      ]
    },
    {
      "id": "RazorOmnisharp",
      "description": "Razor Language Server for OmniSharp (Linux musl / x64)",
      "url": "https://download.visualstudio.microsoft.com/download/pr/aee63398-023f-48db-bba2-30162c68f0c4/4f0caa94ae182785655efb15eafcef23/razorlanguageserver-linux-musl-x64-7.0.0-preview.23363.1.zip",
      "installPath": ".razoromnisharp",
      "platforms": [
        "linux-musl"
      ],
      "architectures": [
        "x86_64"
      ],
      "binaries": [
        "./rzls"
      ]
    },
    {
      "id": "RazorOmnisharp",
      "description": "Razor Language Server for OmniSharp (Linux musl ARM64)",
      "url": "https://download.visualstudio.microsoft.com/download/pr/aee63398-023f-48db-bba2-30162c68f0c4/0a24828206a6f3b4bc743d058ef88ce7/razorlanguageserver-linux-musl-arm64-7.0.0-preview.23363.1.zip",
      "installPath": ".razoromnisharp",
      "platforms": [
        "linux-musl"
      ],
      "architectures": [
        "arm64"
      ],
      "binaries": [
        "./rzls"
      ]
    },
    {
      "id": "RazorOmnisharp",
      "description": "Razor Language Server for OmniSharp (macOS / x64)",
      "url": "https://download.visualstudio.microsoft.com/download/pr/aee63398-023f-48db-bba2-30162c68f0c4/2afcafaf41082989efcc10405abb9314/razorlanguageserver-osx-x64-7.0.0-preview.23363.1.zip",
      "installPath": ".razoromnisharp",
      "platforms": [
        "darwin"
      ],
      "architectures": [
        "x86_64"
      ],
      "binaries": [
        "./rzls"
      ]
    },
    {
      "id": "RazorOmnisharp",
      "description": "Razor Language Server for OmniSharp (macOS ARM64)",
      "url": "https://download.visualstudio.microsoft.com/download/pr/aee63398-023f-48db-bba2-30162c68f0c4/8bf2ed2f00d481a5987e3eb5165afddd/razorlanguageserver-osx-arm64-7.0.0-preview.23363.1.zip",
      "installPath": ".razoromnisharp",
      "platforms": [
        "darwin"
      ],
      "architectures": [
        "arm64"
      ],
      "binaries": [
        "./rzls"
      ]
<<<<<<< HEAD
=======
    },
    {
      "id": "RazorTelemetry",
      "description": "Razor Language Server Telemetry (Windows / x64)",
      "url": "https://download.visualstudio.microsoft.com/download/pr/9e436821-9ad7-4d14-81bd-69a8ab07838f/7933e8f488ff35ed9204db2aaabe6e3b/devkittelemetry-win-x64-7.0.0-preview.23627.2.zip",
      "installPath": ".razortelemetry",
      "platforms": [
        "win32"
      ],
      "architectures": [
        "x86_64"
      ],
      "integrity": "741CB272144F024337C767A9671F78466A3FFA52C202C0469BFE106732CEF2DB"
    },
    {
      "id": "RazorTelemetry",
      "description": "Razor Language Server Telemetry (Windows / x86)",
      "url": "https://download.visualstudio.microsoft.com/download/pr/9e436821-9ad7-4d14-81bd-69a8ab07838f/e2017d3c8ae1a52ced7b31936b2a9d19/devkittelemetry-win-x86-7.0.0-preview.23627.2.zip",
      "installPath": ".razortelemetry",
      "platforms": [
        "win32"
      ],
      "architectures": [
        "x86"
      ],
      "integrity": "643C2EBE68EA1DFE576A97F001068F36764B5F17CDD7C38C63C39B041C78A52C"
    },
    {
      "id": "RazorTelemetry",
      "description": "Razor Language Server Telemetry (Windows / ARM64)",
      "url": "https://download.visualstudio.microsoft.com/download/pr/9e436821-9ad7-4d14-81bd-69a8ab07838f/c3b220e7bcc471a816c6d6ba0dc351b0/devkittelemetry-win-arm64-7.0.0-preview.23627.2.zip",
      "installPath": ".razortelemetry",
      "platforms": [
        "win32"
      ],
      "architectures": [
        "arm64"
      ],
      "integrity": "B44112658B9F35DFD173DC29D35EEE61711C68EABA069806259A36A8D4728EDB"
    },
    {
      "id": "RazorTelemetry",
      "description": "Razor Language Server Telemetry (Linux / x64)",
      "url": "https://download.visualstudio.microsoft.com/download/pr/9e436821-9ad7-4d14-81bd-69a8ab07838f/fa99bc6fb3d16f8c44f0ad61023e0589/devkittelemetry-linux-x64-7.0.0-preview.23627.2.zip",
      "installPath": ".razortelemetry",
      "platforms": [
        "linux"
      ],
      "architectures": [
        "x86_64"
      ],
      "integrity": "727059EC37646BAC666EB0DF6070F787DBE53C14FE61643CB140B34EEAA85643"
    },
    {
      "id": "RazorTelemetry",
      "description": "Razor Language Server Telemetry (Linux ARM64)",
      "url": "https://download.visualstudio.microsoft.com/download/pr/9e436821-9ad7-4d14-81bd-69a8ab07838f/43f1ef568ef88acabea9c481f26fcf7b/devkittelemetry-linux-arm64-7.0.0-preview.23627.2.zip",
      "installPath": ".razortelemetry",
      "platforms": [
        "linux"
      ],
      "architectures": [
        "arm64"
      ],
      "integrity": "A100A9935A00AB5215DBEDB4DA9E7DB8E14136C2CC34379514AD618CC11FA878"
    },
    {
      "id": "RazorTelemetry",
      "description": "Razor Language Server Telemetry (Linux musl / x64)",
      "url": "https://download.visualstudio.microsoft.com/download/pr/9e436821-9ad7-4d14-81bd-69a8ab07838f/310f2c0528251ca3b879b62f7a434446/devkittelemetry-linux-musl-x64-7.0.0-preview.23627.2.zip",
      "installPath": ".razortelemetry",
      "platforms": [
        "linux-musl"
      ],
      "architectures": [
        "x86_64"
      ],
      "integrity": "841C940A91995C8E044BFA37DDCC1823995FAA9F25620F1C8FA335C5049113FE"
    },
    {
      "id": "RazorTelemetry",
      "description": "Razor Language Server Telemetry (Linux musl ARM64)",
      "url": "https://download.visualstudio.microsoft.com/download/pr/9e436821-9ad7-4d14-81bd-69a8ab07838f/c4ff4d3e1476e78f2d73b48e26c69ef6/devkittelemetry-linux-musl-arm64-7.0.0-preview.23627.2.zip",
      "installPath": ".razortelemetry",
      "platforms": [
        "linux-musl"
      ],
      "architectures": [
        "arm64"
      ],
      "integrity": "4FE513AB3715EC9B9F1471112C65D35AF568C2A45174DBB9D3034C57F51B68F3"
    },
    {
      "id": "RazorTelemetry",
      "description": "Razor Language Server Telemetry (macOS / x64)",
      "url": "https://download.visualstudio.microsoft.com/download/pr/9e436821-9ad7-4d14-81bd-69a8ab07838f/5576ccdc7e3157c034a89ba13a63c915/devkittelemetry-osx-x64-7.0.0-preview.23627.2.zip",
      "installPath": ".razortelemetry",
      "platforms": [
        "darwin"
      ],
      "architectures": [
        "x86_64"
      ],
      "integrity": "4934DB5D0751F91D0380A10BA8F2781EC48CAF2227C6E98435D865FB5DF6B8BC"
    },
    {
      "id": "RazorTelemetry",
      "description": "Razor Language Server Telemetry (macOS ARM64)",
      "url": "https://download.visualstudio.microsoft.com/download/pr/9e436821-9ad7-4d14-81bd-69a8ab07838f/6d1472e8f350ab8f388c343db7760c9f/devkittelemetry-osx-arm64-7.0.0-preview.23627.2.zip",
      "installPath": ".razortelemetry",
      "platforms": [
        "darwin"
      ],
      "architectures": [
        "arm64"
      ],
      "integrity": "8B0767718888820789EDA8BFE60623E3643105E6BC28198D78C7B1D02415D99A"
    },
    {
      "id": "RazorTelemetry",
      "description": "Razor Language Server Telemetry (Platform Agnostic)",
      "url": "https://download.visualstudio.microsoft.com/download/pr/9e436821-9ad7-4d14-81bd-69a8ab07838f/e1a9519ed126c32b21eb79758a09d7a6/devkittelemetry-platformagnostic-7.0.0-preview.23627.2.zip",
      "installPath": ".razortelemetry",
      "platforms": [
        "netural"
      ],
      "architectures": [
        "neutral"
      ],
      "integrity": "33DD915C16DC0C29463F8157F3EE93506FDFDA6DC7981B81409E75BE545126D3"
>>>>>>> c6d3b911
    }
  ],
  "engines": {
    "vscode": "^1.75.0"
  },
  "activationEvents": [
    "onDebugInitialConfigurations",
    "onDebugResolve:blazorwasm",
    "onDebugResolve:coreclr",
    "onDebugResolve:clr",
    "onDebugResolve:monovsdbg",
    "onDebugResolve:dotnet",
    "onLanguage:csharp",
    "onCommand:o.showOutput",
    "onCommand:omnisharp.registerLanguageMiddleware",
    "workspaceContains:project.json",
    "workspaceContains:**/*.{csproj,sln,slnf,csx,cake}"
  ],
  "contributes": {
    "themes": [
      {
        "label": "Visual Studio 2019 Dark",
        "uiTheme": "vs-dark",
        "path": "./themes/vs2019_dark.json"
      },
      {
        "label": "Visual Studio 2019 Light",
        "uiTheme": "vs",
        "path": "./themes/vs2019_light.json"
      }
    ],
    "configuration": [
      {
        "title": "Project",
        "order": 0,
        "properties": {
          "dotnet.defaultSolution": {
            "type": "string",
            "description": "%configuration.dotnet.defaultSolution.description%",
            "order": 0
          }
        }
      },
      {
        "title": "Text Editor",
        "order": 1,
        "properties": {
          "dotnet.implementType.insertionBehavior": {
            "type": "string",
            "enum": [
              "withOtherMembersOfTheSameKind",
              "atTheEnd"
            ],
            "default": "withOtherMembersOfTheSameKind",
            "enumDescriptions": [
              "%configuration.dotnet.implementType.insertionBehavior.withOtherMembersOfTheSameKind%",
              "%configuration.dotnet.implementType.insertionBehavior.atTheEnd%"
            ],
            "description": "%configuration.dotnet.implementType.insertionBehavior%",
            "order": 10
          },
          "dotnet.implementType.propertyGenerationBehavior": {
            "type": "string",
            "enum": [
              "preferThrowingProperties",
              "preferAutoProperties"
            ],
            "default": "preferThrowingProperties",
            "enumDescriptions": [
              "%configuration.dotnet.implementType.propertyGenerationBehavior.preferThrowingProperties%",
              "%configuration.dotnet.implementType.propertyGenerationBehavior.preferAutoProperties%"
            ],
            "description": "%configuration.dotnet.implementType.propertyGenerationBehavior%",
            "order": 10
          },
          "dotnet.codeLens.enableReferencesCodeLens": {
            "type": "boolean",
            "default": true,
            "description": "%configuration.dotnet.codeLens.enableReferencesCodeLens%"
          },
          "dotnet.codeLens.enableTestsCodeLens": {
            "type": "boolean",
            "default": true,
            "description": "%configuration.dotnet.codeLens.enableTestsCodeLens%"
          },
          "dotnet.completion.showCompletionItemsFromUnimportedNamespaces": {
            "type": "boolean",
            "default": true,
            "description": "%configuration.dotnet.completion.showCompletionItemsFromUnimportedNamespaces%",
            "order": 20
          },
          "dotnet.completion.showNameCompletionSuggestions": {
            "type": "boolean",
            "default": "true",
            "description": "%configuration.dotnet.completion.showNameCompletionSuggestions%",
            "order": 20
          },
          "dotnet.completion.provideRegexCompletions": {
            "type": "boolean",
            "default": "true",
            "description": "%configuration.dotnet.completion.provideRegexCompletions%",
            "order": 20
          },
          "dotnet.backgroundAnalysis.analyzerDiagnosticsScope": {
            "type": "string",
            "enum": [
              "openFiles",
              "fullSolution",
              "none"
            ],
            "default": "openFiles",
            "enumDescriptions": [
              "%configuration.dotnet.backgroundAnalysis.analyzerDiagnosticsScope.openFiles%",
              "%configuration.dotnet.backgroundAnalysis.analyzerDiagnosticsScope.fullSolution%",
              "%configuration.dotnet.backgroundAnalysis.analyzerDiagnosticsScope.none%"
            ],
            "description": "%configuration.dotnet.backgroundAnalysis.analyzerDiagnosticsScope%",
            "order": 30
          },
          "dotnet.backgroundAnalysis.compilerDiagnosticsScope": {
            "type": "string",
            "enum": [
              "openFiles",
              "fullSolution",
              "none"
            ],
            "default": "openFiles",
            "enumDescriptions": [
              "%configuration.dotnet.backgroundAnalysis.compilerDiagnosticsScope.openFiles%",
              "%configuration.dotnet.backgroundAnalysis.compilerDiagnosticsScope.fullSolution%",
              "%configuration.dotnet.backgroundAnalysis.compilerDiagnosticsScope.none%"
            ],
            "description": "%configuration.dotnet.backgroundAnalysis.compilerDiagnosticsScope%",
            "order": 30
          },
          "dotnet.highlighting.highlightRelatedRegexComponents": {
            "type": "boolean",
            "default": "true",
            "description": "%configuration.dotnet.highlighting.highlightRelatedRegexComponents%",
            "order": 40
          },
          "dotnet.highlighting.highlightRelatedJsonComponents": {
            "type": "boolean",
            "default": "true",
            "description": "%configuration.dotnet.highlighting.highlightRelatedJsonComponents%",
            "order": 40
          },
          "csharp.inlayHints.enableInlayHintsForImplicitObjectCreation": {
            "type": "boolean",
            "default": false,
            "description": "%configuration.csharp.inlayHints.enableInlayHintsForImplicitObjectCreation%",
            "order": 50
          },
          "csharp.inlayHints.enableInlayHintsForImplicitVariableTypes": {
            "type": "boolean",
            "default": false,
            "description": "%configuration.csharp.inlayHints.enableInlayHintsForImplicitVariableTypes%",
            "order": 50
          },
          "csharp.inlayHints.enableInlayHintsForLambdaParameterTypes": {
            "type": "boolean",
            "default": false,
            "description": "%configuration.csharp.inlayHints.enableInlayHintsForLambdaParameterTypes%",
            "order": 50
          },
          "csharp.inlayHints.enableInlayHintsForTypes": {
            "type": "boolean",
            "default": false,
            "description": "%configuration.csharp.inlayHints.enableInlayHintsForTypes%",
            "order": 50
          },
          "dotnet.inlayHints.enableInlayHintsForIndexerParameters": {
            "type": "boolean",
            "default": false,
            "description": "%configuration.csharp.inlayHints.enableInlayHintsForIndexerParameters%",
            "order": 50
          },
          "dotnet.inlayHints.enableInlayHintsForLiteralParameters": {
            "type": "boolean",
            "default": false,
            "description": "%configuration.dotnet.inlayHints.enableInlayHintsForLiteralParameters%",
            "order": 50
          },
          "dotnet.inlayHints.enableInlayHintsForObjectCreationParameters": {
            "type": "boolean",
            "default": false,
            "description": "%configuration.dotnet.inlayHints.enableInlayHintsForObjectCreationParameters%",
            "order": 50
          },
          "dotnet.inlayHints.enableInlayHintsForOtherParameters": {
            "type": "boolean",
            "default": false,
            "description": "%configuration.dotnet.inlayHints.enableInlayHintsForOtherParameters%",
            "order": 50
          },
          "dotnet.inlayHints.enableInlayHintsForParameters": {
            "type": "boolean",
            "default": false,
            "description": "%configuration.dotnet.inlayHints.enableInlayHintsForParameters%",
            "order": 50
          },
          "dotnet.inlayHints.suppressInlayHintsForParametersThatDifferOnlyBySuffix": {
            "type": "boolean",
            "default": false,
            "description": "%configuration.dotnet.inlayHints.suppressInlayHintsForParametersThatDifferOnlyBySuffix%",
            "order": 50
          },
          "dotnet.inlayHints.suppressInlayHintsForParametersThatMatchArgumentName": {
            "type": "boolean",
            "default": false,
            "description": "%configuration.dotnet.inlayHints.suppressInlayHintsForParametersThatMatchArgumentName%",
            "order": 50
          },
          "dotnet.inlayHints.suppressInlayHintsForParametersThatMatchMethodIntent": {
            "type": "boolean",
            "default": false,
            "description": "%configuration.dotnet.inlayHints.suppressInlayHintsForParametersThatMatchMethodIntent%",
            "order": 50
          },
          "dotnet.navigation.navigateToDecompiledSources": {
            "type": "boolean",
            "default": "true",
            "description": "%configuration.dotnet.navigation.navigateToDecompiledSources%",
            "order": 60
          },
          "dotnet.quickInfo.showRemarksInQuickInfo": {
            "type": "boolean",
            "default": "true",
            "description": "%configuration.dotnet.quickInfo.showRemarksInQuickInfo%",
            "order": 70
          },
          "dotnet.symbolSearch.searchReferenceAssemblies": {
            "type": "boolean",
            "default": true,
            "description": "%configuration.dotnet.symbolSearch.searchReferenceAssemblies%",
            "order": 80
          }
        }
      },
      {
        "title": "Debugger",
        "order": 8,
        "properties": {
          "csharp.debug.stopAtEntry": {
            "type": "boolean",
            "markdownDescription": "%generateOptionsSchema.stopAtEntry.markdownDescription%",
            "default": false
          },
          "csharp.debug.console": {
            "type": "string",
            "enum": [
              "internalConsole",
              "integratedTerminal",
              "externalTerminal"
            ],
            "enumDescriptions": [
              "%generateOptionsSchema.console.internalConsole.enumDescription%",
              "%generateOptionsSchema.console.integratedTerminal.enumDescription%",
              "%generateOptionsSchema.console.externalTerminal.enumDescription%"
            ],
            "markdownDescription": "%generateOptionsSchema.console.settingsDescription%",
            "default": "internalConsole"
          },
          "csharp.debug.sourceFileMap": {
            "type": "object",
            "markdownDescription": "%generateOptionsSchema.sourceFileMap.markdownDescription%",
            "additionalProperties": {
              "type": "string"
            },
            "default": {}
          },
          "csharp.debug.justMyCode": {
            "type": "boolean",
            "markdownDescription": "%generateOptionsSchema.justMyCode.markdownDescription%",
            "default": true
          },
          "csharp.debug.requireExactSource": {
            "type": "boolean",
            "markdownDescription": "%generateOptionsSchema.requireExactSource.markdownDescription%",
            "default": true
          },
          "csharp.debug.enableStepFiltering": {
            "type": "boolean",
            "markdownDescription": "%generateOptionsSchema.enableStepFiltering.markdownDescription%",
            "default": true
          },
          "csharp.debug.logging.exceptions": {
            "type": "boolean",
            "markdownDescription": "%generateOptionsSchema.logging.exceptions.markdownDescription%",
            "default": true
          },
          "csharp.debug.logging.moduleLoad": {
            "type": "boolean",
            "markdownDescription": "%generateOptionsSchema.logging.moduleLoad.markdownDescription%",
            "default": true
          },
          "csharp.debug.logging.programOutput": {
            "type": "boolean",
            "markdownDescription": "%generateOptionsSchema.logging.programOutput.markdownDescription%",
            "default": true
          },
          "csharp.debug.logging.browserStdOut": {
            "type": "boolean",
            "markdownDescription": "%generateOptionsSchema.logging.browserStdOut.markdownDescription%",
            "default": true
          },
          "csharp.debug.logging.elapsedTiming": {
            "type": "boolean",
            "markdownDescription": "%generateOptionsSchema.logging.elapsedTiming.markdownDescription%",
            "default": false
          },
          "csharp.debug.logging.threadExit": {
            "type": "boolean",
            "markdownDescription": "%generateOptionsSchema.logging.threadExit.markdownDescription%",
            "default": false
          },
          "csharp.debug.logging.processExit": {
            "type": "boolean",
            "markdownDescription": "%generateOptionsSchema.logging.processExit.markdownDescription%",
            "default": true
          },
          "csharp.debug.logging.engineLogging": {
            "type": "boolean",
            "deprecationMessage": "%generateOptionsSchema.logging.engineLogging.deprecationMessage%",
            "default": false
          },
          "csharp.debug.logging.diagnosticsLog.protocolMessages": {
            "type": "boolean",
            "markdownDescription": "%generateOptionsSchema.logging.diagnosticsLog.protocolMessages.markdownDescription%",
            "default": false
          },
          "csharp.debug.logging.diagnosticsLog.dispatcherMessages": {
            "type": "string",
            "enum": [
              "none",
              "error",
              "important",
              "normal"
            ],
            "enumDescriptions": [
              "%generateOptionsSchema.logging.diagnosticsLog.dispatcherMessages.none.enumDescription%",
              "%generateOptionsSchema.logging.diagnosticsLog.dispatcherMessages.error.enumDescription%",
              "%generateOptionsSchema.logging.diagnosticsLog.dispatcherMessages.important.enumDescription%",
              "%generateOptionsSchema.logging.diagnosticsLog.dispatcherMessages.normal.enumDescription%"
            ],
            "markdownDescription": "%generateOptionsSchema.logging.diagnosticsLog.dispatcherMessages.markdownDescription%",
            "default": "none"
          },
          "csharp.debug.logging.diagnosticsLog.debugEngineAPITracing": {
            "type": "string",
            "enum": [
              "none",
              "error",
              "all"
            ],
            "enumDescriptions": [
              "%generateOptionsSchema.logging.diagnosticsLog.debugEngineAPITracing.none.enumDescription%",
              "%generateOptionsSchema.logging.diagnosticsLog.debugEngineAPITracing.error.enumDescription%",
              "%generateOptionsSchema.logging.diagnosticsLog.debugEngineAPITracing.all.enumDescription%"
            ],
            "markdownDescription": "%generateOptionsSchema.logging.diagnosticsLog.debugEngineAPITracing.markdownDescription%",
            "default": "none"
          },
          "csharp.debug.logging.diagnosticsLog.debugRuntimeEventTracing": {
            "type": "boolean",
            "markdownDescription": "%generateOptionsSchema.logging.diagnosticsLog.debugRuntimeEventTracing.markdownDescription%",
            "default": false
          },
          "csharp.debug.logging.diagnosticsLog.expressionEvaluationTracing": {
            "type": "boolean",
            "markdownDescription": "%generateOptionsSchema.logging.diagnosticsLog.expressionEvaluationTracing.markdownDescription%",
            "default": false
          },
          "csharp.debug.logging.diagnosticsLog.startDebuggingTracing": {
            "type": "boolean",
            "markdownDescription": "%generateOptionsSchema.logging.diagnosticsLog.startDebuggingTracing.markdownDescription%",
            "default": false
          },
          "csharp.debug.logging.consoleUsageMessage": {
            "type": "boolean",
            "description": "%generateOptionsSchema.logging.consoleUsageMessage.description%",
            "default": true
          },
          "csharp.debug.suppressJITOptimizations": {
            "type": "boolean",
            "markdownDescription": "%generateOptionsSchema.suppressJITOptimizations.markdownDescription%",
            "default": false
          },
          "csharp.debug.symbolOptions.searchPaths": {
            "type": "array",
            "items": {
              "type": "string"
            },
            "description": "%generateOptionsSchema.symbolOptions.searchPaths.description%",
            "default": []
          },
          "csharp.debug.symbolOptions.searchMicrosoftSymbolServer": {
            "type": "boolean",
            "description": "%generateOptionsSchema.symbolOptions.searchMicrosoftSymbolServer.description%",
            "default": false
          },
          "csharp.debug.symbolOptions.searchNuGetOrgSymbolServer": {
            "type": "boolean",
            "description": "%generateOptionsSchema.symbolOptions.searchNuGetOrgSymbolServer.description%",
            "default": false
          },
          "csharp.debug.symbolOptions.cachePath": {
            "type": "string",
            "description": "%generateOptionsSchema.symbolOptions.cachePath.description%",
            "default": ""
          },
          "csharp.debug.symbolOptions.moduleFilter.mode": {
            "type": "string",
            "enum": [
              "loadAllButExcluded",
              "loadOnlyIncluded"
            ],
            "enumDescriptions": [
              "%generateOptionsSchema.symbolOptions.moduleFilter.mode.loadAllButExcluded.enumDescription%",
              "%generateOptionsSchema.symbolOptions.moduleFilter.mode.loadOnlyIncluded.enumDescription%"
            ],
            "description": "%generateOptionsSchema.symbolOptions.moduleFilter.mode.description%",
            "default": "loadAllButExcluded"
          },
          "csharp.debug.symbolOptions.moduleFilter.excludedModules": {
            "type": "array",
            "items": {
              "type": "string"
            },
            "description": "%generateOptionsSchema.symbolOptions.moduleFilter.excludedModules.description%",
            "default": []
          },
          "csharp.debug.symbolOptions.moduleFilter.includedModules": {
            "type": "array",
            "items": {
              "type": "string"
            },
            "description": "%generateOptionsSchema.symbolOptions.moduleFilter.includedModules.description%",
            "default": []
          },
          "csharp.debug.symbolOptions.moduleFilter.includeSymbolsNextToModules": {
            "type": "boolean",
            "description": "%generateOptionsSchema.symbolOptions.moduleFilter.includeSymbolsNextToModules.description%",
            "default": true
          },
          "csharp.debug.allowFastEvaluate": {
            "type": "boolean",
            "description": "%generateOptionsSchema.allowFastEvaluate.description%",
            "default": true
          },
          "dotnet.unitTestDebuggingOptions": {
            "type": "object",
            "description": "%configuration.dotnet.unitTestDebuggingOptions%",
            "default": {},
            "properties": {
              "sourceFileMap": {
                "type": "object",
                "markdownDescription": "%generateOptionsSchema.sourceFileMap.markdownDescription%",
                "additionalProperties": {
                  "type": "string"
                }
              },
              "justMyCode": {
                "type": "boolean",
                "markdownDescription": "%generateOptionsSchema.justMyCode.markdownDescription%",
                "default": true
              },
              "requireExactSource": {
                "type": "boolean",
                "markdownDescription": "%generateOptionsSchema.requireExactSource.markdownDescription%",
                "default": true
              },
              "enableStepFiltering": {
                "type": "boolean",
                "markdownDescription": "%generateOptionsSchema.enableStepFiltering.markdownDescription%",
                "default": true
              },
              "logging": {
                "description": "%generateOptionsSchema.logging.description%",
                "type": "object",
                "required": [],
                "default": {},
                "properties": {
                  "exceptions": {
                    "type": "boolean",
                    "markdownDescription": "%generateOptionsSchema.logging.exceptions.markdownDescription%",
                    "default": true
                  },
                  "moduleLoad": {
                    "type": "boolean",
                    "markdownDescription": "%generateOptionsSchema.logging.moduleLoad.markdownDescription%",
                    "default": true
                  },
                  "programOutput": {
                    "type": "boolean",
                    "markdownDescription": "%generateOptionsSchema.logging.programOutput.markdownDescription%",
                    "default": true
                  },
                  "threadExit": {
                    "type": "boolean",
                    "markdownDescription": "%generateOptionsSchema.logging.threadExit.markdownDescription%",
                    "default": false
                  },
                  "processExit": {
                    "type": "boolean",
                    "markdownDescription": "%generateOptionsSchema.logging.processExit.markdownDescription%",
                    "default": true
                  }
                }
              },
              "suppressJITOptimizations": {
                "type": "boolean",
                "markdownDescription": "%generateOptionsSchema.suppressJITOptimizations.markdownDescription%",
                "default": false
              },
              "symbolOptions": {
                "description": "%generateOptionsSchema.symbolOptions.description%",
                "default": {
                  "searchPaths": [],
                  "searchMicrosoftSymbolServer": false,
                  "searchNuGetOrgSymbolServer": false
                },
                "type": "object",
                "properties": {
                  "searchPaths": {
                    "type": "array",
                    "items": {
                      "type": "string"
                    },
                    "description": "%generateOptionsSchema.symbolOptions.searchPaths.description%",
                    "default": []
                  },
                  "searchMicrosoftSymbolServer": {
                    "type": "boolean",
                    "description": "%generateOptionsSchema.symbolOptions.searchMicrosoftSymbolServer.description%",
                    "default": false
                  },
                  "searchNuGetOrgSymbolServer": {
                    "type": "boolean",
                    "description": "%generateOptionsSchema.symbolOptions.searchNuGetOrgSymbolServer.description%",
                    "default": false
                  },
                  "cachePath": {
                    "type": "string",
                    "description": "%generateOptionsSchema.symbolOptions.cachePath.description%",
                    "default": ""
                  },
                  "moduleFilter": {
                    "description": "%generateOptionsSchema.symbolOptions.moduleFilter.description%",
                    "default": {
                      "mode": "loadAllButExcluded",
                      "excludedModules": []
                    },
                    "type": "object",
                    "required": [
                      "mode"
                    ],
                    "properties": {
                      "mode": {
                        "type": "string",
                        "enum": [
                          "loadAllButExcluded",
                          "loadOnlyIncluded"
                        ],
                        "enumDescriptions": [
                          "%generateOptionsSchema.symbolOptions.moduleFilter.mode.loadAllButExcluded.enumDescription%",
                          "%generateOptionsSchema.symbolOptions.moduleFilter.mode.loadOnlyIncluded.enumDescription%"
                        ],
                        "description": "%generateOptionsSchema.symbolOptions.moduleFilter.mode.description%",
                        "default": "loadAllButExcluded"
                      },
                      "excludedModules": {
                        "type": "array",
                        "items": {
                          "type": "string"
                        },
                        "description": "%generateOptionsSchema.symbolOptions.moduleFilter.excludedModules.description%",
                        "default": []
                      },
                      "includedModules": {
                        "type": "array",
                        "items": {
                          "type": "string"
                        },
                        "description": "%generateOptionsSchema.symbolOptions.moduleFilter.includedModules.description%",
                        "default": []
                      },
                      "includeSymbolsNextToModules": {
                        "type": "boolean",
                        "description": "%generateOptionsSchema.symbolOptions.moduleFilter.includeSymbolsNextToModules.description%",
                        "default": true
                      }
                    }
                  }
                }
              },
              "sourceLinkOptions": {
                "markdownDescription": "%generateOptionsSchema.sourceLinkOptions.markdownDescription%",
                "default": {
                  "*": {
                    "enabled": true
                  }
                },
                "type": "object",
                "additionalItems": {
                  "type": "object",
                  "properties": {
                    "enabled": {
                      "title": "boolean",
                      "markdownDescription": "%generateOptionsSchema.sourceLinkOptions.additionalItems.enabled.markdownDescription%",
                      "default": "true"
                    }
                  }
                }
              },
              "allowFastEvaluate": {
                "type": "boolean",
                "description": "%generateOptionsSchema.allowFastEvaluate.description%",
                "default": true
              },
              "targetArchitecture": {
                "type": "string",
                "markdownDescription": "%generateOptionsSchema.targetArchitecture.markdownDescription%",
                "enum": [
                  "x86_64",
                  "arm64"
                ]
              },
              "type": {
                "type": "string",
                "enum": [
                  "coreclr",
                  "clr",
                  "monovsdbg"
                ],
                "description": "Type type of code to debug. Can be either 'coreclr' for .NET Core debugging, or 'clr' for Desktop .NET Framework. 'clr' only works on Windows as the Desktop framework is Windows-only.",
                "default": "coreclr"
              },
              "debugServer": {
                "type": "number",
                "description": "For debug extension development only: if a port is specified VS Code tries to connect to a debug adapter running in server mode",
                "default": 4711
              }
            }
          },
          "dotnet.unitTests.runSettingsPath": {
            "type": "string",
            "description": "Path to the .runsettings file which should be used when running unit tests. (Previously `omnisharp.testRunSettings`)"
          }
        }
      },
      {
        "title": "LSP Server",
        "order": 9,
        "properties": {
          "dotnet.preferCSharpExtension": {
            "scope": "resource",
            "type": "boolean",
            "default": true,
            "description": "%configuration.dotnet.preferCSharpExtension%"
          },
          "dotnet.dotnetPath": {
            "type": "string",
            "scope": "machine-overridable",
            "description": "%configuration.dotnet.dotnetPath%"
          },
          "dotnet.server.path": {
            "type": "string",
            "scope": "machine-overridable",
            "description": "%configuration.dotnet.server.path%"
          },
          "dotnet.server.startTimeout": {
            "type": "number",
            "scope": "machine-overridable",
            "default": 30000,
            "description": "%configuration.dotnet.server.startTimeout%"
          },
          "dotnet.server.waitForDebugger": {
            "type": "boolean",
            "scope": "machine-overridable",
            "default": false,
            "description": "%configuration.dotnet.server.waitForDebugger%"
          },
          "dotnet.server.trace": {
            "scope": "window",
            "type": "string",
            "enum": [
              "Trace",
              "Debug",
              "Information",
              "Warning",
              "Error",
              "Critical",
              "None"
            ],
            "default": "Information",
            "description": "%configuration.dotnet.server.trace%"
          },
          "dotnet.server.extensionPaths": {
            "scope": "machine-overridable",
            "type": [
              "array",
              null
            ],
            "items": {
              "type": "string"
            },
            "default": null,
            "description": "%configuration.dotnet.server.extensionPaths%"
          },
          "dotnet.server.crashDumpPath": {
            "scope": "machine-overridable",
            "type": "string",
            "default": null,
            "description": "%configuration.dotnet.server.crashDumpPath%"
          },
          "dotnet.projects.binaryLogPath": {
            "scope": "machine-overridable",
            "type": "string",
            "default": null,
            "description": "Sets a path where MSBuild binary logs are written to when loading projects, to help diagnose loading errors."
          },
          "dotnet.projects.enableAutomaticRestore": {
            "type": "boolean",
            "default": true,
            "description": "%configuration.dotnet.projects.enableAutomaticRestore%"
          },
          "razor.languageServer.directory": {
            "type": "string",
            "scope": "machine-overridable",
            "description": "%configuration.razor.languageServer.directory%",
            "order": 90
          },
          "razor.languageServer.debug": {
            "type": "boolean",
            "scope": "machine-overridable",
            "default": false,
            "description": "%configuration.razor.languageServer.debug%",
            "order": 90
          },
          "razor.server.trace": {
            "scope": "window",
            "type": "string",
            "enum": [
              "Trace",
              "Debug",
              "Information",
              "Warning",
              "Error",
              "Critical",
              "None"
            ],
            "default": "Information",
            "description": "%configuration.razor.server.trace%"
          }
        }
      },
      {
        "title": "OmniSharp",
        "order": 10,
        "properties": {
          "dotnet.server.useOmnisharp": {
            "type": "boolean",
            "default": true,
            "description": "Switches to use the Omnisharp server for language features when enabled (requires restart). This option will not be honored with C# Dev Kit installed.",
            "order": 0
          },
          "csharp.format.enable": {
            "type": "boolean",
            "default": true,
            "description": "Enable/disable default C# formatter (requires restart)."
          },
          "csharp.suppressDotnetInstallWarning": {
            "type": "boolean",
            "default": false,
            "description": "Suppress the warning that the .NET Core SDK is not on the path."
          },
          "csharp.suppressDotnetRestoreNotification": {
            "type": "boolean",
            "default": false,
            "description": "Suppress the notification window to perform a 'dotnet restore' when dependencies can't be resolved."
          },
          "csharp.suppressProjectJsonWarning": {
            "type": "boolean",
            "default": false,
            "description": "Suppress the warning that project.json is no longer a supported project format for .NET Core applications"
          },
          "csharp.suppressBuildAssetsNotification": {
            "type": "boolean",
            "default": false,
            "description": "Suppress the notification window to add missing assets to build or debug the application."
          },
          "csharp.suppressHiddenDiagnostics": {
            "type": "boolean",
            "default": true,
            "description": "Suppress 'hidden' diagnostics (such as 'unnecessary using directives') from appearing in the editor or the Problems pane."
          },
          "csharp.referencesCodeLens.filteredSymbols": {
            "type": "array",
            "items": {
              "type": "string"
            },
            "default": [],
            "description": "Array of custom symbol names for which CodeLens should be disabled."
          },
          "csharp.maxProjectFileCountForDiagnosticAnalysis": {
            "type": "number",
            "default": 1000,
            "description": "Specifies the maximum number of files for which diagnostics are reported for the whole workspace. If this limit is exceeded, diagnostics will be shown for currently opened files only. Specify 0 or less to disable the limit completely."
          },
          "csharp.semanticHighlighting.enabled": {
            "type": "boolean",
            "default": true,
            "description": "Enable/disable Semantic Highlighting for C# files (Razor files currently unsupported). Defaults to false. Close open files for changes to take effect.",
            "scope": "window"
          },
          "csharp.showOmnisharpLogOnError": {
            "type": "boolean",
            "default": true,
            "description": "Shows the OmniSharp log in the Output pane when OmniSharp reports an error."
          },
          "omnisharp.useModernNet": {
            "type": "boolean",
            "default": true,
            "scope": "window",
            "title": "Use .NET 6 build of OmniSharp",
            "description": "Use OmniSharp build for .NET 6. This version _does not_ support non-SDK-style .NET Framework projects, including Unity. SDK-style Framework, .NET Core, and .NET 5+ projects should see significant performance improvements."
          },
          "omnisharp.sdkPath": {
            "type": "string",
            "scope": "window",
            "description": "Specifies the path to a .NET SDK installation to use for project loading instead of the highest version installed. Applies when \"useModernNet\" is set to true. Example: /home/username/dotnet/sdks/6.0.300."
          },
          "omnisharp.sdkVersion": {
            "type": "string",
            "scope": "window",
            "description": "Specifies the version of the .NET SDK to use for project loading instead of the highest version installed. Applies when \"useModernNet\" is set to true. Example: 6.0.300."
          },
          "omnisharp.sdkIncludePrereleases": {
            "type": "boolean",
            "scope": "window",
            "default": true,
            "description": "Specifies whether to include preview versions of the .NET SDK when determining which version to use for project loading. Applies when \"useModernNet\" is set to true."
          },
          "omnisharp.monoPath": {
            "type": "string",
            "scope": "machine",
            "description": "Specifies the path to a mono installation to use when \"useModernNet\" is set to false, instead of the default system one. Example: \"/Library/Frameworks/Mono.framework/Versions/Current\""
          },
          "omnisharp.loggingLevel": {
            "type": "string",
            "default": "information",
            "enum": [
              "trace",
              "debug",
              "information",
              "warning",
              "error",
              "critical"
            ],
            "description": "Specifies the level of logging output from the OmniSharp server."
          },
          "omnisharp.autoStart": {
            "type": "boolean",
            "default": true,
            "description": "Specifies whether the OmniSharp server will be automatically started or not. If false, OmniSharp can be started with the 'Restart OmniSharp' command"
          },
          "omnisharp.projectFilesExcludePattern": {
            "type": "string",
            "default": "**/node_modules/**,**/.git/**,**/bower_components/**",
            "description": "The exclude pattern used by OmniSharp to find all project files."
          },
          "omnisharp.projectLoadTimeout": {
            "type": "number",
            "default": 60,
            "description": "The time Visual Studio Code will wait for the OmniSharp server to start. Time is expressed in seconds."
          },
          "omnisharp.maxProjectResults": {
            "type": "number",
            "default": 250,
            "description": "The maximum number of projects to be shown in the 'Select Project' dropdown (maximum 250)."
          },
          "omnisharp.useEditorFormattingSettings": {
            "type": "boolean",
            "default": true,
            "description": "Specifes whether OmniSharp should use VS Code editor settings for C# code formatting (use of tabs, indentation size)."
          },
          "omnisharp.minFindSymbolsFilterLength": {
            "type": "number",
            "default": 0,
            "description": "The minimum number of characters to enter before 'Go to Symbol in Workspace' operation shows any results."
          },
          "omnisharp.maxFindSymbolsItems": {
            "type": "number",
            "default": 1000,
            "description": "The maximum number of items that 'Go to Symbol in Workspace' operation can show. The limit is applied only when a positive number is specified here."
          },
          "omnisharp.disableMSBuildDiagnosticWarning": {
            "type": "boolean",
            "default": false,
            "description": "Specifies whether notifications should be shown if OmniSharp encounters warnings or errors loading a project. Note that these warnings/errors are always emitted to the OmniSharp log"
          },
          "omnisharp.enableMsBuildLoadProjectsOnDemand": {
            "type": "boolean",
            "default": false,
            "description": "If true, MSBuild project system will only load projects for files that were opened in the editor. This setting is useful for big C# codebases and allows for faster initialization of code navigation features only for projects that are relevant to code that is being edited. With this setting enabled OmniSharp may load fewer projects and may thus display incomplete reference lists for symbols."
          },
          "omnisharp.enableEditorConfigSupport": {
            "type": "boolean",
            "default": true,
            "description": "Enables support for reading code style, naming convention and analyzer settings from .editorconfig."
          },
          "omnisharp.enableDecompilationSupport": {
            "type": "boolean",
            "default": false,
            "scope": "machine",
            "description": "Enables support for decompiling external references instead of viewing metadata."
          },
          "omnisharp.enableLspDriver": {
            "type": "boolean",
            "default": false,
            "description": "Enables support for the experimental language protocol based engine (requires reload to setup bindings correctly)"
          },
          "omnisharp.organizeImportsOnFormat": {
            "type": "boolean",
            "default": false,
            "description": "Specifies whether 'using' directives should be grouped and sorted during document formatting."
          },
          "omnisharp.enableAsyncCompletion": {
            "type": "boolean",
            "default": false,
            "description": "(EXPERIMENTAL) Enables support for resolving completion edits asynchronously. This can speed up time to show the completion list, particularly override and partial method completion lists, at the cost of slight delays after inserting a completion item. Most completion items will have no noticeable impact with this feature, but typing immediately after inserting an override or partial method completion, before the insert is completed, can have unpredictable results."
          },
          "omnisharp.dotNetCliPaths": {
            "type": "array",
            "items": {
              "type": "string"
            },
            "description": "Paths to a local download of the .NET CLI to use for running any user code.",
            "uniqueItems": true
          },
          "razor.plugin.path": {
            "type": "string",
            "scope": "machine",
            "description": "Overrides the path to the Razor plugin dll."
          },
          "razor.devmode": {
            "type": "boolean",
            "default": false,
            "description": "Forces the omnisharp-vscode extension to run in a mode that enables local Razor.VSCode deving."
          },
          "razor.format.enable": {
            "type": "boolean",
            "scope": "window",
            "default": true,
            "description": "Enable/disable default Razor formatter."
          },
          "razor.completion.commitElementsWithSpace": {
            "type": "boolean",
            "scope": "window",
            "default": "false",
            "description": "Specifies whether to commit tag helper and component elements with a space."
          }
        }
      }
    ],
    "jsonValidation": [
      {
        "fileMatch": [
          "appsettings.json",
          "appsettings.*.json"
        ],
        "url": "https://json.schemastore.org/appsettings"
      },
      {
        "fileMatch": "project.json",
        "url": "http://json.schemastore.org/project"
      },
      {
        "fileMatch": "omnisharp.json",
        "url": "http://json.schemastore.org/omnisharp"
      },
      {
        "fileMatch": "global.json",
        "url": "http://json.schemastore.org/global"
      },
      {
        "fileMatch": "launchSettings.json",
        "url": "https://json.schemastore.org/launchsettings.json"
      }
    ],
    "commands": [
      {
        "command": "o.restart",
        "title": "%command.o.restart%",
        "category": "OmniSharp",
        "enablement": "dotnet.server.activationContext == 'OmniSharp'"
      },
      {
        "command": "o.pickProjectAndStart",
        "title": "%command.o.pickProjectAndStart%",
        "category": "OmniSharp",
        "enablement": "dotnet.server.activationContext == 'OmniSharp'"
      },
      {
        "command": "dotnet.openSolution",
        "title": "%command.dotnet.openSolution%",
        "category": ".NET",
        "enablement": "dotnet.server.activationContext == 'Roslyn'"
      },
      {
        "command": "o.fixAll.solution",
        "title": "%command.o.fixAll.solution%",
        "category": "OmniSharp",
        "enablement": "dotnet.server.activationContext == 'OmniSharp'"
      },
      {
        "command": "o.fixAll.project",
        "title": "%command.o.fixAll.project%",
        "category": "OmniSharp",
        "enablement": "dotnet.server.activationContext == 'OmniSharp'"
      },
      {
        "command": "o.fixAll.document",
        "title": "%command.o.fixAll.document%",
        "category": "OmniSharp",
        "enablement": "dotnet.server.activationContext == 'OmniSharp'"
      },
      {
        "command": "o.reanalyze.allProjects",
        "title": "%command.o.reanalyze.allProjects%",
        "category": "OmniSharp",
        "enablement": "dotnet.server.activationContext == 'OmniSharp'"
      },
      {
        "command": "o.reanalyze.currentProject",
        "title": "%command.o.reanalyze.currentProject%",
        "category": "OmniSharp",
        "enablement": "dotnet.server.activationContext == 'OmniSharp'"
      },
      {
        "command": "dotnet.generateAssets",
        "title": "%command.dotnet.generateAssets.currentProject%",
        "category": ".NET"
      },
      {
        "command": "dotnet.restore.project",
        "title": "%command.dotnet.restore.project%",
        "category": ".NET",
        "enablement": "dotnet.server.activationContext == 'Roslyn' || dotnet.server.activationContext == 'OmniSharp'"
      },
      {
        "command": "dotnet.restore.all",
        "title": "%command.dotnet.restore.all%",
        "category": ".NET",
        "enablement": "dotnet.server.activationContext == 'Roslyn' || dotnet.server.activationContext == 'OmniSharp'"
      },
      {
        "command": "csharp.listProcess",
        "title": "%command.csharp.listProcess%",
        "category": "CSharp"
      },
      {
        "command": "csharp.listRemoteProcess",
        "title": "%command.csharp.listRemoteProcess%",
        "category": "CSharp"
      },
      {
        "command": "csharp.listRemoteDockerProcess",
        "title": "%command.csharp.listRemoteDockerProcess%",
        "category": "CSharp"
      },
      {
        "command": "csharp.attachToProcess",
        "title": "%command.csharp.attachToProcess%",
        "category": "Debug"
      },
      {
        "command": "csharp.reportIssue",
        "title": "%command.csharp.reportIssue%",
        "category": "CSharp"
      },
      {
        "command": "csharp.showDecompilationTerms",
        "title": "%command.csharp.showDecompilationTerms%",
        "category": "CSharp",
        "enablement": "dotnet.server.activationContext == 'OmniSharp'"
      },
      {
        "command": "extension.showRazorCSharpWindow",
        "title": "%command.extension.showRazorCSharpWindow%",
        "category": "Razor"
      },
      {
        "command": "extension.showRazorHtmlWindow",
        "title": "%command.extension.showRazorHtmlWindow%",
        "category": "Razor"
      },
      {
        "command": "razor.reportIssue",
        "title": "%command.razor.reportIssue%",
        "category": "Razor"
      },
      {
        "command": "dotnet.test.runTestsInContext",
        "title": "%command.dotnet.test.runTestsInContext%",
        "category": ".NET",
        "enablement": "dotnet.server.activationContext == 'Roslyn' || dotnet.server.activationContext == 'OmniSharp'"
      },
      {
        "command": "dotnet.test.debugTestsInContext",
        "title": "%command.dotnet.test.debugTestsInContext%",
        "category": ".NET",
        "enablement": "dotnet.server.activationContext == 'Roslyn' || dotnet.server.activationContext == 'OmniSharp'"
      },
      {
        "command": "dotnet.restartServer",
        "title": "%command.dotnet.restartServer%",
        "category": ".NET",
        "enablement": "dotnet.server.activationContext != 'OmniSharp'"
      }
    ],
    "keybindings": [
      {
        "command": "o.showOutput",
        "key": "Ctrl+Shift+F9",
        "mac": "Cmd+Shift+F9"
      }
    ],
    "snippets": [
      {
        "language": "csharp",
        "path": "./snippets/csharp.json"
      }
    ],
    "breakpoints": [
      {
        "language": "csharp"
      },
      {
        "language": "razor"
      },
      {
        "language": "qsharp"
      },
      {
        "language": "aspnetcorerazor"
      }
    ],
    "debuggers": [
      {
        "type": "coreclr",
        "label": ".NET 5+ and .NET Core",
        "hiddenWhen": "dotnet.debug.serviceBrokerAvailable",
        "languages": [
          "csharp",
          "razor",
          "qsharp",
          "aspnetcorerazor"
        ],
        "variables": {
          "pickProcess": "csharp.listProcess",
          "pickRemoteProcess": "csharp.listRemoteProcess",
          "pickRemoteDockerProcess": "csharp.listRemoteDockerProcess"
        },
        "aiKey": "0c6ae279ed8443289764825290e4f9e2-1a736e7c-1324-4338-be46-fc2a58ae4d14-7255",
        "configurationAttributes": {
          "launch": {
            "type": "object",
            "required": [
              "program"
            ],
            "properties": {
              "program": {
                "type": "string",
                "markdownDescription": "%generateOptionsSchema.program.markdownDescription%",
                "default": "${workspaceFolder}/bin/Debug/<insert-target-framework-here>/<insert-project-name-here>.dll"
              },
              "cwd": {
                "type": "string",
                "description": "%generateOptionsSchema.cwd.description%",
                "default": "${workspaceFolder}"
              },
              "args": {
                "anyOf": [
                  {
                    "type": "array",
                    "description": "%generateOptionsSchema.args.0.description%",
                    "items": {
                      "type": "string"
                    },
                    "default": []
                  },
                  {
                    "type": "string",
                    "description": "%generateOptionsSchema.args.1.description%",
                    "default": ""
                  }
                ]
              },
              "stopAtEntry": {
                "type": "boolean",
                "markdownDescription": "%generateOptionsSchema.stopAtEntry.markdownDescription%",
                "default": false
              },
              "launchBrowser": {
                "description": "%generateOptionsSchema.launchBrowser.description%",
                "default": {
                  "enabled": true
                },
                "type": "object",
                "required": [
                  "enabled"
                ],
                "properties": {
                  "enabled": {
                    "type": "boolean",
                    "description": "%generateOptionsSchema.launchBrowser.enabled.description%",
                    "default": true
                  },
                  "args": {
                    "type": "string",
                    "description": "%generateOptionsSchema.launchBrowser.args.description%",
                    "default": "${auto-detect-url}"
                  },
                  "osx": {
                    "description": "%generateOptionsSchema.launchBrowser.osx.description%",
                    "default": {
                      "command": "open",
                      "args": "${auto-detect-url}"
                    },
                    "type": "object",
                    "required": [
                      "command"
                    ],
                    "properties": {
                      "command": {
                        "type": "string",
                        "description": "%generateOptionsSchema.launchBrowser.osx.command.description%",
                        "default": "open"
                      },
                      "args": {
                        "type": "string",
                        "description": "%generateOptionsSchema.launchBrowser.osx.args.description%",
                        "default": "${auto-detect-url}"
                      }
                    }
                  },
                  "linux": {
                    "description": "%generateOptionsSchema.launchBrowser.linux.description%",
                    "default": {
                      "command": "xdg-open",
                      "args": "${auto-detect-url}"
                    },
                    "type": "object",
                    "required": [
                      "command"
                    ],
                    "properties": {
                      "command": {
                        "type": "string",
                        "description": "%generateOptionsSchema.launchBrowser.linux.command.description%",
                        "default": "xdg-open"
                      },
                      "args": {
                        "type": "string",
                        "description": "%generateOptionsSchema.launchBrowser.linux.args.description%",
                        "default": "${auto-detect-url}"
                      }
                    }
                  },
                  "windows": {
                    "description": "%generateOptionsSchema.launchBrowser.windows.description%",
                    "default": {
                      "command": "cmd.exe",
                      "args": "/C start ${auto-detect-url}"
                    },
                    "type": "object",
                    "required": [
                      "command"
                    ],
                    "properties": {
                      "command": {
                        "type": "string",
                        "description": "%generateOptionsSchema.launchBrowser.windows.command.description%",
                        "default": "cmd.exe"
                      },
                      "args": {
                        "type": "string",
                        "description": "%generateOptionsSchema.launchBrowser.windows.args.description%",
                        "default": "/C start ${auto-detect-url}"
                      }
                    }
                  }
                }
              },
              "env": {
                "type": "object",
                "additionalProperties": {
                  "type": "string"
                },
                "description": "%generateOptionsSchema.env.description%",
                "default": {}
              },
              "envFile": {
                "type": "string",
                "markdownDescription": "%generateOptionsSchema.envFile.markdownDescription%",
                "default": "${workspaceFolder}/.env"
              },
              "console": {
                "type": "string",
                "enum": [
                  "internalConsole",
                  "integratedTerminal",
                  "externalTerminal"
                ],
                "enumDescriptions": [
                  "%generateOptionsSchema.console.internalConsole.enumDescription%",
                  "%generateOptionsSchema.console.integratedTerminal.enumDescription%",
                  "%generateOptionsSchema.console.externalTerminal.enumDescription%"
                ],
                "markdownDescription": "%generateOptionsSchema.console.markdownDescription%",
                "settingsDescription": "%generateOptionsSchema.console.settingsDescription%",
                "default": "internalConsole"
              },
              "externalConsole": {
                "type": "boolean",
                "markdownDescription": "%generateOptionsSchema.externalConsole.markdownDescription%",
                "default": false
              },
              "launchSettingsFilePath": {
                "type": "string",
                "markdownDescription": "%generateOptionsSchema.launchSettingsFilePath.markdownDescription%",
                "default": "${workspaceFolder}/Properties/launchSettings.json"
              },
              "launchSettingsProfile": {
                "anyOf": [
                  {
                    "type": "string"
                  },
                  {
                    "type": "null"
                  }
                ],
                "description": "%generateOptionsSchema.launchSettingsProfile.description%",
                "default": "<insert-profile-name>"
              },
              "sourceFileMap": {
                "type": "object",
                "markdownDescription": "%generateOptionsSchema.sourceFileMap.markdownDescription%",
                "additionalProperties": {
                  "type": "string"
                },
                "default": {}
              },
              "justMyCode": {
                "type": "boolean",
                "markdownDescription": "%generateOptionsSchema.justMyCode.markdownDescription%",
                "default": true
              },
              "requireExactSource": {
                "type": "boolean",
                "markdownDescription": "%generateOptionsSchema.requireExactSource.markdownDescription%",
                "default": true
              },
              "enableStepFiltering": {
                "type": "boolean",
                "markdownDescription": "%generateOptionsSchema.enableStepFiltering.markdownDescription%",
                "default": true
              },
              "logging": {
                "description": "%generateOptionsSchema.logging.description%",
                "type": "object",
                "required": [],
                "default": {},
                "properties": {
                  "exceptions": {
                    "type": "boolean",
                    "markdownDescription": "%generateOptionsSchema.logging.exceptions.markdownDescription%",
                    "default": true
                  },
                  "moduleLoad": {
                    "type": "boolean",
                    "markdownDescription": "%generateOptionsSchema.logging.moduleLoad.markdownDescription%",
                    "default": true
                  },
                  "programOutput": {
                    "type": "boolean",
                    "markdownDescription": "%generateOptionsSchema.logging.programOutput.markdownDescription%",
                    "default": true
                  },
                  "browserStdOut": {
                    "type": "boolean",
                    "markdownDescription": "%generateOptionsSchema.logging.browserStdOut.markdownDescription%",
                    "default": true
                  },
                  "elapsedTiming": {
                    "type": "boolean",
                    "markdownDescription": "%generateOptionsSchema.logging.elapsedTiming.markdownDescription%",
                    "default": false
                  },
                  "threadExit": {
                    "type": "boolean",
                    "markdownDescription": "%generateOptionsSchema.logging.threadExit.markdownDescription%",
                    "default": false
                  },
                  "processExit": {
                    "type": "boolean",
                    "markdownDescription": "%generateOptionsSchema.logging.processExit.markdownDescription%",
                    "default": true
                  },
                  "engineLogging": {
                    "type": "boolean",
                    "deprecationMessage": "%generateOptionsSchema.logging.engineLogging.deprecationMessage%",
                    "default": false
                  },
                  "diagnosticsLog": {
                    "description": "%generateOptionsSchema.logging.diagnosticsLog.description%",
                    "type": "object",
                    "required": [],
                    "default": {},
                    "properties": {
                      "protocolMessages": {
                        "type": "boolean",
                        "markdownDescription": "%generateOptionsSchema.logging.diagnosticsLog.protocolMessages.markdownDescription%",
                        "default": false
                      },
                      "dispatcherMessages": {
                        "type": "string",
                        "enum": [
                          "none",
                          "error",
                          "important",
                          "normal"
                        ],
                        "enumDescriptions": [
                          "%generateOptionsSchema.logging.diagnosticsLog.dispatcherMessages.none.enumDescription%",
                          "%generateOptionsSchema.logging.diagnosticsLog.dispatcherMessages.error.enumDescription%",
                          "%generateOptionsSchema.logging.diagnosticsLog.dispatcherMessages.important.enumDescription%",
                          "%generateOptionsSchema.logging.diagnosticsLog.dispatcherMessages.normal.enumDescription%"
                        ],
                        "markdownDescription": "%generateOptionsSchema.logging.diagnosticsLog.dispatcherMessages.markdownDescription%",
                        "default": "none"
                      },
                      "debugEngineAPITracing": {
                        "type": "string",
                        "enum": [
                          "none",
                          "error",
                          "all"
                        ],
                        "enumDescriptions": [
                          "%generateOptionsSchema.logging.diagnosticsLog.debugEngineAPITracing.none.enumDescription%",
                          "%generateOptionsSchema.logging.diagnosticsLog.debugEngineAPITracing.error.enumDescription%",
                          "%generateOptionsSchema.logging.diagnosticsLog.debugEngineAPITracing.all.enumDescription%"
                        ],
                        "markdownDescription": "%generateOptionsSchema.logging.diagnosticsLog.debugEngineAPITracing.markdownDescription%",
                        "default": "none"
                      },
                      "debugRuntimeEventTracing": {
                        "type": "boolean",
                        "markdownDescription": "%generateOptionsSchema.logging.diagnosticsLog.debugRuntimeEventTracing.markdownDescription%",
                        "default": false
                      },
                      "expressionEvaluationTracing": {
                        "type": "boolean",
                        "markdownDescription": "%generateOptionsSchema.logging.diagnosticsLog.expressionEvaluationTracing.markdownDescription%",
                        "default": false
                      },
                      "startDebuggingTracing": {
                        "type": "boolean",
                        "markdownDescription": "%generateOptionsSchema.logging.diagnosticsLog.startDebuggingTracing.markdownDescription%",
                        "default": false
                      }
                    }
                  },
                  "consoleUsageMessage": {
                    "type": "boolean",
                    "description": "%generateOptionsSchema.logging.consoleUsageMessage.description%",
                    "default": true
                  }
                }
              },
              "pipeTransport": {
                "description": "%generateOptionsSchema.pipeTransport.description%",
                "type": "object",
                "required": [
                  "debuggerPath"
                ],
                "default": {
                  "pipeCwd": "${workspaceFolder}",
                  "pipeProgram": "enter the fully qualified path for the pipe program name, for example '/usr/bin/ssh'",
                  "pipeArgs": [],
                  "debuggerPath": "enter the path for the debugger on the target machine, for example /usr/bin/netcoredbg"
                },
                "properties": {
                  "pipeCwd": {
                    "type": "string",
                    "description": "%generateOptionsSchema.pipeTransport.pipeCwd.description%",
                    "default": "${workspaceFolder}"
                  },
                  "pipeProgram": {
                    "type": "string",
                    "description": "%generateOptionsSchema.pipeTransport.pipeProgram.description%",
                    "default": "enter the fully qualified path for the pipe program name, for example '/usr/bin/ssh'"
                  },
                  "pipeArgs": {
                    "anyOf": [
                      {
                        "type": "array",
                        "description": "%generateOptionsSchema.pipeTransport.pipeArgs.0.description%",
                        "items": {
                          "type": "string"
                        },
                        "default": []
                      },
                      {
                        "type": "string",
                        "description": "%generateOptionsSchema.pipeTransport.pipeArgs.1.description%",
                        "default": ""
                      }
                    ],
                    "default": []
                  },
                  "debuggerPath": {
                    "type": "string",
                    "description": "%generateOptionsSchema.pipeTransport.debuggerPath.description%",
                    "default": "enter the path for the debugger on the target machine, for example ~/vsdbg/vsdbg"
                  },
                  "pipeEnv": {
                    "type": "object",
                    "additionalProperties": {
                      "type": "string"
                    },
                    "description": "%generateOptionsSchema.pipeTransport.pipeEnv.description%",
                    "default": {}
                  },
                  "quoteArgs": {
                    "type": "boolean",
                    "description": "%generateOptionsSchema.pipeTransport.quoteArgs.description%",
                    "default": true
                  },
                  "windows": {
                    "description": "%generateOptionsSchema.pipeTransport.windows.description%",
                    "default": {
                      "pipeCwd": "${workspaceFolder}",
                      "pipeProgram": "enter the fully qualified path for the pipe program name, for example 'c:\\tools\\plink.exe'",
                      "pipeArgs": []
                    },
                    "type": "object",
                    "properties": {
                      "pipeCwd": {
                        "type": "string",
                        "description": "%generateOptionsSchema.pipeTransport.windows.pipeCwd.description%",
                        "default": "${workspaceFolder}"
                      },
                      "pipeProgram": {
                        "type": "string",
                        "description": "%generateOptionsSchema.pipeTransport.windows.pipeProgram.description%",
                        "default": "enter the fully qualified path for the pipe program name, for example '/usr/bin/ssh'"
                      },
                      "pipeArgs": {
                        "anyOf": [
                          {
                            "type": "array",
                            "description": "%generateOptionsSchema.pipeTransport.windows.pipeArgs.0.description%",
                            "items": {
                              "type": "string"
                            },
                            "default": []
                          },
                          {
                            "type": "string",
                            "description": "%generateOptionsSchema.pipeTransport.windows.pipeArgs.1.description%",
                            "default": ""
                          }
                        ],
                        "default": []
                      },
                      "quoteArgs": {
                        "type": "boolean",
                        "description": "%generateOptionsSchema.pipeTransport.windows.quoteArgs.description%",
                        "default": true
                      },
                      "pipeEnv": {
                        "type": "object",
                        "additionalProperties": {
                          "type": "string"
                        },
                        "description": "%generateOptionsSchema.pipeTransport.windows.pipeEnv.description%",
                        "default": {}
                      }
                    }
                  },
                  "osx": {
                    "description": "%generateOptionsSchema.pipeTransport.osx.description%",
                    "default": {
                      "pipeCwd": "${workspaceFolder}",
                      "pipeProgram": "enter the fully qualified path for the pipe program name, for example '/usr/bin/ssh'",
                      "pipeArgs": []
                    },
                    "type": "object",
                    "properties": {
                      "pipeCwd": {
                        "type": "string",
                        "description": "%generateOptionsSchema.pipeTransport.osx.pipeCwd.description%",
                        "default": "${workspaceFolder}"
                      },
                      "pipeProgram": {
                        "type": "string",
                        "description": "%generateOptionsSchema.pipeTransport.osx.pipeProgram.description%",
                        "default": "enter the fully qualified path for the pipe program name, for example '/usr/bin/ssh'"
                      },
                      "pipeArgs": {
                        "anyOf": [
                          {
                            "type": "array",
                            "description": "%generateOptionsSchema.pipeTransport.osx.pipeArgs.0.description%",
                            "items": {
                              "type": "string"
                            },
                            "default": []
                          },
                          {
                            "type": "string",
                            "description": "%generateOptionsSchema.pipeTransport.osx.pipeArgs.1.description%",
                            "default": ""
                          }
                        ],
                        "default": []
                      },
                      "quoteArgs": {
                        "type": "boolean",
                        "description": "%generateOptionsSchema.pipeTransport.osx.quoteArgs.description%",
                        "default": true
                      },
                      "pipeEnv": {
                        "type": "object",
                        "additionalProperties": {
                          "type": "string"
                        },
                        "description": "%generateOptionsSchema.pipeTransport.osx.pipeEnv.description%",
                        "default": {}
                      }
                    }
                  },
                  "linux": {
                    "description": "%generateOptionsSchema.pipeTransport.linux.description%",
                    "default": {
                      "pipeCwd": "${workspaceFolder}",
                      "pipeProgram": "enter the fully qualified path for the pipe program name, for example '/usr/bin/ssh'",
                      "pipeArgs": []
                    },
                    "type": "object",
                    "properties": {
                      "pipeCwd": {
                        "type": "string",
                        "description": "%generateOptionsSchema.pipeTransport.linux.pipeCwd.description%",
                        "default": "${workspaceFolder}"
                      },
                      "pipeProgram": {
                        "type": "string",
                        "description": "%generateOptionsSchema.pipeTransport.linux.pipeProgram.description%",
                        "default": "enter the fully qualified path for the pipe program name, for example '/usr/bin/ssh'"
                      },
                      "pipeArgs": {
                        "anyOf": [
                          {
                            "type": "array",
                            "description": "%generateOptionsSchema.pipeTransport.linux.pipeArgs.0.description%",
                            "items": {
                              "type": "string"
                            },
                            "default": []
                          },
                          {
                            "type": "string",
                            "description": "%generateOptionsSchema.pipeTransport.linux.pipeArgs.1.description%",
                            "default": ""
                          }
                        ],
                        "default": []
                      },
                      "quoteArgs": {
                        "type": "boolean",
                        "description": "%generateOptionsSchema.pipeTransport.linux.quoteArgs.description%",
                        "default": true
                      },
                      "pipeEnv": {
                        "type": "object",
                        "additionalProperties": {
                          "type": "string"
                        },
                        "description": "%generateOptionsSchema.pipeTransport.linux.pipeEnv.description%",
                        "default": {}
                      }
                    }
                  }
                }
              },
              "suppressJITOptimizations": {
                "type": "boolean",
                "markdownDescription": "%generateOptionsSchema.suppressJITOptimizations.markdownDescription%",
                "default": false
              },
              "symbolOptions": {
                "description": "%generateOptionsSchema.symbolOptions.description%",
                "default": {
                  "searchPaths": [],
                  "searchMicrosoftSymbolServer": false,
                  "searchNuGetOrgSymbolServer": false
                },
                "type": "object",
                "properties": {
                  "searchPaths": {
                    "type": "array",
                    "items": {
                      "type": "string"
                    },
                    "description": "%generateOptionsSchema.symbolOptions.searchPaths.description%",
                    "default": []
                  },
                  "searchMicrosoftSymbolServer": {
                    "type": "boolean",
                    "description": "%generateOptionsSchema.symbolOptions.searchMicrosoftSymbolServer.description%",
                    "default": false
                  },
                  "searchNuGetOrgSymbolServer": {
                    "type": "boolean",
                    "description": "%generateOptionsSchema.symbolOptions.searchNuGetOrgSymbolServer.description%",
                    "default": false
                  },
                  "cachePath": {
                    "type": "string",
                    "description": "%generateOptionsSchema.symbolOptions.cachePath.description%",
                    "default": ""
                  },
                  "moduleFilter": {
                    "description": "%generateOptionsSchema.symbolOptions.moduleFilter.description%",
                    "default": {
                      "mode": "loadAllButExcluded",
                      "excludedModules": []
                    },
                    "type": "object",
                    "required": [
                      "mode"
                    ],
                    "properties": {
                      "mode": {
                        "type": "string",
                        "enum": [
                          "loadAllButExcluded",
                          "loadOnlyIncluded"
                        ],
                        "enumDescriptions": [
                          "%generateOptionsSchema.symbolOptions.moduleFilter.mode.loadAllButExcluded.enumDescription%",
                          "%generateOptionsSchema.symbolOptions.moduleFilter.mode.loadOnlyIncluded.enumDescription%"
                        ],
                        "description": "%generateOptionsSchema.symbolOptions.moduleFilter.mode.description%",
                        "default": "loadAllButExcluded"
                      },
                      "excludedModules": {
                        "type": "array",
                        "items": {
                          "type": "string"
                        },
                        "description": "%generateOptionsSchema.symbolOptions.moduleFilter.excludedModules.description%",
                        "default": []
                      },
                      "includedModules": {
                        "type": "array",
                        "items": {
                          "type": "string"
                        },
                        "description": "%generateOptionsSchema.symbolOptions.moduleFilter.includedModules.description%",
                        "default": []
                      },
                      "includeSymbolsNextToModules": {
                        "type": "boolean",
                        "description": "%generateOptionsSchema.symbolOptions.moduleFilter.includeSymbolsNextToModules.description%",
                        "default": true
                      }
                    }
                  }
                }
              },
              "sourceLinkOptions": {
                "markdownDescription": "%generateOptionsSchema.sourceLinkOptions.markdownDescription%",
                "default": {
                  "*": {
                    "enabled": true
                  }
                },
                "type": "object",
                "additionalItems": {
                  "type": "object",
                  "properties": {
                    "enabled": {
                      "title": "boolean",
                      "markdownDescription": "%generateOptionsSchema.sourceLinkOptions.additionalItems.enabled.markdownDescription%",
                      "default": "true"
                    }
                  }
                }
              },
              "allowFastEvaluate": {
                "type": "boolean",
                "description": "%generateOptionsSchema.allowFastEvaluate.description%",
                "default": true
              },
              "targetOutputLogPath": {
                "type": "string",
                "description": "%generateOptionsSchema.targetOutputLogPath.description%",
                "default": ""
              },
              "targetArchitecture": {
                "type": "string",
                "markdownDescription": "%generateOptionsSchema.targetArchitecture.markdownDescription%",
                "enum": [
                  "x86_64",
                  "arm64"
                ]
              },
              "checkForDevCert": {
                "type": "boolean",
                "description": "%generateOptionsSchema.checkForDevCert.description%",
                "default": true
              }
            }
          },
          "attach": {
            "type": "object",
            "required": [],
            "properties": {
              "processName": {
                "type": "string",
                "default": "",
                "markdownDescription": "%generateOptionsSchema.processName.markdownDescription%"
              },
              "processId": {
                "anyOf": [
                  {
                    "type": "string",
                    "markdownDescription": "%generateOptionsSchema.processId.0.markdownDescription%",
                    "default": ""
                  },
                  {
                    "type": "integer",
                    "markdownDescription": "%generateOptionsSchema.processId.1.markdownDescription%",
                    "default": 0
                  }
                ]
              },
              "sourceFileMap": {
                "type": "object",
                "markdownDescription": "%generateOptionsSchema.sourceFileMap.markdownDescription%",
                "additionalProperties": {
                  "type": "string"
                }
              },
              "justMyCode": {
                "type": "boolean",
                "markdownDescription": "%generateOptionsSchema.justMyCode.markdownDescription%",
                "default": true
              },
              "requireExactSource": {
                "type": "boolean",
                "markdownDescription": "%generateOptionsSchema.requireExactSource.markdownDescription%",
                "default": true
              },
              "enableStepFiltering": {
                "type": "boolean",
                "markdownDescription": "%generateOptionsSchema.enableStepFiltering.markdownDescription%",
                "default": true
              },
              "logging": {
                "description": "%generateOptionsSchema.logging.description%",
                "type": "object",
                "required": [],
                "default": {},
                "properties": {
                  "exceptions": {
                    "type": "boolean",
                    "markdownDescription": "%generateOptionsSchema.logging.exceptions.markdownDescription%",
                    "default": true
                  },
                  "moduleLoad": {
                    "type": "boolean",
                    "markdownDescription": "%generateOptionsSchema.logging.moduleLoad.markdownDescription%",
                    "default": true
                  },
                  "programOutput": {
                    "type": "boolean",
                    "markdownDescription": "%generateOptionsSchema.logging.programOutput.markdownDescription%",
                    "default": true
                  },
                  "browserStdOut": {
                    "type": "boolean",
                    "markdownDescription": "%generateOptionsSchema.logging.browserStdOut.markdownDescription%",
                    "default": true
                  },
                  "elapsedTiming": {
                    "type": "boolean",
                    "markdownDescription": "%generateOptionsSchema.logging.elapsedTiming.markdownDescription%",
                    "default": false
                  },
                  "threadExit": {
                    "type": "boolean",
                    "markdownDescription": "%generateOptionsSchema.logging.threadExit.markdownDescription%",
                    "default": false
                  },
                  "processExit": {
                    "type": "boolean",
                    "markdownDescription": "%generateOptionsSchema.logging.processExit.markdownDescription%",
                    "default": true
                  },
                  "engineLogging": {
                    "type": "boolean",
                    "deprecationMessage": "%generateOptionsSchema.logging.engineLogging.deprecationMessage%",
                    "default": false
                  },
                  "diagnosticsLog": {
                    "description": "%generateOptionsSchema.logging.diagnosticsLog.description%",
                    "type": "object",
                    "required": [],
                    "default": {},
                    "properties": {
                      "protocolMessages": {
                        "type": "boolean",
                        "markdownDescription": "%generateOptionsSchema.logging.diagnosticsLog.protocolMessages.markdownDescription%",
                        "default": false
                      },
                      "dispatcherMessages": {
                        "type": "string",
                        "enum": [
                          "none",
                          "error",
                          "important",
                          "normal"
                        ],
                        "enumDescriptions": [
                          "%generateOptionsSchema.logging.diagnosticsLog.dispatcherMessages.none.enumDescription%",
                          "%generateOptionsSchema.logging.diagnosticsLog.dispatcherMessages.error.enumDescription%",
                          "%generateOptionsSchema.logging.diagnosticsLog.dispatcherMessages.important.enumDescription%",
                          "%generateOptionsSchema.logging.diagnosticsLog.dispatcherMessages.normal.enumDescription%"
                        ],
                        "markdownDescription": "%generateOptionsSchema.logging.diagnosticsLog.dispatcherMessages.markdownDescription%",
                        "default": "none"
                      },
                      "debugEngineAPITracing": {
                        "type": "string",
                        "enum": [
                          "none",
                          "error",
                          "all"
                        ],
                        "enumDescriptions": [
                          "%generateOptionsSchema.logging.diagnosticsLog.debugEngineAPITracing.none.enumDescription%",
                          "%generateOptionsSchema.logging.diagnosticsLog.debugEngineAPITracing.error.enumDescription%",
                          "%generateOptionsSchema.logging.diagnosticsLog.debugEngineAPITracing.all.enumDescription%"
                        ],
                        "markdownDescription": "%generateOptionsSchema.logging.diagnosticsLog.debugEngineAPITracing.markdownDescription%",
                        "default": "none"
                      },
                      "debugRuntimeEventTracing": {
                        "type": "boolean",
                        "markdownDescription": "%generateOptionsSchema.logging.diagnosticsLog.debugRuntimeEventTracing.markdownDescription%",
                        "default": false
                      },
                      "expressionEvaluationTracing": {
                        "type": "boolean",
                        "markdownDescription": "%generateOptionsSchema.logging.diagnosticsLog.expressionEvaluationTracing.markdownDescription%",
                        "default": false
                      },
                      "startDebuggingTracing": {
                        "type": "boolean",
                        "markdownDescription": "%generateOptionsSchema.logging.diagnosticsLog.startDebuggingTracing.markdownDescription%",
                        "default": false
                      }
                    }
                  },
                  "consoleUsageMessage": {
                    "type": "boolean",
                    "description": "%generateOptionsSchema.logging.consoleUsageMessage.description%",
                    "default": true
                  }
                }
              },
              "pipeTransport": {
                "description": "%generateOptionsSchema.pipeTransport.description%",
                "type": "object",
                "required": [
                  "debuggerPath"
                ],
                "default": {
                  "pipeCwd": "${workspaceFolder}",
                  "pipeProgram": "enter the fully qualified path for the pipe program name, for example '/usr/bin/ssh'",
                  "pipeArgs": [],
                  "debuggerPath": "enter the path for the debugger on the target machine, for example /usr/bin/netcoredbg"
                },
                "properties": {
                  "pipeCwd": {
                    "type": "string",
                    "description": "%generateOptionsSchema.pipeTransport.pipeCwd.description%",
                    "default": "${workspaceFolder}"
                  },
                  "pipeProgram": {
                    "type": "string",
                    "description": "%generateOptionsSchema.pipeTransport.pipeProgram.description%",
                    "default": "enter the fully qualified path for the pipe program name, for example '/usr/bin/ssh'"
                  },
                  "pipeArgs": {
                    "anyOf": [
                      {
                        "type": "array",
                        "description": "%generateOptionsSchema.pipeTransport.pipeArgs.0.description%",
                        "items": {
                          "type": "string"
                        },
                        "default": []
                      },
                      {
                        "type": "string",
                        "description": "%generateOptionsSchema.pipeTransport.pipeArgs.1.description%",
                        "default": ""
                      }
                    ],
                    "default": []
                  },
                  "debuggerPath": {
                    "type": "string",
                    "description": "%generateOptionsSchema.pipeTransport.debuggerPath.description%",
                    "default": "enter the path for the debugger on the target machine, for example ~/vsdbg/vsdbg"
                  },
                  "pipeEnv": {
                    "type": "object",
                    "additionalProperties": {
                      "type": "string"
                    },
                    "description": "%generateOptionsSchema.pipeTransport.pipeEnv.description%",
                    "default": {}
                  },
                  "quoteArgs": {
                    "type": "boolean",
                    "description": "%generateOptionsSchema.pipeTransport.quoteArgs.description%",
                    "default": true
                  },
                  "windows": {
                    "description": "%generateOptionsSchema.pipeTransport.windows.description%",
                    "default": {
                      "pipeCwd": "${workspaceFolder}",
                      "pipeProgram": "enter the fully qualified path for the pipe program name, for example 'c:\\tools\\plink.exe'",
                      "pipeArgs": []
                    },
                    "type": "object",
                    "properties": {
                      "pipeCwd": {
                        "type": "string",
                        "description": "%generateOptionsSchema.pipeTransport.windows.pipeCwd.description%",
                        "default": "${workspaceFolder}"
                      },
                      "pipeProgram": {
                        "type": "string",
                        "description": "%generateOptionsSchema.pipeTransport.windows.pipeProgram.description%",
                        "default": "enter the fully qualified path for the pipe program name, for example '/usr/bin/ssh'"
                      },
                      "pipeArgs": {
                        "anyOf": [
                          {
                            "type": "array",
                            "description": "%generateOptionsSchema.pipeTransport.windows.pipeArgs.0.description%",
                            "items": {
                              "type": "string"
                            },
                            "default": []
                          },
                          {
                            "type": "string",
                            "description": "%generateOptionsSchema.pipeTransport.windows.pipeArgs.1.description%",
                            "default": ""
                          }
                        ],
                        "default": []
                      },
                      "quoteArgs": {
                        "type": "boolean",
                        "description": "%generateOptionsSchema.pipeTransport.windows.quoteArgs.description%",
                        "default": true
                      },
                      "pipeEnv": {
                        "type": "object",
                        "additionalProperties": {
                          "type": "string"
                        },
                        "description": "%generateOptionsSchema.pipeTransport.windows.pipeEnv.description%",
                        "default": {}
                      }
                    }
                  },
                  "osx": {
                    "description": "%generateOptionsSchema.pipeTransport.osx.description%",
                    "default": {
                      "pipeCwd": "${workspaceFolder}",
                      "pipeProgram": "enter the fully qualified path for the pipe program name, for example '/usr/bin/ssh'",
                      "pipeArgs": []
                    },
                    "type": "object",
                    "properties": {
                      "pipeCwd": {
                        "type": "string",
                        "description": "%generateOptionsSchema.pipeTransport.osx.pipeCwd.description%",
                        "default": "${workspaceFolder}"
                      },
                      "pipeProgram": {
                        "type": "string",
                        "description": "%generateOptionsSchema.pipeTransport.osx.pipeProgram.description%",
                        "default": "enter the fully qualified path for the pipe program name, for example '/usr/bin/ssh'"
                      },
                      "pipeArgs": {
                        "anyOf": [
                          {
                            "type": "array",
                            "description": "%generateOptionsSchema.pipeTransport.osx.pipeArgs.0.description%",
                            "items": {
                              "type": "string"
                            },
                            "default": []
                          },
                          {
                            "type": "string",
                            "description": "%generateOptionsSchema.pipeTransport.osx.pipeArgs.1.description%",
                            "default": ""
                          }
                        ],
                        "default": []
                      },
                      "quoteArgs": {
                        "type": "boolean",
                        "description": "%generateOptionsSchema.pipeTransport.osx.quoteArgs.description%",
                        "default": true
                      },
                      "pipeEnv": {
                        "type": "object",
                        "additionalProperties": {
                          "type": "string"
                        },
                        "description": "%generateOptionsSchema.pipeTransport.osx.pipeEnv.description%",
                        "default": {}
                      }
                    }
                  },
                  "linux": {
                    "description": "%generateOptionsSchema.pipeTransport.linux.description%",
                    "default": {
                      "pipeCwd": "${workspaceFolder}",
                      "pipeProgram": "enter the fully qualified path for the pipe program name, for example '/usr/bin/ssh'",
                      "pipeArgs": []
                    },
                    "type": "object",
                    "properties": {
                      "pipeCwd": {
                        "type": "string",
                        "description": "%generateOptionsSchema.pipeTransport.linux.pipeCwd.description%",
                        "default": "${workspaceFolder}"
                      },
                      "pipeProgram": {
                        "type": "string",
                        "description": "%generateOptionsSchema.pipeTransport.linux.pipeProgram.description%",
                        "default": "enter the fully qualified path for the pipe program name, for example '/usr/bin/ssh'"
                      },
                      "pipeArgs": {
                        "anyOf": [
                          {
                            "type": "array",
                            "description": "%generateOptionsSchema.pipeTransport.linux.pipeArgs.0.description%",
                            "items": {
                              "type": "string"
                            },
                            "default": []
                          },
                          {
                            "type": "string",
                            "description": "%generateOptionsSchema.pipeTransport.linux.pipeArgs.1.description%",
                            "default": ""
                          }
                        ],
                        "default": []
                      },
                      "quoteArgs": {
                        "type": "boolean",
                        "description": "%generateOptionsSchema.pipeTransport.linux.quoteArgs.description%",
                        "default": true
                      },
                      "pipeEnv": {
                        "type": "object",
                        "additionalProperties": {
                          "type": "string"
                        },
                        "description": "%generateOptionsSchema.pipeTransport.linux.pipeEnv.description%",
                        "default": {}
                      }
                    }
                  }
                }
              },
              "suppressJITOptimizations": {
                "type": "boolean",
                "markdownDescription": "%generateOptionsSchema.suppressJITOptimizations.markdownDescription%",
                "default": false
              },
              "symbolOptions": {
                "description": "%generateOptionsSchema.symbolOptions.description%",
                "default": {
                  "searchPaths": [],
                  "searchMicrosoftSymbolServer": false,
                  "searchNuGetOrgSymbolServer": false
                },
                "type": "object",
                "properties": {
                  "searchPaths": {
                    "type": "array",
                    "items": {
                      "type": "string"
                    },
                    "description": "%generateOptionsSchema.symbolOptions.searchPaths.description%",
                    "default": []
                  },
                  "searchMicrosoftSymbolServer": {
                    "type": "boolean",
                    "description": "%generateOptionsSchema.symbolOptions.searchMicrosoftSymbolServer.description%",
                    "default": false
                  },
                  "searchNuGetOrgSymbolServer": {
                    "type": "boolean",
                    "description": "%generateOptionsSchema.symbolOptions.searchNuGetOrgSymbolServer.description%",
                    "default": false
                  },
                  "cachePath": {
                    "type": "string",
                    "description": "%generateOptionsSchema.symbolOptions.cachePath.description%",
                    "default": ""
                  },
                  "moduleFilter": {
                    "description": "%generateOptionsSchema.symbolOptions.moduleFilter.description%",
                    "default": {
                      "mode": "loadAllButExcluded",
                      "excludedModules": []
                    },
                    "type": "object",
                    "required": [
                      "mode"
                    ],
                    "properties": {
                      "mode": {
                        "type": "string",
                        "enum": [
                          "loadAllButExcluded",
                          "loadOnlyIncluded"
                        ],
                        "enumDescriptions": [
                          "%generateOptionsSchema.symbolOptions.moduleFilter.mode.loadAllButExcluded.enumDescription%",
                          "%generateOptionsSchema.symbolOptions.moduleFilter.mode.loadOnlyIncluded.enumDescription%"
                        ],
                        "description": "%generateOptionsSchema.symbolOptions.moduleFilter.mode.description%",
                        "default": "loadAllButExcluded"
                      },
                      "excludedModules": {
                        "type": "array",
                        "items": {
                          "type": "string"
                        },
                        "description": "%generateOptionsSchema.symbolOptions.moduleFilter.excludedModules.description%",
                        "default": []
                      },
                      "includedModules": {
                        "type": "array",
                        "items": {
                          "type": "string"
                        },
                        "description": "%generateOptionsSchema.symbolOptions.moduleFilter.includedModules.description%",
                        "default": []
                      },
                      "includeSymbolsNextToModules": {
                        "type": "boolean",
                        "description": "%generateOptionsSchema.symbolOptions.moduleFilter.includeSymbolsNextToModules.description%",
                        "default": true
                      }
                    }
                  }
                }
              },
              "sourceLinkOptions": {
                "markdownDescription": "%generateOptionsSchema.sourceLinkOptions.markdownDescription%",
                "default": {
                  "*": {
                    "enabled": true
                  }
                },
                "type": "object",
                "additionalItems": {
                  "type": "object",
                  "properties": {
                    "enabled": {
                      "title": "boolean",
                      "markdownDescription": "%generateOptionsSchema.sourceLinkOptions.additionalItems.enabled.markdownDescription%",
                      "default": "true"
                    }
                  }
                }
              },
              "allowFastEvaluate": {
                "type": "boolean",
                "description": "%generateOptionsSchema.allowFastEvaluate.description%",
                "default": true
              },
              "targetArchitecture": {
                "type": "string",
                "markdownDescription": "%generateOptionsSchema.targetArchitecture.markdownDescription%",
                "enum": [
                  "x86_64",
                  "arm64"
                ]
              }
            }
          }
        },
        "configurationSnippets": [
          {
            "label": "%debuggers.coreclr.configurationSnippets.label.console-local%",
            "description": "%debuggers.coreclr.configurationSnippets.description.console-local%",
            "body": {
              "name": ".NET Core Launch (console)",
              "type": "coreclr",
              "request": "launch",
              "preLaunchTask": "build",
              "program": "^\"\\${workspaceFolder}/bin/Debug/${1:<target-framework>}/${2:<project-name.dll>}\"",
              "args": [],
              "cwd": "^\"\\${workspaceFolder}\"",
              "stopAtEntry": false,
              "console": "internalConsole"
            }
          },
          {
            "label": "%debuggers.coreclr.configurationSnippets.label.attach-local%",
            "description": "%debuggers.coreclr.configurationSnippets.description.attach%",
            "body": {
              "name": ".NET Core Attach",
              "type": "coreclr",
              "request": "attach"
            }
          },
          {
            "label": "%debuggers.coreclr.configurationSnippets.label.web-local%",
            "description": "%debuggers.coreclr.configurationSnippets.description.web-local%",
            "body": {
              "name": ".NET Core Launch (web)",
              "type": "coreclr",
              "request": "launch",
              "preLaunchTask": "build",
              "program": "^\"\\${workspaceFolder}/bin/Debug/${1:<target-framework>}/${2:<project-name.dll>}\"",
              "args": [],
              "cwd": "^\"\\${workspaceFolder}\"",
              "stopAtEntry": false,
              "serverReadyAction": {
                "action": "openExternally",
                "pattern": "\\\\bNow listening on:\\\\s+(https?://\\\\S+)"
              },
              "env": {
                "ASPNETCORE_ENVIRONMENT": "Development"
              },
              "sourceFileMap": {
                "/Views": "^\"\\${workspaceFolder}/Views\""
              }
            }
          },
          {
            "label": "%debuggers.coreclr.configurationSnippets.label.console-remote%",
            "description": "%debuggers.coreclr.configurationSnippets.description.remote%",
            "body": {
              "name": ".NET Core Launch (console)",
              "type": "coreclr",
              "request": "launch",
              "preLaunchTask": "build",
              "program": "^\"\\${workspaceFolder}/bin/Debug/${1:<target-framework>}/${2:<project-name.dll>}\"",
              "args": [],
              "cwd": "^\"\\${workspaceFolder}\"",
              "stopAtEntry": false,
              "console": "internalConsole",
              "pipeTransport": {
                "pipeCwd": "^\"\\${workspaceFolder}\"",
                "pipeProgram": "^\"${3:enter the fully qualified path for the pipe program name, for example '/usr/bin/ssh'}\"",
                "pipeArgs": [],
                "debuggerPath": "^\"${4:enter the path for the debugger on the target machine, for example /usr/bin/netcoredbg}\""
              }
            }
          },
          {
            "label": "%debuggers.coreclr.configurationSnippets.label.attach-remote%",
            "description": "%debuggers.coreclr.configurationSnippets.description.remote%",
            "body": {
              "name": ".NET Core Attach",
              "type": "coreclr",
              "request": "attach",
              "pipeTransport": {
                "pipeCwd": "^\"\\${workspaceFolder}\"",
                "pipeProgram": "^\"${1:enter the fully qualified path for the pipe program name, for example '/usr/bin/ssh'}\"",
                "pipeArgs": [],
                "debuggerPath": "^\"${2:enter the path for the debugger on the target machine, for example /usr/bin/netcoredbg}\""
              }
            }
          },
          {
            "label": "%debuggers.coreclr.configurationSnippets.label.blazor-hosted%",
            "description": "%debuggers.coreclr.configurationSnippets.description.blazor-hosted%",
            "body": {
              "name": "Launch and Debug Hosted Blazor WebAssembly App",
              "type": "blazorwasm",
              "request": "launch",
              "hosted": true,
              "program": "^\"\\${workspaceFolder}/bin/Debug/${1:<target-framework>}/${2:<project-name.dll>}\"",
              "cwd": "^\"\\${workspaceFolder}\""
            }
          },
          {
            "label": "%debuggers.coreclr.configurationSnippets.label.blazor-standalone%",
            "description": "%debuggers.coreclr.configurationSnippets.description.blazor-standalone%",
            "body": {
              "name": "Launch and Debug Standalone Blazor WebAssembly App",
              "type": "blazorwasm",
              "request": "launch",
              "cwd": "^\"\\${workspaceFolder}\""
            }
          }
        ]
      },
      {
        "type": "clr",
        "when": "workspacePlatform == windows",
        "hiddenWhen": "true",
        "label": ".NET Framework 4.x",
        "languages": [
          "csharp",
          "razor",
          "qsharp",
          "aspnetcorerazor"
        ],
        "variables": {
          "pickProcess": "csharp.listProcess",
          "pickRemoteProcess": "csharp.listRemoteProcess",
          "pickRemoteDockerProcess": "csharp.listRemoteDockerProcess"
        },
        "aiKey": "0c6ae279ed8443289764825290e4f9e2-1a736e7c-1324-4338-be46-fc2a58ae4d14-7255",
        "configurationAttributes": {
          "launch": {
            "type": "object",
            "required": [
              "program"
            ],
            "properties": {
              "program": {
                "type": "string",
                "markdownDescription": "%generateOptionsSchema.program.markdownDescription%",
                "default": "${workspaceFolder}/bin/Debug/<insert-target-framework-here>/<insert-project-name-here>.dll"
              },
              "cwd": {
                "type": "string",
                "description": "%generateOptionsSchema.cwd.description%",
                "default": "${workspaceFolder}"
              },
              "args": {
                "anyOf": [
                  {
                    "type": "array",
                    "description": "%generateOptionsSchema.args.0.description%",
                    "items": {
                      "type": "string"
                    },
                    "default": []
                  },
                  {
                    "type": "string",
                    "description": "%generateOptionsSchema.args.1.description%",
                    "default": ""
                  }
                ]
              },
              "stopAtEntry": {
                "type": "boolean",
                "markdownDescription": "%generateOptionsSchema.stopAtEntry.markdownDescription%",
                "default": false
              },
              "launchBrowser": {
                "description": "%generateOptionsSchema.launchBrowser.description%",
                "default": {
                  "enabled": true
                },
                "type": "object",
                "required": [
                  "enabled"
                ],
                "properties": {
                  "enabled": {
                    "type": "boolean",
                    "description": "%generateOptionsSchema.launchBrowser.enabled.description%",
                    "default": true
                  },
                  "args": {
                    "type": "string",
                    "description": "%generateOptionsSchema.launchBrowser.args.description%",
                    "default": "${auto-detect-url}"
                  },
                  "osx": {
                    "description": "%generateOptionsSchema.launchBrowser.osx.description%",
                    "default": {
                      "command": "open",
                      "args": "${auto-detect-url}"
                    },
                    "type": "object",
                    "required": [
                      "command"
                    ],
                    "properties": {
                      "command": {
                        "type": "string",
                        "description": "%generateOptionsSchema.launchBrowser.osx.command.description%",
                        "default": "open"
                      },
                      "args": {
                        "type": "string",
                        "description": "%generateOptionsSchema.launchBrowser.osx.args.description%",
                        "default": "${auto-detect-url}"
                      }
                    }
                  },
                  "linux": {
                    "description": "%generateOptionsSchema.launchBrowser.linux.description%",
                    "default": {
                      "command": "xdg-open",
                      "args": "${auto-detect-url}"
                    },
                    "type": "object",
                    "required": [
                      "command"
                    ],
                    "properties": {
                      "command": {
                        "type": "string",
                        "description": "%generateOptionsSchema.launchBrowser.linux.command.description%",
                        "default": "xdg-open"
                      },
                      "args": {
                        "type": "string",
                        "description": "%generateOptionsSchema.launchBrowser.linux.args.description%",
                        "default": "${auto-detect-url}"
                      }
                    }
                  },
                  "windows": {
                    "description": "%generateOptionsSchema.launchBrowser.windows.description%",
                    "default": {
                      "command": "cmd.exe",
                      "args": "/C start ${auto-detect-url}"
                    },
                    "type": "object",
                    "required": [
                      "command"
                    ],
                    "properties": {
                      "command": {
                        "type": "string",
                        "description": "%generateOptionsSchema.launchBrowser.windows.command.description%",
                        "default": "cmd.exe"
                      },
                      "args": {
                        "type": "string",
                        "description": "%generateOptionsSchema.launchBrowser.windows.args.description%",
                        "default": "/C start ${auto-detect-url}"
                      }
                    }
                  }
                }
              },
              "env": {
                "type": "object",
                "additionalProperties": {
                  "type": "string"
                },
                "description": "%generateOptionsSchema.env.description%",
                "default": {}
              },
              "envFile": {
                "type": "string",
                "markdownDescription": "%generateOptionsSchema.envFile.markdownDescription%",
                "default": "${workspaceFolder}/.env"
              },
              "console": {
                "type": "string",
                "enum": [
                  "internalConsole",
                  "integratedTerminal",
                  "externalTerminal"
                ],
                "enumDescriptions": [
                  "%generateOptionsSchema.console.internalConsole.enumDescription%",
                  "%generateOptionsSchema.console.integratedTerminal.enumDescription%",
                  "%generateOptionsSchema.console.externalTerminal.enumDescription%"
                ],
                "markdownDescription": "%generateOptionsSchema.console.markdownDescription%",
                "settingsDescription": "%generateOptionsSchema.console.settingsDescription%",
                "default": "internalConsole"
              },
              "externalConsole": {
                "type": "boolean",
                "markdownDescription": "%generateOptionsSchema.externalConsole.markdownDescription%",
                "default": false
              },
              "launchSettingsFilePath": {
                "type": "string",
                "markdownDescription": "%generateOptionsSchema.launchSettingsFilePath.markdownDescription%",
                "default": "${workspaceFolder}/Properties/launchSettings.json"
              },
              "launchSettingsProfile": {
                "anyOf": [
                  {
                    "type": "string"
                  },
                  {
                    "type": "null"
                  }
                ],
                "description": "%generateOptionsSchema.launchSettingsProfile.description%",
                "default": "<insert-profile-name>"
              },
              "sourceFileMap": {
                "type": "object",
                "markdownDescription": "%generateOptionsSchema.sourceFileMap.markdownDescription%",
                "additionalProperties": {
                  "type": "string"
                },
                "default": {}
              },
              "justMyCode": {
                "type": "boolean",
                "markdownDescription": "%generateOptionsSchema.justMyCode.markdownDescription%",
                "default": true
              },
              "requireExactSource": {
                "type": "boolean",
                "markdownDescription": "%generateOptionsSchema.requireExactSource.markdownDescription%",
                "default": true
              },
              "enableStepFiltering": {
                "type": "boolean",
                "markdownDescription": "%generateOptionsSchema.enableStepFiltering.markdownDescription%",
                "default": true
              },
              "logging": {
                "description": "%generateOptionsSchema.logging.description%",
                "type": "object",
                "required": [],
                "default": {},
                "properties": {
                  "exceptions": {
                    "type": "boolean",
                    "markdownDescription": "%generateOptionsSchema.logging.exceptions.markdownDescription%",
                    "default": true
                  },
                  "moduleLoad": {
                    "type": "boolean",
                    "markdownDescription": "%generateOptionsSchema.logging.moduleLoad.markdownDescription%",
                    "default": true
                  },
                  "programOutput": {
                    "type": "boolean",
                    "markdownDescription": "%generateOptionsSchema.logging.programOutput.markdownDescription%",
                    "default": true
                  },
                  "browserStdOut": {
                    "type": "boolean",
                    "markdownDescription": "%generateOptionsSchema.logging.browserStdOut.markdownDescription%",
                    "default": true
                  },
                  "elapsedTiming": {
                    "type": "boolean",
                    "markdownDescription": "%generateOptionsSchema.logging.elapsedTiming.markdownDescription%",
                    "default": false
                  },
                  "threadExit": {
                    "type": "boolean",
                    "markdownDescription": "%generateOptionsSchema.logging.threadExit.markdownDescription%",
                    "default": false
                  },
                  "processExit": {
                    "type": "boolean",
                    "markdownDescription": "%generateOptionsSchema.logging.processExit.markdownDescription%",
                    "default": true
                  },
                  "engineLogging": {
                    "type": "boolean",
                    "deprecationMessage": "%generateOptionsSchema.logging.engineLogging.deprecationMessage%",
                    "default": false
                  },
                  "diagnosticsLog": {
                    "description": "%generateOptionsSchema.logging.diagnosticsLog.description%",
                    "type": "object",
                    "required": [],
                    "default": {},
                    "properties": {
                      "protocolMessages": {
                        "type": "boolean",
                        "markdownDescription": "%generateOptionsSchema.logging.diagnosticsLog.protocolMessages.markdownDescription%",
                        "default": false
                      },
                      "dispatcherMessages": {
                        "type": "string",
                        "enum": [
                          "none",
                          "error",
                          "important",
                          "normal"
                        ],
                        "enumDescriptions": [
                          "%generateOptionsSchema.logging.diagnosticsLog.dispatcherMessages.none.enumDescription%",
                          "%generateOptionsSchema.logging.diagnosticsLog.dispatcherMessages.error.enumDescription%",
                          "%generateOptionsSchema.logging.diagnosticsLog.dispatcherMessages.important.enumDescription%",
                          "%generateOptionsSchema.logging.diagnosticsLog.dispatcherMessages.normal.enumDescription%"
                        ],
                        "markdownDescription": "%generateOptionsSchema.logging.diagnosticsLog.dispatcherMessages.markdownDescription%",
                        "default": "none"
                      },
                      "debugEngineAPITracing": {
                        "type": "string",
                        "enum": [
                          "none",
                          "error",
                          "all"
                        ],
                        "enumDescriptions": [
                          "%generateOptionsSchema.logging.diagnosticsLog.debugEngineAPITracing.none.enumDescription%",
                          "%generateOptionsSchema.logging.diagnosticsLog.debugEngineAPITracing.error.enumDescription%",
                          "%generateOptionsSchema.logging.diagnosticsLog.debugEngineAPITracing.all.enumDescription%"
                        ],
                        "markdownDescription": "%generateOptionsSchema.logging.diagnosticsLog.debugEngineAPITracing.markdownDescription%",
                        "default": "none"
                      },
                      "debugRuntimeEventTracing": {
                        "type": "boolean",
                        "markdownDescription": "%generateOptionsSchema.logging.diagnosticsLog.debugRuntimeEventTracing.markdownDescription%",
                        "default": false
                      },
                      "expressionEvaluationTracing": {
                        "type": "boolean",
                        "markdownDescription": "%generateOptionsSchema.logging.diagnosticsLog.expressionEvaluationTracing.markdownDescription%",
                        "default": false
                      },
                      "startDebuggingTracing": {
                        "type": "boolean",
                        "markdownDescription": "%generateOptionsSchema.logging.diagnosticsLog.startDebuggingTracing.markdownDescription%",
                        "default": false
                      }
                    }
                  },
                  "consoleUsageMessage": {
                    "type": "boolean",
                    "description": "%generateOptionsSchema.logging.consoleUsageMessage.description%",
                    "default": true
                  }
                }
              },
              "pipeTransport": {
                "description": "%generateOptionsSchema.pipeTransport.description%",
                "type": "object",
                "required": [
                  "debuggerPath"
                ],
                "default": {
                  "pipeCwd": "${workspaceFolder}",
                  "pipeProgram": "enter the fully qualified path for the pipe program name, for example '/usr/bin/ssh'",
                  "pipeArgs": [],
                  "debuggerPath": "enter the path for the debugger on the target machine, for example /usr/bin/netcoredbg"
                },
                "properties": {
                  "pipeCwd": {
                    "type": "string",
                    "description": "%generateOptionsSchema.pipeTransport.pipeCwd.description%",
                    "default": "${workspaceFolder}"
                  },
                  "pipeProgram": {
                    "type": "string",
                    "description": "%generateOptionsSchema.pipeTransport.pipeProgram.description%",
                    "default": "enter the fully qualified path for the pipe program name, for example '/usr/bin/ssh'"
                  },
                  "pipeArgs": {
                    "anyOf": [
                      {
                        "type": "array",
                        "description": "%generateOptionsSchema.pipeTransport.pipeArgs.0.description%",
                        "items": {
                          "type": "string"
                        },
                        "default": []
                      },
                      {
                        "type": "string",
                        "description": "%generateOptionsSchema.pipeTransport.pipeArgs.1.description%",
                        "default": ""
                      }
                    ],
                    "default": []
                  },
                  "debuggerPath": {
                    "type": "string",
                    "description": "%generateOptionsSchema.pipeTransport.debuggerPath.description%",
                    "default": "enter the path for the debugger on the target machine, for example ~/vsdbg/vsdbg"
                  },
                  "pipeEnv": {
                    "type": "object",
                    "additionalProperties": {
                      "type": "string"
                    },
                    "description": "%generateOptionsSchema.pipeTransport.pipeEnv.description%",
                    "default": {}
                  },
                  "quoteArgs": {
                    "type": "boolean",
                    "description": "%generateOptionsSchema.pipeTransport.quoteArgs.description%",
                    "default": true
                  },
                  "windows": {
                    "description": "%generateOptionsSchema.pipeTransport.windows.description%",
                    "default": {
                      "pipeCwd": "${workspaceFolder}",
                      "pipeProgram": "enter the fully qualified path for the pipe program name, for example 'c:\\tools\\plink.exe'",
                      "pipeArgs": []
                    },
                    "type": "object",
                    "properties": {
                      "pipeCwd": {
                        "type": "string",
                        "description": "%generateOptionsSchema.pipeTransport.windows.pipeCwd.description%",
                        "default": "${workspaceFolder}"
                      },
                      "pipeProgram": {
                        "type": "string",
                        "description": "%generateOptionsSchema.pipeTransport.windows.pipeProgram.description%",
                        "default": "enter the fully qualified path for the pipe program name, for example '/usr/bin/ssh'"
                      },
                      "pipeArgs": {
                        "anyOf": [
                          {
                            "type": "array",
                            "description": "%generateOptionsSchema.pipeTransport.windows.pipeArgs.0.description%",
                            "items": {
                              "type": "string"
                            },
                            "default": []
                          },
                          {
                            "type": "string",
                            "description": "%generateOptionsSchema.pipeTransport.windows.pipeArgs.1.description%",
                            "default": ""
                          }
                        ],
                        "default": []
                      },
                      "quoteArgs": {
                        "type": "boolean",
                        "description": "%generateOptionsSchema.pipeTransport.windows.quoteArgs.description%",
                        "default": true
                      },
                      "pipeEnv": {
                        "type": "object",
                        "additionalProperties": {
                          "type": "string"
                        },
                        "description": "%generateOptionsSchema.pipeTransport.windows.pipeEnv.description%",
                        "default": {}
                      }
                    }
                  },
                  "osx": {
                    "description": "%generateOptionsSchema.pipeTransport.osx.description%",
                    "default": {
                      "pipeCwd": "${workspaceFolder}",
                      "pipeProgram": "enter the fully qualified path for the pipe program name, for example '/usr/bin/ssh'",
                      "pipeArgs": []
                    },
                    "type": "object",
                    "properties": {
                      "pipeCwd": {
                        "type": "string",
                        "description": "%generateOptionsSchema.pipeTransport.osx.pipeCwd.description%",
                        "default": "${workspaceFolder}"
                      },
                      "pipeProgram": {
                        "type": "string",
                        "description": "%generateOptionsSchema.pipeTransport.osx.pipeProgram.description%",
                        "default": "enter the fully qualified path for the pipe program name, for example '/usr/bin/ssh'"
                      },
                      "pipeArgs": {
                        "anyOf": [
                          {
                            "type": "array",
                            "description": "%generateOptionsSchema.pipeTransport.osx.pipeArgs.0.description%",
                            "items": {
                              "type": "string"
                            },
                            "default": []
                          },
                          {
                            "type": "string",
                            "description": "%generateOptionsSchema.pipeTransport.osx.pipeArgs.1.description%",
                            "default": ""
                          }
                        ],
                        "default": []
                      },
                      "quoteArgs": {
                        "type": "boolean",
                        "description": "%generateOptionsSchema.pipeTransport.osx.quoteArgs.description%",
                        "default": true
                      },
                      "pipeEnv": {
                        "type": "object",
                        "additionalProperties": {
                          "type": "string"
                        },
                        "description": "%generateOptionsSchema.pipeTransport.osx.pipeEnv.description%",
                        "default": {}
                      }
                    }
                  },
                  "linux": {
                    "description": "%generateOptionsSchema.pipeTransport.linux.description%",
                    "default": {
                      "pipeCwd": "${workspaceFolder}",
                      "pipeProgram": "enter the fully qualified path for the pipe program name, for example '/usr/bin/ssh'",
                      "pipeArgs": []
                    },
                    "type": "object",
                    "properties": {
                      "pipeCwd": {
                        "type": "string",
                        "description": "%generateOptionsSchema.pipeTransport.linux.pipeCwd.description%",
                        "default": "${workspaceFolder}"
                      },
                      "pipeProgram": {
                        "type": "string",
                        "description": "%generateOptionsSchema.pipeTransport.linux.pipeProgram.description%",
                        "default": "enter the fully qualified path for the pipe program name, for example '/usr/bin/ssh'"
                      },
                      "pipeArgs": {
                        "anyOf": [
                          {
                            "type": "array",
                            "description": "%generateOptionsSchema.pipeTransport.linux.pipeArgs.0.description%",
                            "items": {
                              "type": "string"
                            },
                            "default": []
                          },
                          {
                            "type": "string",
                            "description": "%generateOptionsSchema.pipeTransport.linux.pipeArgs.1.description%",
                            "default": ""
                          }
                        ],
                        "default": []
                      },
                      "quoteArgs": {
                        "type": "boolean",
                        "description": "%generateOptionsSchema.pipeTransport.linux.quoteArgs.description%",
                        "default": true
                      },
                      "pipeEnv": {
                        "type": "object",
                        "additionalProperties": {
                          "type": "string"
                        },
                        "description": "%generateOptionsSchema.pipeTransport.linux.pipeEnv.description%",
                        "default": {}
                      }
                    }
                  }
                }
              },
              "suppressJITOptimizations": {
                "type": "boolean",
                "markdownDescription": "%generateOptionsSchema.suppressJITOptimizations.markdownDescription%",
                "default": false
              },
              "symbolOptions": {
                "description": "%generateOptionsSchema.symbolOptions.description%",
                "default": {
                  "searchPaths": [],
                  "searchMicrosoftSymbolServer": false,
                  "searchNuGetOrgSymbolServer": false
                },
                "type": "object",
                "properties": {
                  "searchPaths": {
                    "type": "array",
                    "items": {
                      "type": "string"
                    },
                    "description": "%generateOptionsSchema.symbolOptions.searchPaths.description%",
                    "default": []
                  },
                  "searchMicrosoftSymbolServer": {
                    "type": "boolean",
                    "description": "%generateOptionsSchema.symbolOptions.searchMicrosoftSymbolServer.description%",
                    "default": false
                  },
                  "searchNuGetOrgSymbolServer": {
                    "type": "boolean",
                    "description": "%generateOptionsSchema.symbolOptions.searchNuGetOrgSymbolServer.description%",
                    "default": false
                  },
                  "cachePath": {
                    "type": "string",
                    "description": "%generateOptionsSchema.symbolOptions.cachePath.description%",
                    "default": ""
                  },
                  "moduleFilter": {
                    "description": "%generateOptionsSchema.symbolOptions.moduleFilter.description%",
                    "default": {
                      "mode": "loadAllButExcluded",
                      "excludedModules": []
                    },
                    "type": "object",
                    "required": [
                      "mode"
                    ],
                    "properties": {
                      "mode": {
                        "type": "string",
                        "enum": [
                          "loadAllButExcluded",
                          "loadOnlyIncluded"
                        ],
                        "enumDescriptions": [
                          "%generateOptionsSchema.symbolOptions.moduleFilter.mode.loadAllButExcluded.enumDescription%",
                          "%generateOptionsSchema.symbolOptions.moduleFilter.mode.loadOnlyIncluded.enumDescription%"
                        ],
                        "description": "%generateOptionsSchema.symbolOptions.moduleFilter.mode.description%",
                        "default": "loadAllButExcluded"
                      },
                      "excludedModules": {
                        "type": "array",
                        "items": {
                          "type": "string"
                        },
                        "description": "%generateOptionsSchema.symbolOptions.moduleFilter.excludedModules.description%",
                        "default": []
                      },
                      "includedModules": {
                        "type": "array",
                        "items": {
                          "type": "string"
                        },
                        "description": "%generateOptionsSchema.symbolOptions.moduleFilter.includedModules.description%",
                        "default": []
                      },
                      "includeSymbolsNextToModules": {
                        "type": "boolean",
                        "description": "%generateOptionsSchema.symbolOptions.moduleFilter.includeSymbolsNextToModules.description%",
                        "default": true
                      }
                    }
                  }
                }
              },
              "sourceLinkOptions": {
                "markdownDescription": "%generateOptionsSchema.sourceLinkOptions.markdownDescription%",
                "default": {
                  "*": {
                    "enabled": true
                  }
                },
                "type": "object",
                "additionalItems": {
                  "type": "object",
                  "properties": {
                    "enabled": {
                      "title": "boolean",
                      "markdownDescription": "%generateOptionsSchema.sourceLinkOptions.additionalItems.enabled.markdownDescription%",
                      "default": "true"
                    }
                  }
                }
              },
              "allowFastEvaluate": {
                "type": "boolean",
                "description": "%generateOptionsSchema.allowFastEvaluate.description%",
                "default": true
              },
              "targetOutputLogPath": {
                "type": "string",
                "description": "%generateOptionsSchema.targetOutputLogPath.description%",
                "default": ""
              },
              "targetArchitecture": {
                "type": "string",
                "markdownDescription": "%generateOptionsSchema.targetArchitecture.markdownDescription%",
                "enum": [
                  "x86_64",
                  "arm64"
                ]
              },
              "checkForDevCert": {
                "type": "boolean",
                "description": "%generateOptionsSchema.checkForDevCert.description%",
                "default": true
              }
            }
          },
          "attach": {
            "type": "object",
            "required": [],
            "properties": {
              "processName": {
                "type": "string",
                "default": "",
                "markdownDescription": "%generateOptionsSchema.processName.markdownDescription%"
              },
              "processId": {
                "anyOf": [
                  {
                    "type": "string",
                    "markdownDescription": "%generateOptionsSchema.processId.0.markdownDescription%",
                    "default": ""
                  },
                  {
                    "type": "integer",
                    "markdownDescription": "%generateOptionsSchema.processId.1.markdownDescription%",
                    "default": 0
                  }
                ]
              },
              "sourceFileMap": {
                "type": "object",
                "markdownDescription": "%generateOptionsSchema.sourceFileMap.markdownDescription%",
                "additionalProperties": {
                  "type": "string"
                }
              },
              "justMyCode": {
                "type": "boolean",
                "markdownDescription": "%generateOptionsSchema.justMyCode.markdownDescription%",
                "default": true
              },
              "requireExactSource": {
                "type": "boolean",
                "markdownDescription": "%generateOptionsSchema.requireExactSource.markdownDescription%",
                "default": true
              },
              "enableStepFiltering": {
                "type": "boolean",
                "markdownDescription": "%generateOptionsSchema.enableStepFiltering.markdownDescription%",
                "default": true
              },
              "logging": {
                "description": "%generateOptionsSchema.logging.description%",
                "type": "object",
                "required": [],
                "default": {},
                "properties": {
                  "exceptions": {
                    "type": "boolean",
                    "markdownDescription": "%generateOptionsSchema.logging.exceptions.markdownDescription%",
                    "default": true
                  },
                  "moduleLoad": {
                    "type": "boolean",
                    "markdownDescription": "%generateOptionsSchema.logging.moduleLoad.markdownDescription%",
                    "default": true
                  },
                  "programOutput": {
                    "type": "boolean",
                    "markdownDescription": "%generateOptionsSchema.logging.programOutput.markdownDescription%",
                    "default": true
                  },
                  "browserStdOut": {
                    "type": "boolean",
                    "markdownDescription": "%generateOptionsSchema.logging.browserStdOut.markdownDescription%",
                    "default": true
                  },
                  "elapsedTiming": {
                    "type": "boolean",
                    "markdownDescription": "%generateOptionsSchema.logging.elapsedTiming.markdownDescription%",
                    "default": false
                  },
                  "threadExit": {
                    "type": "boolean",
                    "markdownDescription": "%generateOptionsSchema.logging.threadExit.markdownDescription%",
                    "default": false
                  },
                  "processExit": {
                    "type": "boolean",
                    "markdownDescription": "%generateOptionsSchema.logging.processExit.markdownDescription%",
                    "default": true
                  },
                  "engineLogging": {
                    "type": "boolean",
                    "deprecationMessage": "%generateOptionsSchema.logging.engineLogging.deprecationMessage%",
                    "default": false
                  },
                  "diagnosticsLog": {
                    "description": "%generateOptionsSchema.logging.diagnosticsLog.description%",
                    "type": "object",
                    "required": [],
                    "default": {},
                    "properties": {
                      "protocolMessages": {
                        "type": "boolean",
                        "markdownDescription": "%generateOptionsSchema.logging.diagnosticsLog.protocolMessages.markdownDescription%",
                        "default": false
                      },
                      "dispatcherMessages": {
                        "type": "string",
                        "enum": [
                          "none",
                          "error",
                          "important",
                          "normal"
                        ],
                        "enumDescriptions": [
                          "%generateOptionsSchema.logging.diagnosticsLog.dispatcherMessages.none.enumDescription%",
                          "%generateOptionsSchema.logging.diagnosticsLog.dispatcherMessages.error.enumDescription%",
                          "%generateOptionsSchema.logging.diagnosticsLog.dispatcherMessages.important.enumDescription%",
                          "%generateOptionsSchema.logging.diagnosticsLog.dispatcherMessages.normal.enumDescription%"
                        ],
                        "markdownDescription": "%generateOptionsSchema.logging.diagnosticsLog.dispatcherMessages.markdownDescription%",
                        "default": "none"
                      },
                      "debugEngineAPITracing": {
                        "type": "string",
                        "enum": [
                          "none",
                          "error",
                          "all"
                        ],
                        "enumDescriptions": [
                          "%generateOptionsSchema.logging.diagnosticsLog.debugEngineAPITracing.none.enumDescription%",
                          "%generateOptionsSchema.logging.diagnosticsLog.debugEngineAPITracing.error.enumDescription%",
                          "%generateOptionsSchema.logging.diagnosticsLog.debugEngineAPITracing.all.enumDescription%"
                        ],
                        "markdownDescription": "%generateOptionsSchema.logging.diagnosticsLog.debugEngineAPITracing.markdownDescription%",
                        "default": "none"
                      },
                      "debugRuntimeEventTracing": {
                        "type": "boolean",
                        "markdownDescription": "%generateOptionsSchema.logging.diagnosticsLog.debugRuntimeEventTracing.markdownDescription%",
                        "default": false
                      },
                      "expressionEvaluationTracing": {
                        "type": "boolean",
                        "markdownDescription": "%generateOptionsSchema.logging.diagnosticsLog.expressionEvaluationTracing.markdownDescription%",
                        "default": false
                      },
                      "startDebuggingTracing": {
                        "type": "boolean",
                        "markdownDescription": "%generateOptionsSchema.logging.diagnosticsLog.startDebuggingTracing.markdownDescription%",
                        "default": false
                      }
                    }
                  },
                  "consoleUsageMessage": {
                    "type": "boolean",
                    "description": "%generateOptionsSchema.logging.consoleUsageMessage.description%",
                    "default": true
                  }
                }
              },
              "pipeTransport": {
                "description": "%generateOptionsSchema.pipeTransport.description%",
                "type": "object",
                "required": [
                  "debuggerPath"
                ],
                "default": {
                  "pipeCwd": "${workspaceFolder}",
                  "pipeProgram": "enter the fully qualified path for the pipe program name, for example '/usr/bin/ssh'",
                  "pipeArgs": [],
                  "debuggerPath": "enter the path for the debugger on the target machine, for example /usr/bin/netcoredbg"
                },
                "properties": {
                  "pipeCwd": {
                    "type": "string",
                    "description": "%generateOptionsSchema.pipeTransport.pipeCwd.description%",
                    "default": "${workspaceFolder}"
                  },
                  "pipeProgram": {
                    "type": "string",
                    "description": "%generateOptionsSchema.pipeTransport.pipeProgram.description%",
                    "default": "enter the fully qualified path for the pipe program name, for example '/usr/bin/ssh'"
                  },
                  "pipeArgs": {
                    "anyOf": [
                      {
                        "type": "array",
                        "description": "%generateOptionsSchema.pipeTransport.pipeArgs.0.description%",
                        "items": {
                          "type": "string"
                        },
                        "default": []
                      },
                      {
                        "type": "string",
                        "description": "%generateOptionsSchema.pipeTransport.pipeArgs.1.description%",
                        "default": ""
                      }
                    ],
                    "default": []
                  },
                  "debuggerPath": {
                    "type": "string",
                    "description": "%generateOptionsSchema.pipeTransport.debuggerPath.description%",
                    "default": "enter the path for the debugger on the target machine, for example ~/vsdbg/vsdbg"
                  },
                  "pipeEnv": {
                    "type": "object",
                    "additionalProperties": {
                      "type": "string"
                    },
                    "description": "%generateOptionsSchema.pipeTransport.pipeEnv.description%",
                    "default": {}
                  },
                  "quoteArgs": {
                    "type": "boolean",
                    "description": "%generateOptionsSchema.pipeTransport.quoteArgs.description%",
                    "default": true
                  },
                  "windows": {
                    "description": "%generateOptionsSchema.pipeTransport.windows.description%",
                    "default": {
                      "pipeCwd": "${workspaceFolder}",
                      "pipeProgram": "enter the fully qualified path for the pipe program name, for example 'c:\\tools\\plink.exe'",
                      "pipeArgs": []
                    },
                    "type": "object",
                    "properties": {
                      "pipeCwd": {
                        "type": "string",
                        "description": "%generateOptionsSchema.pipeTransport.windows.pipeCwd.description%",
                        "default": "${workspaceFolder}"
                      },
                      "pipeProgram": {
                        "type": "string",
                        "description": "%generateOptionsSchema.pipeTransport.windows.pipeProgram.description%",
                        "default": "enter the fully qualified path for the pipe program name, for example '/usr/bin/ssh'"
                      },
                      "pipeArgs": {
                        "anyOf": [
                          {
                            "type": "array",
                            "description": "%generateOptionsSchema.pipeTransport.windows.pipeArgs.0.description%",
                            "items": {
                              "type": "string"
                            },
                            "default": []
                          },
                          {
                            "type": "string",
                            "description": "%generateOptionsSchema.pipeTransport.windows.pipeArgs.1.description%",
                            "default": ""
                          }
                        ],
                        "default": []
                      },
                      "quoteArgs": {
                        "type": "boolean",
                        "description": "%generateOptionsSchema.pipeTransport.windows.quoteArgs.description%",
                        "default": true
                      },
                      "pipeEnv": {
                        "type": "object",
                        "additionalProperties": {
                          "type": "string"
                        },
                        "description": "%generateOptionsSchema.pipeTransport.windows.pipeEnv.description%",
                        "default": {}
                      }
                    }
                  },
                  "osx": {
                    "description": "%generateOptionsSchema.pipeTransport.osx.description%",
                    "default": {
                      "pipeCwd": "${workspaceFolder}",
                      "pipeProgram": "enter the fully qualified path for the pipe program name, for example '/usr/bin/ssh'",
                      "pipeArgs": []
                    },
                    "type": "object",
                    "properties": {
                      "pipeCwd": {
                        "type": "string",
                        "description": "%generateOptionsSchema.pipeTransport.osx.pipeCwd.description%",
                        "default": "${workspaceFolder}"
                      },
                      "pipeProgram": {
                        "type": "string",
                        "description": "%generateOptionsSchema.pipeTransport.osx.pipeProgram.description%",
                        "default": "enter the fully qualified path for the pipe program name, for example '/usr/bin/ssh'"
                      },
                      "pipeArgs": {
                        "anyOf": [
                          {
                            "type": "array",
                            "description": "%generateOptionsSchema.pipeTransport.osx.pipeArgs.0.description%",
                            "items": {
                              "type": "string"
                            },
                            "default": []
                          },
                          {
                            "type": "string",
                            "description": "%generateOptionsSchema.pipeTransport.osx.pipeArgs.1.description%",
                            "default": ""
                          }
                        ],
                        "default": []
                      },
                      "quoteArgs": {
                        "type": "boolean",
                        "description": "%generateOptionsSchema.pipeTransport.osx.quoteArgs.description%",
                        "default": true
                      },
                      "pipeEnv": {
                        "type": "object",
                        "additionalProperties": {
                          "type": "string"
                        },
                        "description": "%generateOptionsSchema.pipeTransport.osx.pipeEnv.description%",
                        "default": {}
                      }
                    }
                  },
                  "linux": {
                    "description": "%generateOptionsSchema.pipeTransport.linux.description%",
                    "default": {
                      "pipeCwd": "${workspaceFolder}",
                      "pipeProgram": "enter the fully qualified path for the pipe program name, for example '/usr/bin/ssh'",
                      "pipeArgs": []
                    },
                    "type": "object",
                    "properties": {
                      "pipeCwd": {
                        "type": "string",
                        "description": "%generateOptionsSchema.pipeTransport.linux.pipeCwd.description%",
                        "default": "${workspaceFolder}"
                      },
                      "pipeProgram": {
                        "type": "string",
                        "description": "%generateOptionsSchema.pipeTransport.linux.pipeProgram.description%",
                        "default": "enter the fully qualified path for the pipe program name, for example '/usr/bin/ssh'"
                      },
                      "pipeArgs": {
                        "anyOf": [
                          {
                            "type": "array",
                            "description": "%generateOptionsSchema.pipeTransport.linux.pipeArgs.0.description%",
                            "items": {
                              "type": "string"
                            },
                            "default": []
                          },
                          {
                            "type": "string",
                            "description": "%generateOptionsSchema.pipeTransport.linux.pipeArgs.1.description%",
                            "default": ""
                          }
                        ],
                        "default": []
                      },
                      "quoteArgs": {
                        "type": "boolean",
                        "description": "%generateOptionsSchema.pipeTransport.linux.quoteArgs.description%",
                        "default": true
                      },
                      "pipeEnv": {
                        "type": "object",
                        "additionalProperties": {
                          "type": "string"
                        },
                        "description": "%generateOptionsSchema.pipeTransport.linux.pipeEnv.description%",
                        "default": {}
                      }
                    }
                  }
                }
              },
              "suppressJITOptimizations": {
                "type": "boolean",
                "markdownDescription": "%generateOptionsSchema.suppressJITOptimizations.markdownDescription%",
                "default": false
              },
              "symbolOptions": {
                "description": "%generateOptionsSchema.symbolOptions.description%",
                "default": {
                  "searchPaths": [],
                  "searchMicrosoftSymbolServer": false,
                  "searchNuGetOrgSymbolServer": false
                },
                "type": "object",
                "properties": {
                  "searchPaths": {
                    "type": "array",
                    "items": {
                      "type": "string"
                    },
                    "description": "%generateOptionsSchema.symbolOptions.searchPaths.description%",
                    "default": []
                  },
                  "searchMicrosoftSymbolServer": {
                    "type": "boolean",
                    "description": "%generateOptionsSchema.symbolOptions.searchMicrosoftSymbolServer.description%",
                    "default": false
                  },
                  "searchNuGetOrgSymbolServer": {
                    "type": "boolean",
                    "description": "%generateOptionsSchema.symbolOptions.searchNuGetOrgSymbolServer.description%",
                    "default": false
                  },
                  "cachePath": {
                    "type": "string",
                    "description": "%generateOptionsSchema.symbolOptions.cachePath.description%",
                    "default": ""
                  },
                  "moduleFilter": {
                    "description": "%generateOptionsSchema.symbolOptions.moduleFilter.description%",
                    "default": {
                      "mode": "loadAllButExcluded",
                      "excludedModules": []
                    },
                    "type": "object",
                    "required": [
                      "mode"
                    ],
                    "properties": {
                      "mode": {
                        "type": "string",
                        "enum": [
                          "loadAllButExcluded",
                          "loadOnlyIncluded"
                        ],
                        "enumDescriptions": [
                          "%generateOptionsSchema.symbolOptions.moduleFilter.mode.loadAllButExcluded.enumDescription%",
                          "%generateOptionsSchema.symbolOptions.moduleFilter.mode.loadOnlyIncluded.enumDescription%"
                        ],
                        "description": "%generateOptionsSchema.symbolOptions.moduleFilter.mode.description%",
                        "default": "loadAllButExcluded"
                      },
                      "excludedModules": {
                        "type": "array",
                        "items": {
                          "type": "string"
                        },
                        "description": "%generateOptionsSchema.symbolOptions.moduleFilter.excludedModules.description%",
                        "default": []
                      },
                      "includedModules": {
                        "type": "array",
                        "items": {
                          "type": "string"
                        },
                        "description": "%generateOptionsSchema.symbolOptions.moduleFilter.includedModules.description%",
                        "default": []
                      },
                      "includeSymbolsNextToModules": {
                        "type": "boolean",
                        "description": "%generateOptionsSchema.symbolOptions.moduleFilter.includeSymbolsNextToModules.description%",
                        "default": true
                      }
                    }
                  }
                }
              },
              "sourceLinkOptions": {
                "markdownDescription": "%generateOptionsSchema.sourceLinkOptions.markdownDescription%",
                "default": {
                  "*": {
                    "enabled": true
                  }
                },
                "type": "object",
                "additionalItems": {
                  "type": "object",
                  "properties": {
                    "enabled": {
                      "title": "boolean",
                      "markdownDescription": "%generateOptionsSchema.sourceLinkOptions.additionalItems.enabled.markdownDescription%",
                      "default": "true"
                    }
                  }
                }
              },
              "allowFastEvaluate": {
                "type": "boolean",
                "description": "%generateOptionsSchema.allowFastEvaluate.description%",
                "default": true
              },
              "targetArchitecture": {
                "type": "string",
                "markdownDescription": "%generateOptionsSchema.targetArchitecture.markdownDescription%",
                "enum": [
                  "x86_64",
                  "arm64"
                ]
              }
            }
          }
        }
      },
      {
        "type": "blazorwasm",
        "label": "Blazor WebAssembly Debug",
        "hiddenWhen": "dotnet.debug.serviceBrokerAvailable",
        "initialConfigurations": [
          {
            "type": "blazorwasm",
            "name": "Launch and Debug Blazor WebAssembly Application",
            "request": "launch"
          }
        ],
        "configurationAttributes": {
          "launch": {
            "properties": {
              "cwd": {
                "type": "string",
                "description": "The directory of the Blazor WebAssembly app, defaults to the workspace folder.",
                "default": "${workspaceFolder}"
              },
              "url": {
                "type": "string",
                "description": "The URL of the application",
                "default": "https://localhost:5001"
              },
              "browser": {
                "type": "string",
                "description": "The debugging browser to launch (Edge or Chrome)",
                "default": "edge",
                "enum": [
                  "chrome",
                  "edge"
                ]
              },
              "trace": {
                "type": [
                  "boolean",
                  "string"
                ],
                "default": "true",
                "enum": [
                  "verbose",
                  true
                ],
                "description": "If true, verbose logs from JS debugger are sent to log file. If 'verbose', send logs to console."
              },
              "hosted": {
                "type": "boolean",
                "default": "false",
                "description": "True if the app is a hosted Blazor WebAssembly app, false otherwise."
              },
              "webRoot": {
                "type": "string",
                "default": "${workspaceFolder}",
                "description": "Specifies the absolute path to the webserver root."
              },
              "timeout": {
                "type": "number",
                "default": 30000,
                "description": "Retry for this number of milliseconds to connect to browser."
              },
              "program": {
                "type": "string",
                "default": "${workspaceFolder}/Server/bin/Debug/<target-framework>/<target-dll>",
                "description": "The path of the DLL to execute when launching a hosted server app"
              },
              "env": {
                "type": "object",
                "description": "Environment variables passed to dotnet. Only valid for hosted apps."
              },
              "dotNetConfig": {
                "description": "Options passed to the underlying .NET debugger. For more info, see https://github.com/dotnet/vscode-csharp/blob/main/debugger.md.",
                "type": "object",
                "required": [],
                "default": {},
                "properties": {
                  "justMyCode": {
                    "type": "boolean",
                    "description": "Optional flag to only show user code.",
                    "default": true
                  },
                  "logging": {
                    "description": "Optional flags to determine what types of messages should be logged to the output window. Applicable only for the app server of hosted Blazor WASM apps.",
                    "type": "object",
                    "required": [],
                    "default": {},
                    "properties": {
                      "exceptions": {
                        "type": "boolean",
                        "description": "Optional flag to determine whether exception messages should be logged to the output window.",
                        "default": true
                      },
                      "moduleLoad": {
                        "type": "boolean",
                        "description": "Optional flag to determine whether module load events should be logged to the output window.",
                        "default": true
                      },
                      "programOutput": {
                        "type": "boolean",
                        "description": "Optional flag to determine whether program output should be logged to the output window when not using an external console.",
                        "default": true
                      },
                      "engineLogging": {
                        "type": "boolean",
                        "description": "Optional flag to determine whether diagnostic engine logs should be logged to the output window.",
                        "default": false
                      },
                      "browserStdOut": {
                        "type": "boolean",
                        "description": "Optional flag to determine if stdout text from the launching the web browser should be logged to the output window.",
                        "default": true
                      },
                      "elapsedTiming": {
                        "type": "boolean",
                        "description": "If true, engine logging will include `adapterElapsedTime` and `engineElapsedTime` properties to indicate the amount of time, in microseconds, that a request took.",
                        "default": false
                      },
                      "threadExit": {
                        "type": "boolean",
                        "description": "Controls if a message is logged when a thread in the target process exits. Default: `false`.",
                        "default": false
                      },
                      "processExit": {
                        "type": "boolean",
                        "description": "Controls if a message is logged when the target process exits, or debugging is stopped. Default: `true`.",
                        "default": true
                      }
                    }
                  },
                  "sourceFileMap": {
                    "type": "object",
                    "description": "Optional source file mappings passed to the debug engine. Example: '{ \"C:\\foo\":\"/home/user/foo\" }'",
                    "additionalProperties": {
                      "type": "string"
                    },
                    "default": {
                      "<insert-source-path-here>": "<insert-target-path-here>"
                    }
                  }
                }
              },
              "browserConfig": {
                "description": "Options based to the underlying JavaScript debugger. For more info, see https://github.com/microsoft/vscode-js-debug/blob/master/OPTIONS.md.",
                "type": "object",
                "required": [],
                "default": {},
                "properties": {
                  "outputCapture": {
                    "enum": [
                      "console",
                      "std"
                    ],
                    "description": "From where to capture output messages: the default debug API if set to `console`, or stdout/stderr streams if set to `std`.",
                    "default": "console"
                  }
                }
              }
            }
          },
          "attach": {
            "properties": {
              "url": {
                "type": "string",
                "description": "The URL of the application",
                "default": "https://localhost:5001"
              },
              "cwd": {
                "type": "string",
                "description": "The directory of the Blazor WebAssembly app, defaults to the workspace folder.",
                "default": "${workspaceFolder}"
              },
              "browser": {
                "type": "string",
                "description": "The debugging browser to launch (Edge or Chrome)",
                "default": "chrome",
                "enum": [
                  "chrome",
                  "edge"
                ]
              },
              "trace": {
                "type": [
                  "boolean",
                  "string"
                ],
                "default": "true",
                "enum": [
                  "verbose",
                  true
                ],
                "description": "If true, verbose logs from JS debugger are sent to log file. If 'verbose', send logs to console."
              },
              "webRoot": {
                "type": "string",
                "default": "${workspaceFolder}",
                "description": "Specifies the absolute path to the webserver root."
              },
              "timeout": {
                "type": "number",
                "default": 30000,
                "description": "Retry for this number of milliseconds to connect to browser."
              }
            }
          }
        }
      },
      {
        "type": "dotnet",
        "label": "C#",
        "hiddenWhen": "!dotnet.debug.serviceBrokerAvailable",
        "languages": [
          "csharp",
          "razor",
          "aspnetcorerazor"
        ],
        "variables": {},
        "aiKey": "0c6ae279ed8443289764825290e4f9e2-1a736e7c-1324-4338-be46-fc2a58ae4d14-7255",
        "configurationAttributes": {
          "launch": {
            "type": "object",
            "required": [
              "projectPath"
            ],
            "properties": {
              "projectPath": {
                "type": "string",
                "description": "%debuggers.dotnet.launch.projectPath.description%",
                "default": "${workspaceFolder}/<insert-project-name-here>.csproj"
              },
              "launchConfigurationId": {
                "type": "string",
                "description": "%debuggers.dotnet.launch.launchConfigurationId.description%"
              }
            }
          }
        },
        "configurationSnippets": [
          {
            "label": "%debuggers.dotnet.configurationSnippets.label%",
            "description": "%debuggers.dotnet.configurationSnippets.description%",
            "body": {
              "name": "C#: ${1:<project-name>} Debug",
              "type": "dotnet",
              "request": "launch",
              "projectPath": "^\"\\${workspaceFolder}/${2:<relative-path-to-project-folder>}${1:<project-name>}.csproj\""
            }
          }
        ]
      },
      {
        "type": "monovsdbg",
        "label": ".NET Core using Mono Runtime",
        "hiddenWhen": "true",
        "languages": [
          "csharp"
        ]
      }
    ],
    "semanticTokenTypes": [
      {
        "id": "razorComponentElement",
        "description": "A Razor component element"
      },
      {
        "id": "RazorComponentAttribute",
        "description": "A Razor component attribute"
      },
      {
        "id": "razorTagHelperElement",
        "description": "A Razor TagHelper Element"
      },
      {
        "id": "razorTagHelperAttribute",
        "description": "A Razor TagHelper Attribute"
      },
      {
        "id": "razorTransition",
        "description": "A Razor transition"
      },
      {
        "id": "razorDirectiveAttribute",
        "description": "A Razor Directive Attribute"
      },
      {
        "id": "razorDirectiveColon",
        "description": "A colon between directive attribute parameters"
      },
      {
        "id": "razorDirective",
        "description": "A Razor directive such as 'code' or 'function'"
      },
      {
        "id": "razorComment",
        "description": "A Razor comment"
      },
      {
        "id": "markupCommentPunctuation",
        "description": "The '@' or '*' of a Razor comment."
      },
      {
        "id": "markupTagDelimiter",
        "description": "Markup delimiters like '<', '>', and '/'."
      },
      {
        "id": "markupOperator",
        "description": "Delimiter for Markup Attribute Key-Value pairs."
      },
      {
        "id": "markupElement",
        "description": "The name of a Markup element."
      },
      {
        "id": "markupAttribute",
        "description": "The name of a Markup attribute."
      },
      {
        "id": "markupAttributeQuote",
        "description": "A token that represents an attribute quote in a Markup attribute."
      },
      {
        "id": "markupAttributeValue",
        "description": "The value of a Markup attribute."
      },
      {
        "id": "markupComment",
        "description": "The contents of a Markup comment."
      },
      {
        "id": "markupCommentPunctuation",
        "description": "The begining or ending punctuation of a Markup comment."
      },
      {
        "id": "excludedCode",
        "description": "A token that represents inactive code."
      },
      {
        "id": "controlKeyword",
        "description": "A token that represents a control-flow keyword.",
        "superType": "keyword"
      },
      {
        "id": "operatorOverloaded",
        "description": "A declaration or reference to an overloaded operator."
      },
      {
        "id": "whitespace",
        "description": "A token that represents whitespace."
      },
      {
        "id": "text",
        "description": "A token that represents text."
      },
      {
        "id": "preprocessorText",
        "description": "Text associated with a preprocessor directive."
      },
      {
        "id": "punctuation",
        "description": "A token that represents punctuation."
      },
      {
        "id": "stringVerbatim",
        "superType": "string",
        "description": "A token that represents a verbatim string."
      },
      {
        "id": "stringEscapeCharacter",
        "superType": "string",
        "description": "An escape character within a string."
      },
      {
        "id": "recordClass",
        "superType": "class",
        "description": "A definition or reference to a record class type."
      },
      {
        "id": "delegate",
        "superType": "method",
        "description": "A definition or reference to a delegate type."
      },
      {
        "id": "module",
        "superType": "namespace",
        "description": "A definition or reference to a module name."
      },
      {
        "id": "recordStruct",
        "superType": "struct",
        "description": "A definition or reference to a record struct type."
      },
      {
        "id": "field",
        "superType": "property",
        "description": "A definition or reference to a field."
      },
      {
        "id": "constant",
        "superType": "variable",
        "description": "A definition or reference to a constant."
      },
      {
        "id": "extensionMethod",
        "superType": "method",
        "description": "A definition or reference to an extension method"
      },
      {
        "id": "xmlDocCommentAttributeName",
        "description": "A token that represents an attribute in an XML documentation comment"
      },
      {
        "id": "xmlDocCommentAttributeQuotes",
        "description": "A token that represents an attribute quote in an XML documentation comment"
      },
      {
        "id": "xmlDocCommentAttributeValue",
        "description": "A token that represents an attribute value in an XML documentation comment"
      },
      {
        "id": "xmlDocCommentCDataSection",
        "description": "A token that represents a CDATA section in an XML documentation comment"
      },
      {
        "id": "xmlDocCommentComment",
        "description": "A token that represents a comment in an XML documentation comment"
      },
      {
        "id": "xmlDocCommentDelimiter",
        "description": "A token that represents a delimeter in an XML documentation comment"
      },
      {
        "id": "xmlDocCommentEntityReference",
        "description": "A token that represents reference to an entity in an XML documentation comment"
      },
      {
        "id": "xmlDocCommentName",
        "description": "A token that represents a name in an XML documentation comment"
      },
      {
        "id": "xmlDocCommentProcessingInstruction",
        "description": "A token that represents a processing instruction in an XML documentation comment"
      },
      {
        "id": "xmlDocCommentText",
        "description": "A token that represents text in an XML documentation comment"
      },
      {
        "id": "xmlLiteralAttributeName",
        "description": "A token that represents an attribute name in an XML literal"
      },
      {
        "id": "xmlLiteralAttributeQuotes",
        "description": "A token that represents an attribute quote in an XML literal"
      },
      {
        "id": "xmlLiteralAttributeValue",
        "description": "A token that represents an attribute value in an XML literal"
      },
      {
        "id": "xmlLiteralCDataSection",
        "description": "A token that represents a CDATA section in an XML literal"
      },
      {
        "id": "xmlLiteralComment",
        "description": "A token that represents a comment in an XML literal"
      },
      {
        "id": "xmlLiteralDelimiter",
        "description": "A token that represents a delimiter in an XML literal"
      },
      {
        "id": "xmlLiteralEmbeddedExpression",
        "description": "A token that represents an emebedded expression in an XML literal"
      },
      {
        "id": "xmlLiteralEntityReference",
        "description": "A token that represents a reference to an entity in an XML literal"
      },
      {
        "id": "xmlLiteralName",
        "description": "A token that represents a name in an XML literal"
      },
      {
        "id": "xmlLiteralProcessingInstruction",
        "description": "A token that represents a processing instruction in an XML literal"
      },
      {
        "id": "xmlLiteralText",
        "description": "A token that represents text in an XML literal"
      },
      {
        "id": "regexComment",
        "description": "A token that represents a comment in a regex string"
      },
      {
        "id": "regexCharacterClass",
        "description": "A token that represents a character class in a regex string"
      },
      {
        "id": "regexAnchor",
        "description": "A token that represents an anchor in a regex string"
      },
      {
        "id": "regexQuantifier",
        "description": "A token that represents a quantifier in a regex string"
      },
      {
        "id": "regexGrouping",
        "description": "A token that represents a group in a regex string"
      },
      {
        "id": "regexAlternation",
        "description": "A token that represents an alternation in a regex string"
      },
      {
        "id": "regexText",
        "description": "A token that represents text in a regex string"
      },
      {
        "id": "regexSelfEscapedCharacter",
        "description": "A token that represents a self escaped character in a regex string"
      },
      {
        "id": "regexOtherEscape",
        "description": "A token that represents an escape in a regex string"
      },
      {
        "id": "jsonComment",
        "description": "A token that represents a comment in a JSON string"
      },
      {
        "id": "jsonNumber",
        "description": "A token that represents a number in a JSON string"
      },
      {
        "id": "jsonString",
        "description": "A token that represents a string in a JSON string"
      },
      {
        "id": "jsonKeyword",
        "description": "A token that represents a keyword in a JSON string"
      },
      {
        "id": "jsonText",
        "description": "A token that represents text in a JSON string"
      },
      {
        "id": "jsonOperator",
        "description": "A token that represents an operator in a JSON string"
      },
      {
        "id": "jsonPunctuation",
        "description": "A token that represents punctuation in a JSON string"
      },
      {
        "id": "jsonArray",
        "description": "A token that represents an array in a JSON string"
      },
      {
        "id": "jsonObject",
        "description": "A token that represents an object in a JSON string"
      },
      {
        "id": "jsonPropertyName",
        "description": "A token that represents a property name in a JSON string"
      },
      {
        "id": "jsonConstructorName",
        "description": "A token that represents a constructor in a JSON string"
      }
    ],
    "semanticTokenModifiers": [],
    "semanticTokenScopes": [
      {
        "language": "aspnetcorerazor",
        "scopes": {
          "razorComponentElement": [
            "entity.name.class.element.component"
          ],
          "RazorComponentAttribute": [
            "entity.name.class.attribute.component"
          ],
          "razorTagHelperElement": [
            "entity.name.class.element.taghelper"
          ],
          "razorTagHelperAttribute": [
            "entity.name.class.attribute.taghelper"
          ],
          "razorTransition": [
            "keyword.control.razor.transition"
          ],
          "razorDirectiveAttribute": [
            "keyword.control.razor.directive.attribute",
            "keyword.control.cshtml.directive.attribute"
          ],
          "razorDirectiveColon": [
            "keyword.control.razor.directive.colon",
            "keyword.control.cshtml.directive.colon"
          ],
          "razorDirective": [
            "keyword.control.razor.directive",
            "keyword.control.cshtml.directive"
          ],
          "razorComment": [
            "comment.block.razor"
          ],
          "razorCommentTransition": [
            "meta.comment.razor",
            "keyword.control.cshtml.transition"
          ],
          "razorCommentStar": [
            "keyword.control.razor.comment.star",
            "meta.comment.razor"
          ],
          "angleBracket": [
            "punctuation.definition.tag"
          ],
          "forwardSlash": [
            "punctuation.definition.tag"
          ],
          "equals": [
            "punctuation.separator.key-value.html"
          ],
          "markupElement": [
            "entity.name.tag.html"
          ],
          "markupAttribute": [
            "entity.other.attribute-name.html"
          ],
          "markupAttributeQuote": [
            "punctuation.definition.tag.html"
          ],
          "markupAttributeValue": [
            "punctuation.definition.entity.html"
          ],
          "markupComment": [
            "comment.block.html"
          ],
          "markupCommentPunctuation": [
            "punctuation.definition.comment.html",
            "comment.block.html"
          ],
          "markupTagDelimiter": [
            "punctuation.definition.tag.html"
          ],
          "keyword": [
            "keyword.cs"
          ],
          "excludedCode": [
            "support.other.excluded.cs"
          ],
          "controlKeyword": [
            "keyword.control.cs"
          ],
          "operatorOverloaded": [
            "entity.name.function.member.overload.cs"
          ],
          "preprocessorText": [
            "meta.preprocessor.string.cs"
          ],
          "punctuation": [
            "punctuation.cs"
          ],
          "stringVerbatim": [
            "string.verbatim.cs"
          ],
          "stringEscapeCharacter": [
            "constant.character.escape.cs"
          ],
          "delegate": [
            "entity.name.type.delegate.cs"
          ],
          "module": [
            "entity.name.type.module.cs"
          ],
          "field": [
            "entity.name.variable.field.cs"
          ],
          "constant": [
            "variable.other.constant"
          ],
          "extensionMethod": [
            "entity.name.function.extension.cs"
          ],
          "xmlDocCommentAttributeName": [
            "comment.documentation.attribute.name.cs"
          ],
          "xmlDocCommentAttributeQuotes": [
            "comment.documentation.attribute.quotes.cs"
          ],
          "xmlDocCommentAttributeValue": [
            "comment.documentation.attribute.value.cs"
          ],
          "xmlDocCommentCDataSection": [
            "comment.documentation.cdata.cs"
          ],
          "xmlDocCommentComment": [
            "comment.documentation.comment.cs"
          ],
          "xmlDocCommentDelimiter": [
            "comment.documentation.delimiter.cs"
          ],
          "xmlDocCommentEntityReference": [
            "comment.documentation.entityReference.cs"
          ],
          "xmlDocCommentName": [
            "comment.documentation.name.cs"
          ],
          "xmlDocCommentProcessingInstruction": [
            "comment.documentation.processingInstruction.cs"
          ],
          "xmlDocCommentText": [
            "comment.documentation.cs"
          ],
          "xmlLiteralAttributeName": [
            "entity.other.attribute-name.localname.xml"
          ],
          "xmlLiteralAttributeQuotes": [
            "string.quoted.double.xml"
          ],
          "xmlLiteralAttributeValue": [
            "meta.tag.xml"
          ],
          "xmlLiteralCDataSection": [
            "string.quoted.double.xml"
          ],
          "xmlLiteralComment": [
            "comment.block.xml"
          ],
          "xmlLiteralDelimiter": [
            "text.xml"
          ],
          "xmlLiteralEmbeddedExpression": [
            "meta.tag.xml"
          ],
          "xmlLiteralEntityReference": [
            "meta.tag.xml"
          ],
          "xmlLiteralName": [
            "entity.name.tag.localname.xml"
          ],
          "xmlLiteralProcessingInstruction": [
            "meta.tag.xml"
          ],
          "xmlLiteralText": [
            "text.xml"
          ],
          "regexComment": [
            "string.regexp.comment.cs"
          ],
          "regexCharacterClass": [
            "constant.character.character-class.regexp.cs"
          ],
          "regexAnchor": [
            "keyword.control.anchor.regexp.cs"
          ],
          "regexQuantifier": [
            "keyword.operator.quantifier.regexp.cs"
          ],
          "regexGrouping": [
            "punctuation.definition.group.regexp.cs"
          ],
          "regexAlternation": [
            "keyword.operator.or.regexp.cs"
          ],
          "regexText": [
            "string.regexp"
          ],
          "regexSelfEscapedCharacter": [
            "string.regexp.self-escaped-character.cs"
          ],
          "regexOtherEscape": [
            "string.regexp.other-escape.cs"
          ],
          "jsonComment": [
            "comment.line.double-slash.js"
          ],
          "jsonNumber": [
            "constant.numeric.json"
          ],
          "jsonString": [
            "string.quoted.double.json"
          ],
          "jsonKeyword": [
            "constant.language.json"
          ],
          "jsonText": [
            "string.quoted.double.json"
          ],
          "jsonOperator": [
            "string.quoted.double.json"
          ],
          "jsonPunctuation": [
            "punctuation.separator.dictionary.key-value.json"
          ],
          "jsonArray": [
            "punctuation.definition.array.begin.json"
          ],
          "jsonObject": [
            "punctuation.definition.dictionary.begin.json"
          ],
          "jsonPropertyName": [
            "support.type.property-name.json"
          ],
          "jsonConstructorName": [
            "support.type.property-name.json"
          ]
        }
      },
      {
        "language": "csharp",
        "scopes": {
          "typeParameter": [
            "entity.name.type.type-parameter"
          ],
          "keyword": [
            "keyword.cs"
          ],
          "excludedCode": [
            "support.other.excluded.cs"
          ],
          "controlKeyword": [
            "keyword.control.cs"
          ],
          "operatorOverloaded": [
            "entity.name.function.member.overload.cs"
          ],
          "preprocessorText": [
            "meta.preprocessor.string.cs"
          ],
          "punctuation": [
            "punctuation.cs"
          ],
          "stringVerbatim": [
            "string.verbatim.cs"
          ],
          "stringEscapeCharacter": [
            "constant.character.escape.cs"
          ],
          "delegate": [
            "entity.name.type.delegate.cs"
          ],
          "module": [
            "entity.name.type.module.cs"
          ],
          "field": [
            "entity.name.variable.field.cs"
          ],
          "constant": [
            "variable.other.constant"
          ],
          "extensionMethod": [
            "entity.name.function.extension.cs"
          ],
          "xmlDocCommentAttributeName": [
            "comment.documentation.attribute.name.cs"
          ],
          "xmlDocCommentAttributeQuotes": [
            "comment.documentation.attribute.quotes.cs"
          ],
          "xmlDocCommentAttributeValue": [
            "comment.documentation.attribute.value.cs"
          ],
          "xmlDocCommentCDataSection": [
            "comment.documentation.cdata.cs"
          ],
          "xmlDocCommentComment": [
            "comment.documentation.comment.cs"
          ],
          "xmlDocCommentDelimiter": [
            "comment.documentation.delimiter.cs"
          ],
          "xmlDocCommentEntityReference": [
            "comment.documentation.entityReference.cs"
          ],
          "xmlDocCommentName": [
            "comment.documentation.name.cs"
          ],
          "xmlDocCommentProcessingInstruction": [
            "comment.documentation.processingInstruction.cs"
          ],
          "xmlDocCommentText": [
            "comment.documentation.cs"
          ],
          "xmlLiteralAttributeName": [
            "entity.other.attribute-name.localname.xml"
          ],
          "xmlLiteralAttributeQuotes": [
            "string.quoted.double.xml"
          ],
          "xmlLiteralAttributeValue": [
            "meta.tag.xml"
          ],
          "xmlLiteralCDataSection": [
            "string.quoted.double.xml"
          ],
          "xmlLiteralComment": [
            "comment.block.xml"
          ],
          "xmlLiteralDelimiter": [
            "text.xml"
          ],
          "xmlLiteralEmbeddedExpression": [
            "meta.tag.xml"
          ],
          "xmlLiteralEntityReference": [
            "meta.tag.xml"
          ],
          "xmlLiteralName": [
            "entity.name.tag.localname.xml"
          ],
          "xmlLiteralProcessingInstruction": [
            "meta.tag.xml"
          ],
          "xmlLiteralText": [
            "text.xml"
          ],
          "regexComment": [
            "string.regexp.comment.cs"
          ],
          "regexCharacterClass": [
            "constant.character.character-class.regexp.cs"
          ],
          "regexAnchor": [
            "keyword.control.anchor.regexp.cs"
          ],
          "regexQuantifier": [
            "keyword.operator.quantifier.regexp.cs"
          ],
          "regexGrouping": [
            "punctuation.definition.group.regexp.cs"
          ],
          "regexAlternation": [
            "keyword.operator.or.regexp.cs"
          ],
          "regexText": [
            "string.regexp"
          ],
          "regexSelfEscapedCharacter": [
            "string.regexp.self-escaped-character.cs"
          ],
          "regexOtherEscape": [
            "string.regexp.other-escape.cs"
          ],
          "jsonComment": [
            "comment.line.double-slash.js"
          ],
          "jsonNumber": [
            "constant.numeric.json"
          ],
          "jsonString": [
            "string.quoted.double.json"
          ],
          "jsonKeyword": [
            "constant.language.json"
          ],
          "jsonText": [
            "string.quoted.double.json"
          ],
          "jsonOperator": [
            "string.quoted.double.json"
          ],
          "jsonPunctuation": [
            "punctuation.separator.dictionary.key-value.json"
          ],
          "jsonArray": [
            "punctuation.definition.array.begin.json"
          ],
          "jsonObject": [
            "punctuation.definition.dictionary.begin.json"
          ],
          "jsonPropertyName": [
            "support.type.property-name.json"
          ],
          "jsonConstructorName": [
            "support.type.property-name.json"
          ]
        }
      }
    ],
    "languages": [
      {
        "id": "aspnetcorerazor",
        "extensions": [
          ".cshtml",
          ".razor"
        ],
        "mimetypes": [
          "text/x-cshtml"
        ],
        "configuration": "./src/razor/language-configuration.json",
        "aliases": [
          "ASP.NET Razor"
        ]
      }
    ],
    "grammars": [
      {
        "language": "aspnetcorerazor",
        "scopeName": "text.aspnetcorerazor",
        "path": "./src/razor/syntaxes/aspnetcorerazor.tmLanguage.json",
        "unbalancedBracketScopes": [
          "text.aspnetcorerazor"
        ]
      }
    ],
    "menus": {
      "commandPalette": [
        {
          "command": "dotnet.test.runTestsInContext",
          "when": "editorLangId == csharp && dotnet.server.activationContext == 'Roslyn' || dotnet.server.activationContext == 'OmniSharp'"
        },
        {
          "command": "dotnet.test.debugTestsInContext",
          "when": "editorLangId == csharp && dotnet.server.activationContext == 'Roslyn' || dotnet.server.activationContext == 'OmniSharp'"
        },
        {
          "command": "o.restart",
          "when": "dotnet.server.activationContext == 'OmniSharp'"
        },
        {
          "command": "csharp.listProcess",
          "when": "false"
        },
        {
          "command": "csharp.listRemoteProcess",
          "when": "false"
        },
        {
          "command": "csharp.listRemoteDockerProcess",
          "when": "false"
        }
      ],
      "editor/title": [
        {
          "command": "extension.showRazorCSharpWindow",
          "when": "resourceLangId == aspnetcorerazor"
        },
        {
          "command": "extension.showRazorHtmlWindow",
          "when": "resourceLangId == aspnetcorerazor"
        },
        {
          "command": "razor.reportIssue",
          "when": "resourceLangId == aspnetcorerazor"
        }
      ],
      "editor/context": [
        {
          "command": "dotnet.test.runTestsInContext",
          "when": "editorLangId == csharp && (dotnet.server.activationContext == 'Roslyn' || dotnet.server.activationContext == 'OmniSharp')",
          "group": "2_dotnet@1"
        },
        {
          "command": "dotnet.test.debugTestsInContext",
          "when": "editorLangId == csharp && (dotnet.server.activationContext == 'Roslyn' || dotnet.server.activationContext == 'OmniSharp')",
          "group": "2_dotnet@2"
        }
      ]
    },
    "viewsWelcome": [
      {
        "view": "debug",
        "contents": "%viewsWelcome.debug.contents%",
        "when": "debugStartLanguage == csharp && !dotnet.debug.serviceBrokerAvailable"
      }
    ]
  }
}<|MERGE_RESOLUTION|>--- conflicted
+++ resolved
@@ -1,7 +1,7 @@
 {
   "name": "csharp",
   "publisher": "muhammad-sammy",
-  "version": "2.14.9",
+  "version": "2.15.30",
   "description": "Free/Libre C# support for vscode-compatible editors.",
   "displayName": "C#",
   "author": "Muhammad Sammy",
@@ -454,51 +454,21 @@
     {
       "id": "Debugger",
       "description": ".NET Core Debugger (Windows / x64)",
-<<<<<<< HEAD
       "url": "https://github.com/Samsung/netcoredbg/releases/download/3.0.0-1018/netcoredbg-win64.zip",
       "installPath": ".debugger",
-=======
-      "url": "https://vsdebugger.azureedge.net/coreclr-debug-2-9-1/coreclr-debug-win7-x64.zip",
-      "installPath": ".debugger/x86_64",
       "platforms": [
         "win32"
       ],
       "architectures": [
-        "x86_64",
-        "arm64"
-      ],
-      "installTestPath": "./.debugger/x86_64/vsdbg-ui.exe",
-      "integrity": "C708DDC65998BDB634AA895886B13DAD60639B53B31C8AD5E94E9DF50C7F2D56"
-    },
-    {
-      "id": "Debugger",
-      "description": ".NET Core Debugger (Windows / ARM64)",
-      "url": "https://vsdebugger.azureedge.net/coreclr-debug-2-9-1/coreclr-debug-win10-arm64.zip",
-      "installPath": ".debugger/arm64",
->>>>>>> c6d3b911
-      "platforms": [
-        "win32"
-      ],
-      "architectures": [
         "x86_64"
       ],
-<<<<<<< HEAD
       "installTestPath": ".debugger/netcoredbg/netcoredbg.exe"
-=======
-      "installTestPath": "./.debugger/arm64/vsdbg-ui.exe",
-      "integrity": "514A9F94AE0EE403761C4263E208DFDE4F9CAD62B2B7DBF7B4B16ACB6C95E0D2"
->>>>>>> c6d3b911
     },
     {
       "id": "Debugger",
       "description": ".NET Core Debugger (macOS / x64)",
-<<<<<<< HEAD
       "url": "https://github.com/Samsung/netcoredbg/releases/download/3.0.0-1018/netcoredbg-osx-amd64.tar.gz",
       "installPath": ".debugger",
-=======
-      "url": "https://vsdebugger.azureedge.net/coreclr-debug-2-9-1/coreclr-debug-osx-x64.zip",
-      "installPath": ".debugger/x86_64",
->>>>>>> c6d3b911
       "platforms": [
         "darwin"
       ],
@@ -509,57 +479,12 @@
       "binaries": [
         "./netcoredbg"
       ],
-<<<<<<< HEAD
       "installTestPath": ".debugger/netcoredbg/netcoredbg"
-=======
-      "installTestPath": "./.debugger/x86_64/vsdbg-ui",
-      "integrity": "3D167961816743C020FEF3968DD938596248448B7AB579A7E497C80AA84E5FF5"
-    },
-    {
-      "id": "Debugger",
-      "description": ".NET Core Debugger (macOS / arm64)",
-      "url": "https://vsdebugger.azureedge.net/coreclr-debug-2-9-1/coreclr-debug-osx-arm64.zip",
-      "installPath": ".debugger/arm64",
-      "platforms": [
-        "darwin"
-      ],
-      "architectures": [
-        "arm64"
-      ],
-      "binaries": [
-        "./vsdbg-ui",
-        "./vsdbg"
-      ],
-      "installTestPath": "./.debugger/arm64/vsdbg-ui",
-      "integrity": "1F8CC782964860B3869D6EE30E33314BB4235568C4B676A9E30E16659073C172"
-    },
-    {
-      "id": "Debugger",
-      "description": ".NET Core Debugger (linux / ARM)",
-      "url": "https://vsdebugger.azureedge.net/coreclr-debug-2-9-1/coreclr-debug-linux-arm.zip",
-      "installPath": ".debugger",
-      "platforms": [
-        "linux"
-      ],
-      "architectures": [
-        "arm"
-      ],
-      "binaries": [
-        "./vsdbg-ui",
-        "./vsdbg"
-      ],
-      "installTestPath": "./.debugger/vsdbg-ui",
-      "integrity": "FAADDFD23CB8285F63BA3E5F7C9190016BD95F234B139D0C54A4E87C2AA526AC"
->>>>>>> c6d3b911
     },
     {
       "id": "Debugger",
       "description": ".NET Core Debugger (linux / ARM64)",
-<<<<<<< HEAD
       "url": "https://github.com/Samsung/netcoredbg/releases/download/3.0.0-1018/netcoredbg-linux-arm64.tar.gz",
-=======
-      "url": "https://vsdebugger.azureedge.net/coreclr-debug-2-9-1/coreclr-debug-linux-arm64.zip",
->>>>>>> c6d3b911
       "installPath": ".debugger",
       "platforms": [
         "linux"
@@ -570,57 +495,12 @@
       "binaries": [
         "./netcoredbg"
       ],
-<<<<<<< HEAD
       "installTestPath": ".debugger/netcoredbg/netcoredbg"
-=======
-      "installTestPath": "./.debugger/vsdbg-ui",
-      "integrity": "1C160B16917633B67E8E5531CA1D2055591294AF4809DC3D9B7E9EBE63E6F8B0"
-    },
-    {
-      "id": "Debugger",
-      "description": ".NET Core Debugger (linux musl / x64)",
-      "url": "https://vsdebugger.azureedge.net/coreclr-debug-2-9-1/coreclr-debug-linux-musl-x64.zip",
-      "installPath": ".debugger",
-      "platforms": [
-        "linux-musl"
-      ],
-      "architectures": [
-        "x86_64"
-      ],
-      "binaries": [
-        "./vsdbg-ui",
-        "./vsdbg"
-      ],
-      "installTestPath": "./.debugger/vsdbg-ui",
-      "integrity": "C0E5556157F9FD7CD1EA8C45279B9C89E7D723687ACADEF617070A66DCE2FFFF"
-    },
-    {
-      "id": "Debugger",
-      "description": ".NET Core Debugger (linux musl / ARM64)",
-      "url": "https://vsdebugger.azureedge.net/coreclr-debug-2-9-1/coreclr-debug-linux-musl-arm64.zip",
-      "installPath": ".debugger",
-      "platforms": [
-        "linux-musl"
-      ],
-      "architectures": [
-        "arm64"
-      ],
-      "binaries": [
-        "./vsdbg-ui",
-        "./vsdbg"
-      ],
-      "installTestPath": "./.debugger/vsdbg-ui",
-      "integrity": "D296C7AD188653700A10A1CA6434DFD76F6BBF2D21150AC4F27B60C4229C4FFF"
->>>>>>> c6d3b911
     },
     {
       "id": "Debugger",
       "description": ".NET Core Debugger (linux / x64)",
-<<<<<<< HEAD
       "url": "https://github.com/Samsung/netcoredbg/releases/download/3.0.0-1018/netcoredbg-linux-amd64.tar.gz",
-=======
-      "url": "https://vsdebugger.azureedge.net/coreclr-debug-2-9-1/coreclr-debug-linux-x64.zip",
->>>>>>> c6d3b911
       "installPath": ".debugger",
       "platforms": [
         "linux",
@@ -632,12 +512,7 @@
       "binaries": [
         "./netcoredbg"
       ],
-<<<<<<< HEAD
       "installTestPath": ".debugger/netcoredbg/netcoredbg"
-=======
-      "installTestPath": "./.debugger/vsdbg-ui",
-      "integrity": "010809D73F35BB37BF851628D79FDBC77F378D4B84FD7DA400AECD9E09FD86E4"
->>>>>>> c6d3b911
     },
     {
       "id": "Razor",
@@ -915,139 +790,6 @@
       "binaries": [
         "./rzls"
       ]
-<<<<<<< HEAD
-=======
-    },
-    {
-      "id": "RazorTelemetry",
-      "description": "Razor Language Server Telemetry (Windows / x64)",
-      "url": "https://download.visualstudio.microsoft.com/download/pr/9e436821-9ad7-4d14-81bd-69a8ab07838f/7933e8f488ff35ed9204db2aaabe6e3b/devkittelemetry-win-x64-7.0.0-preview.23627.2.zip",
-      "installPath": ".razortelemetry",
-      "platforms": [
-        "win32"
-      ],
-      "architectures": [
-        "x86_64"
-      ],
-      "integrity": "741CB272144F024337C767A9671F78466A3FFA52C202C0469BFE106732CEF2DB"
-    },
-    {
-      "id": "RazorTelemetry",
-      "description": "Razor Language Server Telemetry (Windows / x86)",
-      "url": "https://download.visualstudio.microsoft.com/download/pr/9e436821-9ad7-4d14-81bd-69a8ab07838f/e2017d3c8ae1a52ced7b31936b2a9d19/devkittelemetry-win-x86-7.0.0-preview.23627.2.zip",
-      "installPath": ".razortelemetry",
-      "platforms": [
-        "win32"
-      ],
-      "architectures": [
-        "x86"
-      ],
-      "integrity": "643C2EBE68EA1DFE576A97F001068F36764B5F17CDD7C38C63C39B041C78A52C"
-    },
-    {
-      "id": "RazorTelemetry",
-      "description": "Razor Language Server Telemetry (Windows / ARM64)",
-      "url": "https://download.visualstudio.microsoft.com/download/pr/9e436821-9ad7-4d14-81bd-69a8ab07838f/c3b220e7bcc471a816c6d6ba0dc351b0/devkittelemetry-win-arm64-7.0.0-preview.23627.2.zip",
-      "installPath": ".razortelemetry",
-      "platforms": [
-        "win32"
-      ],
-      "architectures": [
-        "arm64"
-      ],
-      "integrity": "B44112658B9F35DFD173DC29D35EEE61711C68EABA069806259A36A8D4728EDB"
-    },
-    {
-      "id": "RazorTelemetry",
-      "description": "Razor Language Server Telemetry (Linux / x64)",
-      "url": "https://download.visualstudio.microsoft.com/download/pr/9e436821-9ad7-4d14-81bd-69a8ab07838f/fa99bc6fb3d16f8c44f0ad61023e0589/devkittelemetry-linux-x64-7.0.0-preview.23627.2.zip",
-      "installPath": ".razortelemetry",
-      "platforms": [
-        "linux"
-      ],
-      "architectures": [
-        "x86_64"
-      ],
-      "integrity": "727059EC37646BAC666EB0DF6070F787DBE53C14FE61643CB140B34EEAA85643"
-    },
-    {
-      "id": "RazorTelemetry",
-      "description": "Razor Language Server Telemetry (Linux ARM64)",
-      "url": "https://download.visualstudio.microsoft.com/download/pr/9e436821-9ad7-4d14-81bd-69a8ab07838f/43f1ef568ef88acabea9c481f26fcf7b/devkittelemetry-linux-arm64-7.0.0-preview.23627.2.zip",
-      "installPath": ".razortelemetry",
-      "platforms": [
-        "linux"
-      ],
-      "architectures": [
-        "arm64"
-      ],
-      "integrity": "A100A9935A00AB5215DBEDB4DA9E7DB8E14136C2CC34379514AD618CC11FA878"
-    },
-    {
-      "id": "RazorTelemetry",
-      "description": "Razor Language Server Telemetry (Linux musl / x64)",
-      "url": "https://download.visualstudio.microsoft.com/download/pr/9e436821-9ad7-4d14-81bd-69a8ab07838f/310f2c0528251ca3b879b62f7a434446/devkittelemetry-linux-musl-x64-7.0.0-preview.23627.2.zip",
-      "installPath": ".razortelemetry",
-      "platforms": [
-        "linux-musl"
-      ],
-      "architectures": [
-        "x86_64"
-      ],
-      "integrity": "841C940A91995C8E044BFA37DDCC1823995FAA9F25620F1C8FA335C5049113FE"
-    },
-    {
-      "id": "RazorTelemetry",
-      "description": "Razor Language Server Telemetry (Linux musl ARM64)",
-      "url": "https://download.visualstudio.microsoft.com/download/pr/9e436821-9ad7-4d14-81bd-69a8ab07838f/c4ff4d3e1476e78f2d73b48e26c69ef6/devkittelemetry-linux-musl-arm64-7.0.0-preview.23627.2.zip",
-      "installPath": ".razortelemetry",
-      "platforms": [
-        "linux-musl"
-      ],
-      "architectures": [
-        "arm64"
-      ],
-      "integrity": "4FE513AB3715EC9B9F1471112C65D35AF568C2A45174DBB9D3034C57F51B68F3"
-    },
-    {
-      "id": "RazorTelemetry",
-      "description": "Razor Language Server Telemetry (macOS / x64)",
-      "url": "https://download.visualstudio.microsoft.com/download/pr/9e436821-9ad7-4d14-81bd-69a8ab07838f/5576ccdc7e3157c034a89ba13a63c915/devkittelemetry-osx-x64-7.0.0-preview.23627.2.zip",
-      "installPath": ".razortelemetry",
-      "platforms": [
-        "darwin"
-      ],
-      "architectures": [
-        "x86_64"
-      ],
-      "integrity": "4934DB5D0751F91D0380A10BA8F2781EC48CAF2227C6E98435D865FB5DF6B8BC"
-    },
-    {
-      "id": "RazorTelemetry",
-      "description": "Razor Language Server Telemetry (macOS ARM64)",
-      "url": "https://download.visualstudio.microsoft.com/download/pr/9e436821-9ad7-4d14-81bd-69a8ab07838f/6d1472e8f350ab8f388c343db7760c9f/devkittelemetry-osx-arm64-7.0.0-preview.23627.2.zip",
-      "installPath": ".razortelemetry",
-      "platforms": [
-        "darwin"
-      ],
-      "architectures": [
-        "arm64"
-      ],
-      "integrity": "8B0767718888820789EDA8BFE60623E3643105E6BC28198D78C7B1D02415D99A"
-    },
-    {
-      "id": "RazorTelemetry",
-      "description": "Razor Language Server Telemetry (Platform Agnostic)",
-      "url": "https://download.visualstudio.microsoft.com/download/pr/9e436821-9ad7-4d14-81bd-69a8ab07838f/e1a9519ed126c32b21eb79758a09d7a6/devkittelemetry-platformagnostic-7.0.0-preview.23627.2.zip",
-      "installPath": ".razortelemetry",
-      "platforms": [
-        "netural"
-      ],
-      "architectures": [
-        "neutral"
-      ],
-      "integrity": "33DD915C16DC0C29463F8157F3EE93506FDFDA6DC7981B81409E75BE545126D3"
->>>>>>> c6d3b911
     }
   ],
   "engines": {
