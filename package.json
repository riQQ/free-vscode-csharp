--- conflicted
+++ resolved
@@ -1,14 +1,8 @@
 {
   "name": "csharp",
-<<<<<<< HEAD
   "publisher": "muhammad-sammy",
-  "version": "1.23.16",
+  "version": "1.23.17",
   "description": "C# support for vscode-compatible editors (powered by OmniSharp and NetCoreDbg).",
-=======
-  "publisher": "ms-dotnettools",
-  "version": "1.23.17",
-  "description": "C# for Visual Studio Code (powered by OmniSharp).",
->>>>>>> 6c4ea5cf
   "displayName": "C#",
   "author": "Muhammad Sammy",
   "license": "SEE LICENSE IN RuntimeLicenses/license.txt",
@@ -224,12 +218,8 @@
     {
       "id": "Debugger",
       "description": ".NET Core Debugger (Windows / x64)",
-<<<<<<< HEAD
       "url": "https://github.com/Samsung/netcoredbg/releases/download/2.0.0-880/netcoredbg-win64.zip",
       "fallbackUrl": "https://web.archive.org/web/20201114153556if_/https://github-production-release-asset-2e65be.s3.amazonaws.com/113926796/d4b97d80-155d-11eb-8d5f-3dd1c01c1a8e?X-Amz-Algorithm=AWS4-HMAC-SHA256&X-Amz-Credential=AKIAIWNJYAX4CSVEH53A%2F20201114%2Fus-east-1%2Fs3%2Faws4_request&X-Amz-Date=20201114T153556Z&X-Amz-Expires=300&X-Amz-Signature=cca2fa29711b17bf0ab332e8142fc4c27792f515d53dc685396d8ea1009f4bd8&X-Amz-SignedHeaders=host&actor_id=0&key_id=0&repo_id=113926796&response-content-disposition=attachment%3B%20filename%3Dnetcoredbg-win64.zip&response-content-type=application%2Foctet-stream",
-=======
-      "url": "https://vsdebugger.azureedge.net/coreclr-debug-1-23-17/coreclr-debug-win7-x64.zip",
->>>>>>> 6c4ea5cf
       "installPath": ".debugger",
       "platforms": [
         "win32"
@@ -237,38 +227,14 @@
       "architectures": [
         "x86_64"
       ],
-<<<<<<< HEAD
       "installTestPath": ".debugger/netcoredbg/netcoredbg.exe"
-=======
-      "installTestPath": "./.debugger/vsdbg-ui.exe",
-      "integrity": "DEE5667896B7399AB0AAA1A1CC10C6FB2B7D8F47AB17C12E40ABA97677AB90D3"
-    },
-    {
-      "id": "Debugger",
-      "description": ".NET Core Debugger (Windows / ARM64)",
-      "url": "https://vsdebugger.azureedge.net/coreclr-debug-1-23-17/coreclr-debug-win10-arm64.zip",
-      "installPath": ".debugger",
-      "platforms": [
-        "win32"
-      ],
-      "architectures": [
-        "arm64"
-      ],
-      "installTestPath": "./.debugger/vsdbg-ui.exe",
-      "integrity": "30BF86A94A1362465B539DC42995BF2E066F0656B2FF53D259B9ADB2A50DBF3E"
->>>>>>> 6c4ea5cf
     },
     {
       "id": "Debugger",
       "description": ".NET Core Debugger (macOS / x64)",
-<<<<<<< HEAD
       "url": "https://github.com/Samsung/netcoredbg/releases/download/1.2.0-786/netcoredbg-osx.tar.gz",
       "fallbackUrl": "https://web.archive.org/web/20201114153845if_/https://github-production-release-asset-2e65be.s3.amazonaws.com/113926796/e77a8500-1552-11eb-8b31-fe0e14726f36?X-Amz-Algorithm=AWS4-HMAC-SHA256&X-Amz-Credential=AKIAIWNJYAX4CSVEH53A%2F20201114%2Fus-east-1%2Fs3%2Faws4_request&X-Amz-Date=20201114T153659Z&X-Amz-Expires=300&X-Amz-Signature=5782fc0120f26ad4ec919f9cc21b70c42986436a05de7f857fff3e7604e077fb&X-Amz-SignedHeaders=host&actor_id=0&key_id=0&repo_id=113926796&response-content-disposition=attachment%3B%20filename%3Dnetcoredbg-osx.tar.gz&response-content-type=application%2Foctet-stream",
       "installPath": ".debugger",
-=======
-      "url": "https://vsdebugger.azureedge.net/coreclr-debug-1-23-17/coreclr-debug-osx-x64.zip",
-      "installPath": ".debugger/x86_64",
->>>>>>> 6c4ea5cf
       "platforms": [
         "darwin"
       ],
@@ -277,81 +243,15 @@
         "arm64"
       ],
       "binaries": [
-<<<<<<< HEAD
         "./netcoredbg"
       ],
       "installTestPath": ".debugger/netcoredbg/netcoredbg"
-=======
-        "./vsdbg-ui",
-        "./vsdbg"
-      ],
-      "installTestPath": "./.debugger/x86_64/vsdbg-ui",
-      "integrity": "EAFB7B0F3489B9F2D89C2BC4CB855729398D25D6F2A6587913732018B9BBB362"
-    },
-    {
-      "id": "Debugger",
-      "description": ".NET Core Debugger (macOS / arm64)",
-      "url": "https://vsdebugger.azureedge.net/coreclr-debug-1-23-17/coreclr-debug-osx-arm64.zip",
-      "installPath": ".debugger/arm64",
-      "platforms": [
-        "darwin"
-      ],
-      "architectures": [
-        "arm64"
-      ],
-      "binaries": [
-        "./vsdbg-ui",
-        "./vsdbg"
-      ],
-      "installTestPath": "./.debugger/arm64/vsdbg-ui",
-      "integrity": "AB272AD7F519FA1564A3C9AA7052D5ADD972A6DDAD7A2B6CA0DF775A7F83704C"
-    },
-    {
-      "id": "Debugger",
-      "description": ".NET Core Debugger (linux / ARM)",
-      "url": "https://vsdebugger.azureedge.net/coreclr-debug-1-23-17/coreclr-debug-linux-arm.zip",
-      "installPath": ".debugger",
-      "platforms": [
-        "linux"
-      ],
-      "architectures": [
-        "arm"
-      ],
-      "binaries": [
-        "./vsdbg-ui",
-        "./vsdbg"
-      ],
-      "installTestPath": "./.debugger/vsdbg-ui",
-      "integrity": "C03F6DBE1F84717483C016F67AC92C56391798BAB4EE41D58521588D5EDF1ED0"
-    },
-    {
-      "id": "Debugger",
-      "description": ".NET Core Debugger (linux / ARM64)",
-      "url": "https://vsdebugger.azureedge.net/coreclr-debug-1-23-17/coreclr-debug-linux-arm64.zip",
-      "installPath": ".debugger",
-      "platforms": [
-        "linux"
-      ],
-      "architectures": [
-        "arm64"
-      ],
-      "binaries": [
-        "./vsdbg-ui",
-        "./vsdbg"
-      ],
-      "installTestPath": "./.debugger/vsdbg-ui",
-      "integrity": "4C3564FE7FBD7403E7B987C44FC4B6E532D177BF179321595D892D7239D1293D"
->>>>>>> 6c4ea5cf
     },
     {
       "id": "Debugger",
       "description": ".NET Core Debugger (linux / x64)",
-<<<<<<< HEAD
       "url": "https://github.com/Samsung/netcoredbg/releases/download/2.0.0-880/netcoredbg-linux-amd64.tar.gz",
       "fallbackUrl": "https://web.archive.org/web/20210704184708/https://github-releases.githubusercontent.com/113926796/fc5bfc00-dc3b-11eb-8d47-f99c4dc1c4c6?X-Amz-Algorithm=AWS4-HMAC-SHA256&X-Amz-Credential=AKIAIWNJYAX4CSVEH53A%2F20210704%2Fus-east-1%2Fs3%2Faws4_request&X-Amz-Date=20210704T184708Z&X-Amz-Expires=300&X-Amz-Signature=521e3d193946f1cd4598e55056b7597497e294322daa6827f3bf84d1be4e1d89&X-Amz-SignedHeaders=host&actor_id=0&key_id=0&repo_id=113926796&response-content-disposition=attachment%3B%20filename%3Dnetcoredbg-linux-amd64.tar.gz&response-content-type=application%2Foctet-stream",
-=======
-      "url": "https://vsdebugger.azureedge.net/coreclr-debug-1-23-17/coreclr-debug-linux-x64.zip",
->>>>>>> 6c4ea5cf
       "installPath": ".debugger",
       "platforms": [
         "linux"
@@ -362,12 +262,7 @@
       "binaries": [
         "./netcoredbg"
       ],
-<<<<<<< HEAD
       "installTestPath": ".debugger/netcoredbg/netcoredbg"
-=======
-      "installTestPath": "./.debugger/vsdbg-ui",
-      "integrity": "3CF4619DB967FA71FE04615D1A171B9C03E6CA97335BAC3C0E04116490B73336"
->>>>>>> 6c4ea5cf
     },
     {
       "id": "Razor",
