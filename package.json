--- conflicted
+++ resolved
@@ -1,14 +1,8 @@
 {
   "name": "csharp",
-<<<<<<< HEAD
   "publisher": "muhammad-sammy",
-  "version": "2.0.436",
+  "version": "2.7.25",
   "description": "C# support for vscode-compatible editors (powered by OmniSharp and NetCoreDbg).",
-=======
-  "publisher": "ms-dotnettools",
-  "version": "42.42.42-placeholder",
-  "description": "Base language support for C#",
->>>>>>> bff34829
   "displayName": "C#",
   "author": "Muhammad Sammy",
   "license": "SEE LICENSE IN RuntimeLicenses/license.txt",
@@ -134,12 +128,8 @@
     "@types/minimist": "1.2.1",
     "@types/mocha": "5.2.5",
     "@types/node": "16.11.38",
-<<<<<<< HEAD
-    "@types/semver": "5.5.0",
+    "@types/semver": "7.3.13",
     "@types/tar": "6.1.5",
-=======
-    "@types/semver": "7.3.13",
->>>>>>> bff34829
     "@types/tmp": "0.0.33",
     "@types/unzipper": "^0.9.1",
     "@types/uuid": "^9.0.1",
@@ -469,51 +459,21 @@
     {
       "id": "Debugger",
       "description": ".NET Core Debugger (Windows / x64)",
-<<<<<<< HEAD
       "url": "https://github.com/Samsung/netcoredbg/releases/download/2.2.3-992/netcoredbg-win64.zip",
       "installPath": ".debugger",
-=======
-      "url": "https://vsdebugger.azureedge.net/coreclr-debug-2-0-4/coreclr-debug-win7-x64.zip",
-      "installPath": ".debugger/x86_64",
       "platforms": [
         "win32"
       ],
       "architectures": [
-        "x86_64",
-        "arm64"
-      ],
-      "installTestPath": "./.debugger/x86_64/vsdbg-ui.exe",
-      "integrity": "2CC5A41316626EF61CA29368913DA6BD9A98FEC0677AAF25A3513F76C1BE57DB"
-    },
-    {
-      "id": "Debugger",
-      "description": ".NET Core Debugger (Windows / ARM64)",
-      "url": "https://vsdebugger.azureedge.net/coreclr-debug-2-0-4/coreclr-debug-win10-arm64.zip",
-      "installPath": ".debugger/arm64",
->>>>>>> bff34829
-      "platforms": [
-        "win32"
-      ],
-      "architectures": [
         "x86_64"
       ],
-<<<<<<< HEAD
       "installTestPath": ".debugger/netcoredbg/netcoredbg.exe"
-=======
-      "installTestPath": "./.debugger/arm64/vsdbg-ui.exe",
-      "integrity": "39845F9C1F69D1A23C36EB3BD54E377CD1298A67E425DCF9906C055BB9388EB5"
->>>>>>> bff34829
     },
     {
       "id": "Debugger",
       "description": ".NET Core Debugger (macOS / x64)",
-<<<<<<< HEAD
       "url": "https://github.com/Samsung/netcoredbg/releases/download/2.2.3-992/netcoredbg-osx-amd64.tar.gz",
       "installPath": ".debugger",
-=======
-      "url": "https://vsdebugger.azureedge.net/coreclr-debug-2-0-4/coreclr-debug-osx-x64.zip",
-      "installPath": ".debugger/x86_64",
->>>>>>> bff34829
       "platforms": [
         "darwin"
       ],
@@ -524,76 +484,12 @@
       "binaries": [
         "./netcoredbg"
       ],
-<<<<<<< HEAD
       "installTestPath": ".debugger/netcoredbg/netcoredbg"
     },
     {
       "id": "Debugger",
       "description": ".NET Core Debugger (linux / x64)",
       "url": "https://github.com/Samsung/netcoredbg/releases/download/2.2.3-992/netcoredbg-linux-amd64.tar.gz",
-=======
-      "installTestPath": "./.debugger/x86_64/vsdbg-ui",
-      "integrity": "D6715726EBF09969A1341B227CC363F7D1B6D3558ADEA67349BB48B4D29502AD"
-    },
-    {
-      "id": "Debugger",
-      "description": ".NET Core Debugger (macOS / arm64)",
-      "url": "https://vsdebugger.azureedge.net/coreclr-debug-2-0-4/coreclr-debug-osx-arm64.zip",
-      "installPath": ".debugger/arm64",
-      "platforms": [
-        "darwin"
-      ],
-      "architectures": [
-        "arm64"
-      ],
-      "binaries": [
-        "./vsdbg-ui",
-        "./vsdbg"
-      ],
-      "installTestPath": "./.debugger/arm64/vsdbg-ui",
-      "integrity": "370B63DCAB00D12255891EB29BF5FB6CEC84B4457106F67017400CB19328B72D"
-    },
-    {
-      "id": "Debugger",
-      "description": ".NET Core Debugger (linux / ARM)",
-      "url": "https://vsdebugger.azureedge.net/coreclr-debug-2-0-4/coreclr-debug-linux-arm.zip",
-      "installPath": ".debugger",
-      "platforms": [
-        "linux"
-      ],
-      "architectures": [
-        "arm"
-      ],
-      "binaries": [
-        "./vsdbg-ui",
-        "./vsdbg"
-      ],
-      "installTestPath": "./.debugger/vsdbg-ui",
-      "integrity": "FBC80CBA32E51151DEF28754B9E1B5B87A9153BC2DF76F71C95D752E676EA8F8"
-    },
-    {
-      "id": "Debugger",
-      "description": ".NET Core Debugger (linux / ARM64)",
-      "url": "https://vsdebugger.azureedge.net/coreclr-debug-2-0-4/coreclr-debug-linux-arm64.zip",
-      "installPath": ".debugger",
-      "platforms": [
-        "linux"
-      ],
-      "architectures": [
-        "arm64"
-      ],
-      "binaries": [
-        "./vsdbg-ui",
-        "./vsdbg"
-      ],
-      "installTestPath": "./.debugger/vsdbg-ui",
-      "integrity": "684271EB3D7715D7B96656D743F7A34F1D16F3E0464B755066305AABB45E7096"
-    },
-    {
-      "id": "Debugger",
-      "description": ".NET Core Debugger (linux musl / x64)",
-      "url": "https://vsdebugger.azureedge.net/coreclr-debug-2-0-4/coreclr-debug-linux-musl-x64.zip",
->>>>>>> bff34829
       "installPath": ".debugger",
       "platforms": [
         "linux",
@@ -603,7 +499,6 @@
         "x86_64"
       ],
       "binaries": [
-<<<<<<< HEAD
         "./netcoredbg"
       ],
       "installTestPath": ".debugger/netcoredbg/netcoredbg"
@@ -612,36 +507,6 @@
       "id": "Debugger",
       "description": ".NET Core Debugger (linux / ARM64)",
       "url": "https://github.com/Samsung/netcoredbg/releases/download/2.2.3-992/netcoredbg-linux-arm64.tar.gz",
-=======
-        "./vsdbg-ui",
-        "./vsdbg"
-      ],
-      "installTestPath": "./.debugger/vsdbg-ui",
-      "integrity": "B492504AC6A8FAE7D93445D037F608417DD65E14FF080AA9913CC0E8AA4BE6EA"
-    },
-    {
-      "id": "Debugger",
-      "description": ".NET Core Debugger (linux musl / ARM64)",
-      "url": "https://vsdebugger.azureedge.net/coreclr-debug-2-0-4/coreclr-debug-linux-musl-arm64.zip",
-      "installPath": ".debugger",
-      "platforms": [
-        "linux-musl"
-      ],
-      "architectures": [
-        "arm64"
-      ],
-      "binaries": [
-        "./vsdbg-ui",
-        "./vsdbg"
-      ],
-      "installTestPath": "./.debugger/vsdbg-ui",
-      "integrity": "46BAE37A95413CEB23E3B9A11B125E73DA4F2BADF75C66A19D3BCB1C389F788C"
-    },
-    {
-      "id": "Debugger",
-      "description": ".NET Core Debugger (linux / x64)",
-      "url": "https://vsdebugger.azureedge.net/coreclr-debug-2-0-4/coreclr-debug-linux-x64.zip",
->>>>>>> bff34829
       "installPath": ".debugger",
       "platforms": [
         "linux"
@@ -652,12 +517,7 @@
       "binaries": [
         "./netcoredbg"
       ],
-<<<<<<< HEAD
       "installTestPath": ".debugger/netcoredbg/netcoredbg"
-=======
-      "installTestPath": "./.debugger/vsdbg-ui",
-      "integrity": "1A56E250BF066D46B828F00F3AA1D30C48CDB92DF37691C5E34AAD7705D22CEC"
->>>>>>> bff34829
     },
     {
       "id": "Razor",
@@ -919,123 +779,6 @@
       "binaries": [
         "./rzls"
       ]
-    },
-    {
-      "id": "RazorTelemetry",
-      "description": "Razor Language Server Telemetry (Windows / x64)",
-      "url": "https://download.visualstudio.microsoft.com/download/pr/baaea3c9-bcff-4331-9fd2-fee91ddbfccb/187a09b50228410a03d7e264181e2503/devkittelemetry-win-x64-7.0.0-preview.23475.5.zip",
-      "installPath": ".razortelemetry",
-      "platforms": [
-        "win32"
-      ],
-      "architectures": [
-        "x86_64"
-      ],
-      "integrity": "DC77D3832B852161DB89DC71337CCFE82A7090DE3B2A866A921A616C45BA5DC3"
-    },
-    {
-      "id": "RazorTelemetry",
-      "description": "Razor Language Server Telemetry (Windows / x86)",
-      "url": "https://download.visualstudio.microsoft.com/download/pr/baaea3c9-bcff-4331-9fd2-fee91ddbfccb/bd39a95d100683454ee49cfce0a498b9/devkittelemetry-win-x86-7.0.0-preview.23475.5.zip",
-      "installPath": ".razortelemetry",
-      "platforms": [
-        "win32"
-      ],
-      "architectures": [
-        "x86"
-      ],
-      "integrity": "77C4C237B175A82E0292F986A540FAA48093ADCF52F5576C15988CBA7A1CA1C9"
-    },
-    {
-      "id": "RazorTelemetry",
-      "description": "Razor Language Server Telemetry (Windows / ARM64)",
-      "url": "https://download.visualstudio.microsoft.com/download/pr/baaea3c9-bcff-4331-9fd2-fee91ddbfccb/6f665a1dfe1d43fded3df2ddd0928236/devkittelemetry-win-arm64-7.0.0-preview.23475.5.zip",
-      "installPath": ".razortelemetry",
-      "platforms": [
-        "win32"
-      ],
-      "architectures": [
-        "arm64"
-      ],
-      "integrity": "708AAC1B10582EBC4D4BB4CAA9BDA39EFB3BF70BFB7B7EC98DA1089C98D18A20"
-    },
-    {
-      "id": "RazorTelemetry",
-      "description": "Razor Language Server Telemetry (Linux / x64)",
-      "url": "https://download.visualstudio.microsoft.com/download/pr/baaea3c9-bcff-4331-9fd2-fee91ddbfccb/b4f2fb72ed2acda7263fc597fbd20882/devkittelemetry-linux-x64-7.0.0-preview.23475.5.zip",
-      "installPath": ".razortelemetry",
-      "platforms": [
-        "linux"
-      ],
-      "architectures": [
-        "x86_64"
-      ],
-      "integrity": "0603A8ECCD219D167301827F40D9ECE7C65835075A4B8BD065EEC0E82C7B3BD5"
-    },
-    {
-      "id": "RazorTelemetry",
-      "description": "Razor Language Server Telemetry (Linux ARM64)",
-      "url": "https://download.visualstudio.microsoft.com/download/pr/baaea3c9-bcff-4331-9fd2-fee91ddbfccb/0b23b6f3f7cf31d231ba6205284521e9/devkittelemetry-linux-arm64-7.0.0-preview.23475.5.zip",
-      "installPath": ".razortelemetry",
-      "platforms": [
-        "linux"
-      ],
-      "architectures": [
-        "arm64"
-      ],
-      "integrity": "74B638854444A9AF91D5AEE6E05AB0A47E00020BE04EFC8EF29B7E3C00F2ADB0"
-    },
-    {
-      "id": "RazorTelemetry",
-      "description": "Razor Language Server Telemetry (Linux musl / x64)",
-      "url": "https://download.visualstudio.microsoft.com/download/pr/baaea3c9-bcff-4331-9fd2-fee91ddbfccb/d6e1c30239e8980a395c4c01cb6b867b/devkittelemetry-linux-musl-x64-7.0.0-preview.23475.5.zip",
-      "installPath": ".razortelemetry",
-      "platforms": [
-        "linux-musl"
-      ],
-      "architectures": [
-        "x86_64"
-      ],
-      "integrity": "ACDC41DDEBF127A23858B7355B9821E1726A9C525FA0EDAEBEF8599C60F88F66"
-    },
-    {
-      "id": "RazorTelemetry",
-      "description": "Razor Language Server Telemetry (Linux musl ARM64)",
-      "url": "https://download.visualstudio.microsoft.com/download/pr/baaea3c9-bcff-4331-9fd2-fee91ddbfccb/50b2adf5ee4be81c408b5abb88ab9742/devkittelemetry-linux-musl-arm64-7.0.0-preview.23475.5.zip",
-      "installPath": ".razortelemetry",
-      "platforms": [
-        "linux-musl"
-      ],
-      "architectures": [
-        "arm64"
-      ],
-      "integrity": "87C5DA20408C2903FF77ECB5FCC2D54FF474906784FC1A6FAFEC4E9AEAC36C46"
-    },
-    {
-      "id": "RazorTelemetry",
-      "description": "Razor Language Server Telemetry (macOS / x64)",
-      "url": "https://download.visualstudio.microsoft.com/download/pr/baaea3c9-bcff-4331-9fd2-fee91ddbfccb/3c1a78bd8fd33577f8691e122872e63e/devkittelemetry-osx-x64-7.0.0-preview.23475.5.zip",
-      "installPath": ".razortelemetry",
-      "platforms": [
-        "darwin"
-      ],
-      "architectures": [
-        "x86_64"
-      ],
-      "integrity": "2527CE7DC2CF5FE1AFA488F1CD7328F32FAC4582FACC0065377E81DBB3812AD9"
-    },
-    {
-      "id": "RazorTelemetry",
-      "description": "Razor Language Server Telemetry (macOS ARM64)",
-      "url": "https://download.visualstudio.microsoft.com/download/pr/baaea3c9-bcff-4331-9fd2-fee91ddbfccb/c1bda24c3a3a8ec6bbe3a7e28636d0b1/devkittelemetry-osx-arm64-7.0.0-preview.23475.5.zip",
-      "installPath": ".razortelemetry",
-      "platforms": [
-        "darwin"
-      ],
-      "architectures": [
-        "arm64"
-      ],
-      "integrity": "65B17BBB7BA66987F74ED0B9261FC495BBB40C8C1C4FC4F8981BA5824B300A00"
     }
   ],
   "engines": {
@@ -1077,35 +820,676 @@
         "path": "./themes/vs2019_light.json"
       }
     ],
-    "configuration": {
-      "title": "C# configuration",
-      "properties": {
-        "csharp.format.enable": {
-          "type": "boolean",
-          "default": true,
-          "description": "Enable/disable default C# formatter (requires restart)."
-        },
-        "csharp.suppressDotnetInstallWarning": {
-          "type": "boolean",
-          "default": false,
-          "description": "Suppress the warning that the .NET Core SDK is not on the path."
-        },
-        "csharp.unitTestDebuggingOptions": {
-          "type": "object",
-          "description": "Options to use with the debugger when launching for unit test debugging.",
-          "default": {},
-          "properties": {
-            "sourceFileMap": {
-              "type": "object",
-              "description": "Optional source file mappings passed to the debug engine. Example: '{ \"C:\\foo\":\"/home/user/foo\" }'",
-              "additionalProperties": {
-                "type": "string"
-              },
-              "default": {
-                "<insert-source-path-here>": "<insert-target-path-here>"
+    "configuration": [
+      {
+        "title": "OmniSharp",
+        "properties": {
+          "dotnet.server.useOmnisharp": {
+            "type": "boolean",
+            "default": false,
+            "description": "Switches to use the Omnisharp server for language features when enabled (requires restart). This option will not be honored with C# Dev Kit installed.",
+            "order": 0
+          },
+          "csharp.format.enable": {
+            "type": "boolean",
+            "default": true,
+            "description": "Enable/disable default C# formatter (requires restart)."
+          },
+          "csharp.suppressDotnetInstallWarning": {
+            "type": "boolean",
+            "default": false,
+            "description": "Suppress the warning that the .NET Core SDK is not on the path."
+          },
+          "csharp.suppressDotnetRestoreNotification": {
+            "type": "boolean",
+            "default": false,
+            "description": "Suppress the notification window to perform a 'dotnet restore' when dependencies can't be resolved."
+          },
+          "csharp.suppressProjectJsonWarning": {
+            "type": "boolean",
+            "default": false,
+            "description": "Suppress the warning that project.json is no longer a supported project format for .NET Core applications"
+          },
+          "csharp.suppressBuildAssetsNotification": {
+            "type": "boolean",
+            "default": false,
+            "description": "Suppress the notification window to add missing assets to build or debug the application."
+          },
+          "csharp.suppressHiddenDiagnostics": {
+            "type": "boolean",
+            "default": true,
+            "description": "Suppress 'hidden' diagnostics (such as 'unnecessary using directives') from appearing in the editor or the Problems pane."
+          },
+          "csharp.referencesCodeLens.filteredSymbols": {
+            "type": "array",
+            "items": {
+              "type": "string"
+            },
+            "default": [],
+            "description": "Array of custom symbol names for which CodeLens should be disabled."
+          },
+          "csharp.maxProjectFileCountForDiagnosticAnalysis": {
+            "type": "number",
+            "default": 1000,
+            "description": "Specifies the maximum number of files for which diagnostics are reported for the whole workspace. If this limit is exceeded, diagnostics will be shown for currently opened files only. Specify 0 or less to disable the limit completely."
+          },
+          "csharp.semanticHighlighting.enabled": {
+            "type": "boolean",
+            "default": true,
+            "description": "Enable/disable Semantic Highlighting for C# files (Razor files currently unsupported). Defaults to false. Close open files for changes to take effect.",
+            "scope": "window"
+          },
+          "csharp.showOmnisharpLogOnError": {
+            "type": "boolean",
+            "default": true,
+            "description": "Shows the OmniSharp log in the Output pane when OmniSharp reports an error."
+          },
+          "omnisharp.useModernNet": {
+            "type": "boolean",
+            "default": true,
+            "scope": "window",
+            "title": "Use .NET 6 build of OmniSharp",
+            "description": "Use OmniSharp build for .NET 6. This version _does not_ support non-SDK-style .NET Framework projects, including Unity. SDK-style Framework, .NET Core, and .NET 5+ projects should see significant performance improvements."
+          },
+          "omnisharp.sdkPath": {
+            "type": "string",
+            "scope": "window",
+            "description": "Specifies the path to a .NET SDK installation to use for project loading instead of the highest version installed. Applies when \"useModernNet\" is set to true. Example: /home/username/dotnet/sdks/6.0.300."
+          },
+          "omnisharp.sdkVersion": {
+            "type": "string",
+            "scope": "window",
+            "description": "Specifies the version of the .NET SDK to use for project loading instead of the highest version installed. Applies when \"useModernNet\" is set to true. Example: 6.0.300."
+          },
+          "omnisharp.sdkIncludePrereleases": {
+            "type": "boolean",
+            "scope": "window",
+            "default": true,
+            "description": "Specifies whether to include preview versions of the .NET SDK when determining which version to use for project loading. Applies when \"useModernNet\" is set to true."
+          },
+          "omnisharp.monoPath": {
+            "type": "string",
+            "scope": "machine",
+            "description": "Specifies the path to a mono installation to use when \"useModernNet\" is set to false, instead of the default system one. Example: \"/Library/Frameworks/Mono.framework/Versions/Current\""
+          },
+          "omnisharp.loggingLevel": {
+            "type": "string",
+            "default": "information",
+            "enum": [
+              "trace",
+              "debug",
+              "information",
+              "warning",
+              "error",
+              "critical"
+            ],
+            "description": "Specifies the level of logging output from the OmniSharp server."
+          },
+          "omnisharp.autoStart": {
+            "type": "boolean",
+            "default": true,
+            "description": "Specifies whether the OmniSharp server will be automatically started or not. If false, OmniSharp can be started with the 'Restart OmniSharp' command"
+          },
+          "omnisharp.projectFilesExcludePattern": {
+            "type": "string",
+            "default": "**/node_modules/**,**/.git/**,**/bower_components/**",
+            "description": "The exclude pattern used by OmniSharp to find all project files."
+          },
+          "omnisharp.projectLoadTimeout": {
+            "type": "number",
+            "default": 60,
+            "description": "The time Visual Studio Code will wait for the OmniSharp server to start. Time is expressed in seconds."
+          },
+          "omnisharp.maxProjectResults": {
+            "type": "number",
+            "default": 250,
+            "description": "The maximum number of projects to be shown in the 'Select Project' dropdown (maximum 250)."
+          },
+          "omnisharp.useEditorFormattingSettings": {
+            "type": "boolean",
+            "default": true,
+            "description": "Specifes whether OmniSharp should use VS Code editor settings for C# code formatting (use of tabs, indentation size)."
+          },
+          "omnisharp.minFindSymbolsFilterLength": {
+            "type": "number",
+            "default": 0,
+            "description": "The minimum number of characters to enter before 'Go to Symbol in Workspace' operation shows any results."
+          },
+          "omnisharp.maxFindSymbolsItems": {
+            "type": "number",
+            "default": 1000,
+            "description": "The maximum number of items that 'Go to Symbol in Workspace' operation can show. The limit is applied only when a positive number is specified here."
+          },
+          "omnisharp.disableMSBuildDiagnosticWarning": {
+            "type": "boolean",
+            "default": false,
+            "description": "Specifies whether notifications should be shown if OmniSharp encounters warnings or errors loading a project. Note that these warnings/errors are always emitted to the OmniSharp log"
+          },
+          "omnisharp.enableMsBuildLoadProjectsOnDemand": {
+            "type": "boolean",
+            "default": false,
+            "description": "If true, MSBuild project system will only load projects for files that were opened in the editor. This setting is useful for big C# codebases and allows for faster initialization of code navigation features only for projects that are relevant to code that is being edited. With this setting enabled OmniSharp may load fewer projects and may thus display incomplete reference lists for symbols."
+          },
+          "omnisharp.enableEditorConfigSupport": {
+            "type": "boolean",
+            "default": true,
+            "description": "Enables support for reading code style, naming convention and analyzer settings from .editorconfig."
+          },
+          "omnisharp.enableDecompilationSupport": {
+            "type": "boolean",
+            "default": false,
+            "scope": "machine",
+            "description": "Enables support for decompiling external references instead of viewing metadata."
+          },
+          "omnisharp.enableLspDriver": {
+            "type": "boolean",
+            "default": false,
+            "description": "Enables support for the experimental language protocol based engine (requires reload to setup bindings correctly)"
+          },
+          "omnisharp.organizeImportsOnFormat": {
+            "type": "boolean",
+            "default": false,
+            "description": "Specifies whether 'using' directives should be grouped and sorted during document formatting."
+          },
+          "omnisharp.enableAsyncCompletion": {
+            "type": "boolean",
+            "default": false,
+            "description": "(EXPERIMENTAL) Enables support for resolving completion edits asynchronously. This can speed up time to show the completion list, particularly override and partial method completion lists, at the cost of slight delays after inserting a completion item. Most completion items will have no noticeable impact with this feature, but typing immediately after inserting an override or partial method completion, before the insert is completed, can have unpredictable results."
+          },
+          "omnisharp.dotNetCliPaths": {
+            "type": "array",
+            "items": {
+              "type": "string"
+            },
+            "description": "Paths to a local download of the .NET CLI to use for running any user code.",
+            "uniqueItems": true
+          },
+          "razor.plugin.path": {
+            "type": "string",
+            "scope": "machine",
+            "description": "Overrides the path to the Razor plugin dll."
+          },
+          "razor.devmode": {
+            "type": "boolean",
+            "default": false,
+            "description": "Forces the omnisharp-vscode extension to run in a mode that enables local Razor.VSCode deving."
+          },
+          "razor.format.enable": {
+            "type": "boolean",
+            "scope": "window",
+            "default": true,
+            "description": "Enable/disable default Razor formatter."
+          },
+          "razor.completion.commitElementsWithSpace": {
+            "type": "boolean",
+            "scope": "window",
+            "default": "false",
+            "description": "Specifies whether to commit tag helper and component elements with a space."
+          }
+        }
+      },
+      {
+        "title": "C#",
+        "properties": {
+          "dotnet.defaultSolution": {
+            "type": "string",
+            "description": "%configuration.dotnet.defaultSolution.description%",
+            "order": 0
+          },
+          "dotnet.dotnetPath": {
+            "type": "string",
+            "scope": "machine-overridable",
+            "description": "%configuration.dotnet.dotnetPath%"
+          },
+          "dotnet.server.path": {
+            "type": "string",
+            "scope": "machine-overridable",
+            "description": "%configuration.dotnet.server.path%"
+          },
+          "dotnet.server.startTimeout": {
+            "type": "number",
+            "scope": "machine-overridable",
+            "default": 30000,
+            "description": "%configuration.dotnet.server.startTimeout%"
+          },
+          "dotnet.server.waitForDebugger": {
+            "type": "boolean",
+            "scope": "machine-overridable",
+            "default": false,
+            "description": "%configuration.dotnet.server.waitForDebugger%"
+          },
+          "dotnet.server.trace": {
+            "scope": "window",
+            "type": "string",
+            "enum": [
+              "Trace",
+              "Debug",
+              "Information",
+              "Warning",
+              "Error",
+              "Critical",
+              "None"
+            ],
+            "default": "Information",
+            "description": "%configuration.dotnet.server.trace%"
+          },
+          "dotnet.server.extensionPaths": {
+            "scope": "machine-overridable",
+            "type": [
+              "array",
+              null
+            ],
+            "items": {
+              "type": "string"
+            },
+            "default": null,
+            "description": "%configuration.dotnet.server.extensionPaths%"
+          },
+          "dotnet.server.crashDumpPath": {
+            "scope": "machine-overridable",
+            "type": "string",
+            "default": null,
+            "description": "%configuration.dotnet.server.crashDumpPath%"
+          },
+          "dotnet.projects.binaryLogPath": {
+            "scope": "machine-overridable",
+            "type": "string",
+            "default": null,
+            "description": "Sets a path where MSBuild binary logs are written to when loading projects, to help diagnose loading errors."
+          },
+          "dotnet.preferCSharpExtension": {
+            "scope": "resource",
+            "type": "boolean",
+            "default": false,
+            "description": "%configuration.dotnet.preferCSharpExtension%"
+          },
+          "dotnet.implementType.insertionBehavior": {
+            "type": "string",
+            "enum": [
+              "withOtherMembersOfTheSameKind",
+              "atTheEnd"
+            ],
+            "default": "withOtherMembersOfTheSameKind",
+            "enumDescriptions": [
+              "%configuration.dotnet.implementType.insertionBehavior.withOtherMembersOfTheSameKind%",
+              "%configuration.dotnet.implementType.insertionBehavior.atTheEnd%"
+            ],
+            "description": "%configuration.dotnet.implementType.insertionBehavior%",
+            "order": 10
+          },
+          "dotnet.implementType.propertyGenerationBehavior": {
+            "type": "string",
+            "enum": [
+              "preferThrowingProperties",
+              "preferAutoProperties"
+            ],
+            "default": "preferThrowingProperties",
+            "enumDescriptions": [
+              "%configuration.dotnet.implementType.propertyGenerationBehavior.preferThrowingProperties%",
+              "%configuration.dotnet.implementType.propertyGenerationBehavior.preferAutoProperties%"
+            ],
+            "description": "%configuration.dotnet.implementType.propertyGenerationBehavior%",
+            "order": 10
+          },
+          "dotnet.codeLens.enableReferencesCodeLens": {
+            "type": "boolean",
+            "default": true,
+            "description": "%configuration.dotnet.codeLens.enableReferencesCodeLens%"
+          },
+          "dotnet.codeLens.enableTestsCodeLens": {
+            "type": "boolean",
+            "default": true,
+            "description": "%configuration.dotnet.codeLens.enableTestsCodeLens%"
+          },
+          "dotnet.completion.showCompletionItemsFromUnimportedNamespaces": {
+            "type": "boolean",
+            "default": true,
+            "description": "%configuration.dotnet.completion.showCompletionItemsFromUnimportedNamespaces%",
+            "order": 20
+          },
+          "dotnet.completion.showNameCompletionSuggestions": {
+            "type": "boolean",
+            "default": "true",
+            "description": "%configuration.dotnet.completion.showNameCompletionSuggestions%",
+            "order": 20
+          },
+          "dotnet.completion.provideRegexCompletions": {
+            "type": "boolean",
+            "default": "true",
+            "description": "%configuration.dotnet.completion.provideRegexCompletions%",
+            "order": 20
+          },
+          "dotnet.backgroundAnalysis.analyzerDiagnosticsScope": {
+            "type": "string",
+            "enum": [
+              "openFiles",
+              "fullSolution",
+              "none"
+            ],
+            "default": "openFiles",
+            "enumDescriptions": [
+              "%configuration.dotnet.backgroundAnalysis.analyzerDiagnosticsScope.openFiles%",
+              "%configuration.dotnet.backgroundAnalysis.analyzerDiagnosticsScope.fullSolution%",
+              "%configuration.dotnet.backgroundAnalysis.analyzerDiagnosticsScope.none%"
+            ],
+            "description": "%configuration.dotnet.backgroundAnalysis.analyzerDiagnosticsScope%",
+            "order": 30
+          },
+          "dotnet.backgroundAnalysis.compilerDiagnosticsScope": {
+            "type": "string",
+            "enum": [
+              "openFiles",
+              "fullSolution",
+              "none"
+            ],
+            "default": "openFiles",
+            "enumDescriptions": [
+              "%configuration.dotnet.backgroundAnalysis.compilerDiagnosticsScope.openFiles%",
+              "%configuration.dotnet.backgroundAnalysis.compilerDiagnosticsScope.fullSolution%",
+              "%configuration.dotnet.backgroundAnalysis.compilerDiagnosticsScope.none%"
+            ],
+            "description": "%configuration.dotnet.backgroundAnalysis.compilerDiagnosticsScope%",
+            "order": 30
+          },
+          "dotnet.highlighting.highlightRelatedRegexComponents": {
+            "type": "boolean",
+            "default": "true",
+            "description": "%configuration.dotnet.highlighting.highlightRelatedRegexComponents%",
+            "order": 40
+          },
+          "dotnet.highlighting.highlightRelatedJsonComponents": {
+            "type": "boolean",
+            "default": "true",
+            "description": "%configuration.dotnet.highlighting.highlightRelatedJsonComponents%",
+            "order": 40
+          },
+          "csharp.inlayHints.enableInlayHintsForImplicitObjectCreation": {
+            "type": "boolean",
+            "default": false,
+            "description": "%configuration.csharp.inlayHints.enableInlayHintsForImplicitObjectCreation%",
+            "order": 50
+          },
+          "csharp.inlayHints.enableInlayHintsForImplicitVariableTypes": {
+            "type": "boolean",
+            "default": false,
+            "description": "%configuration.csharp.inlayHints.enableInlayHintsForImplicitVariableTypes%",
+            "order": 50
+          },
+          "csharp.inlayHints.enableInlayHintsForLambdaParameterTypes": {
+            "type": "boolean",
+            "default": false,
+            "description": "%configuration.csharp.inlayHints.enableInlayHintsForLambdaParameterTypes%",
+            "order": 50
+          },
+          "csharp.inlayHints.enableInlayHintsForTypes": {
+            "type": "boolean",
+            "default": false,
+            "description": "%configuration.csharp.inlayHints.enableInlayHintsForTypes%",
+            "order": 50
+          },
+          "dotnet.inlayHints.enableInlayHintsForIndexerParameters": {
+            "type": "boolean",
+            "default": false,
+            "description": "%configuration.csharp.inlayHints.enableInlayHintsForIndexerParameters%",
+            "order": 50
+          },
+          "dotnet.inlayHints.enableInlayHintsForLiteralParameters": {
+            "type": "boolean",
+            "default": false,
+            "description": "%configuration.dotnet.inlayHints.enableInlayHintsForLiteralParameters%",
+            "order": 50
+          },
+          "dotnet.inlayHints.enableInlayHintsForObjectCreationParameters": {
+            "type": "boolean",
+            "default": false,
+            "description": "%configuration.dotnet.inlayHints.enableInlayHintsForObjectCreationParameters%",
+            "order": 50
+          },
+          "dotnet.inlayHints.enableInlayHintsForOtherParameters": {
+            "type": "boolean",
+            "default": false,
+            "description": "%configuration.dotnet.inlayHints.enableInlayHintsForOtherParameters%",
+            "order": 50
+          },
+          "dotnet.inlayHints.enableInlayHintsForParameters": {
+            "type": "boolean",
+            "default": false,
+            "description": "%configuration.dotnet.inlayHints.enableInlayHintsForParameters%",
+            "order": 50
+          },
+          "dotnet.inlayHints.suppressInlayHintsForParametersThatDifferOnlyBySuffix": {
+            "type": "boolean",
+            "default": false,
+            "description": "%configuration.dotnet.inlayHints.suppressInlayHintsForParametersThatDifferOnlyBySuffix%",
+            "order": 50
+          },
+          "dotnet.inlayHints.suppressInlayHintsForParametersThatMatchArgumentName": {
+            "type": "boolean",
+            "default": false,
+            "description": "%configuration.dotnet.inlayHints.suppressInlayHintsForParametersThatMatchArgumentName%",
+            "order": 50
+          },
+          "dotnet.inlayHints.suppressInlayHintsForParametersThatMatchMethodIntent": {
+            "type": "boolean",
+            "default": false,
+            "description": "%configuration.dotnet.inlayHints.suppressInlayHintsForParametersThatMatchMethodIntent%",
+            "order": 50
+          },
+          "dotnet.navigation.navigateToDecompiledSources": {
+            "type": "boolean",
+            "default": "true",
+            "description": "%configuration.dotnet.navigation.navigateToDecompiledSources%",
+            "order": 60
+          },
+          "dotnet.quickInfo.showRemarksInQuickInfo": {
+            "type": "boolean",
+            "default": "true",
+            "description": "%configuration.dotnet.quickInfo.showRemarksInQuickInfo%",
+            "order": 70
+          },
+          "dotnet.symbolSearch.searchReferenceAssemblies": {
+            "type": "boolean",
+            "default": true,
+            "description": "%configuration.dotnet.symbolSearch.searchReferenceAssemblies%",
+            "order": 80
+          },
+          "dotnet.unitTests.runSettingsPath": {
+            "type": "string",
+            "description": "Path to the .runsettings file which should be used when running unit tests. (Previously `omnisharp.testRunSettings`)"
+          },
+          "dotnet.unitTestDebuggingOptions": {
+            "type": "object",
+            "description": "%configuration.dotnet.unitTestDebuggingOptions%",
+            "default": {},
+            "properties": {
+              "sourceFileMap": {
+                "type": "object",
+                "markdownDescription": "%generateOptionsSchema.sourceFileMap.markdownDescription%",
+                "additionalProperties": {
+                  "type": "string"
+                }
+              },
+              "justMyCode": {
+                "type": "boolean",
+                "markdownDescription": "%generateOptionsSchema.justMyCode.markdownDescription%",
+                "default": true
+              },
+              "requireExactSource": {
+                "type": "boolean",
+                "markdownDescription": "%generateOptionsSchema.requireExactSource.markdownDescription%",
+                "default": true
+              },
+              "enableStepFiltering": {
+                "type": "boolean",
+                "markdownDescription": "%generateOptionsSchema.enableStepFiltering.markdownDescription%",
+                "default": true
+              },
+              "logging": {
+                "description": "%generateOptionsSchema.logging.description%",
+                "type": "object",
+                "required": [],
+                "default": {},
+                "properties": {
+                  "exceptions": {
+                    "type": "boolean",
+                    "markdownDescription": "%generateOptionsSchema.logging.exceptions.markdownDescription%",
+                    "default": true
+                  },
+                  "moduleLoad": {
+                    "type": "boolean",
+                    "markdownDescription": "%generateOptionsSchema.logging.moduleLoad.markdownDescription%",
+                    "default": true
+                  },
+                  "programOutput": {
+                    "type": "boolean",
+                    "markdownDescription": "%generateOptionsSchema.logging.programOutput.markdownDescription%",
+                    "default": true
+                  },
+                  "threadExit": {
+                    "type": "boolean",
+                    "markdownDescription": "%generateOptionsSchema.logging.threadExit.markdownDescription%",
+                    "default": false
+                  },
+                  "processExit": {
+                    "type": "boolean",
+                    "markdownDescription": "%generateOptionsSchema.logging.processExit.markdownDescription%",
+                    "default": true
+                  }
+                }
+              },
+              "suppressJITOptimizations": {
+                "type": "boolean",
+                "markdownDescription": "%generateOptionsSchema.suppressJITOptimizations.markdownDescription%",
+                "default": false
+              },
+              "symbolOptions": {
+                "description": "%generateOptionsSchema.symbolOptions.description%",
+                "default": {
+                  "searchPaths": [],
+                  "searchMicrosoftSymbolServer": false,
+                  "searchNuGetOrgSymbolServer": false
+                },
+                "type": "object",
+                "properties": {
+                  "searchPaths": {
+                    "type": "array",
+                    "items": {
+                      "type": "string"
+                    },
+                    "description": "%generateOptionsSchema.symbolOptions.searchPaths.description%",
+                    "default": []
+                  },
+                  "searchMicrosoftSymbolServer": {
+                    "type": "boolean",
+                    "description": "%generateOptionsSchema.symbolOptions.searchMicrosoftSymbolServer.description%",
+                    "default": false
+                  },
+                  "searchNuGetOrgSymbolServer": {
+                    "type": "boolean",
+                    "description": "%generateOptionsSchema.symbolOptions.searchNuGetOrgSymbolServer.description%",
+                    "default": false
+                  },
+                  "cachePath": {
+                    "type": "string",
+                    "description": "%generateOptionsSchema.symbolOptions.cachePath.description%",
+                    "default": ""
+                  },
+                  "moduleFilter": {
+                    "description": "%generateOptionsSchema.symbolOptions.moduleFilter.description%",
+                    "default": {
+                      "mode": "loadAllButExcluded",
+                      "excludedModules": []
+                    },
+                    "type": "object",
+                    "required": [
+                      "mode"
+                    ],
+                    "properties": {
+                      "mode": {
+                        "type": "string",
+                        "enum": [
+                          "loadAllButExcluded",
+                          "loadOnlyIncluded"
+                        ],
+                        "enumDescriptions": [
+                          "%generateOptionsSchema.symbolOptions.moduleFilter.mode.loadAllButExcluded.enumDescription%",
+                          "%generateOptionsSchema.symbolOptions.moduleFilter.mode.loadOnlyIncluded.enumDescription%"
+                        ],
+                        "description": "%generateOptionsSchema.symbolOptions.moduleFilter.mode.description%",
+                        "default": "loadAllButExcluded"
+                      },
+                      "excludedModules": {
+                        "type": "array",
+                        "items": {
+                          "type": "string"
+                        },
+                        "description": "%generateOptionsSchema.symbolOptions.moduleFilter.excludedModules.description%",
+                        "default": []
+                      },
+                      "includedModules": {
+                        "type": "array",
+                        "items": {
+                          "type": "string"
+                        },
+                        "description": "%generateOptionsSchema.symbolOptions.moduleFilter.includedModules.description%",
+                        "default": []
+                      },
+                      "includeSymbolsNextToModules": {
+                        "type": "boolean",
+                        "description": "%generateOptionsSchema.symbolOptions.moduleFilter.includeSymbolsNextToModules.description%",
+                        "default": true
+                      }
+                    }
+                  }
+                }
+              },
+              "sourceLinkOptions": {
+                "markdownDescription": "%generateOptionsSchema.sourceLinkOptions.markdownDescription%",
+                "default": {
+                  "*": {
+                    "enabled": true
+                  }
+                },
+                "type": "object",
+                "additionalItems": {
+                  "type": "object",
+                  "properties": {
+                    "enabled": {
+                      "title": "boolean",
+                      "markdownDescription": "%generateOptionsSchema.sourceLinkOptions.additionalItems.enabled.markdownDescription%",
+                      "default": "true"
+                    }
+                  }
+                }
+              },
+              "allowFastEvaluate": {
+                "type": "boolean",
+                "description": "%generateOptionsSchema.allowFastEvaluate.description%",
+                "default": true
+              },
+              "targetArchitecture": {
+                "type": "string",
+                "markdownDescription": "%generateOptionsSchema.targetArchitecture.markdownDescription%",
+                "enum": [
+                  "x86_64",
+                  "arm64"
+                ]
+              },
+              "type": {
+                "type": "string",
+                "enum": [
+                  "coreclr",
+                  "clr"
+                ],
+                "description": "Type type of code to debug. Can be either 'coreclr' for .NET Core debugging, or 'clr' for Desktop .NET Framework. 'clr' only works on Windows as the Desktop framework is Windows-only.",
+                "default": "coreclr"
+              },
+              "debugServer": {
+                "type": "number",
+                "description": "For debug extension development only: if a port is specified VS Code tries to connect to a debug adapter running in server mode",
+                "default": 4711
               }
             },
-<<<<<<< HEAD
             "justMyCode": {
               "type": "boolean",
               "description": "Optional flag to only show user code.",
@@ -1166,450 +1550,6 @@
                   "type": "boolean",
                   "description": "Controls if a message is logged when the target process exits, or debugging is stopped. Default: `true`.",
                   "default": true
-=======
-            "default": [],
-            "description": "Array of custom symbol names for which CodeLens should be disabled."
-          },
-          "csharp.maxProjectFileCountForDiagnosticAnalysis": {
-            "type": "number",
-            "default": 1000,
-            "description": "Specifies the maximum number of files for which diagnostics are reported for the whole workspace. If this limit is exceeded, diagnostics will be shown for currently opened files only. Specify 0 or less to disable the limit completely."
-          },
-          "csharp.semanticHighlighting.enabled": {
-            "type": "boolean",
-            "default": true,
-            "description": "Enable/disable Semantic Highlighting for C# files (Razor files currently unsupported). Defaults to false. Close open files for changes to take effect.",
-            "scope": "window"
-          },
-          "csharp.showOmnisharpLogOnError": {
-            "type": "boolean",
-            "default": true,
-            "description": "Shows the OmniSharp log in the Output pane when OmniSharp reports an error."
-          },
-          "omnisharp.useModernNet": {
-            "type": "boolean",
-            "default": true,
-            "scope": "window",
-            "title": "Use .NET 6 build of OmniSharp",
-            "description": "Use OmniSharp build for .NET 6. This version _does not_ support non-SDK-style .NET Framework projects, including Unity. SDK-style Framework, .NET Core, and .NET 5+ projects should see significant performance improvements."
-          },
-          "omnisharp.sdkPath": {
-            "type": "string",
-            "scope": "window",
-            "description": "Specifies the path to a .NET SDK installation to use for project loading instead of the highest version installed. Applies when \"useModernNet\" is set to true. Example: /home/username/dotnet/sdks/6.0.300."
-          },
-          "omnisharp.sdkVersion": {
-            "type": "string",
-            "scope": "window",
-            "description": "Specifies the version of the .NET SDK to use for project loading instead of the highest version installed. Applies when \"useModernNet\" is set to true. Example: 6.0.300."
-          },
-          "omnisharp.sdkIncludePrereleases": {
-            "type": "boolean",
-            "scope": "window",
-            "default": true,
-            "description": "Specifies whether to include preview versions of the .NET SDK when determining which version to use for project loading. Applies when \"useModernNet\" is set to true."
-          },
-          "omnisharp.monoPath": {
-            "type": "string",
-            "scope": "machine",
-            "description": "Specifies the path to a mono installation to use when \"useModernNet\" is set to false, instead of the default system one. Example: \"/Library/Frameworks/Mono.framework/Versions/Current\""
-          },
-          "omnisharp.loggingLevel": {
-            "type": "string",
-            "default": "information",
-            "enum": [
-              "trace",
-              "debug",
-              "information",
-              "warning",
-              "error",
-              "critical"
-            ],
-            "description": "Specifies the level of logging output from the OmniSharp server."
-          },
-          "omnisharp.autoStart": {
-            "type": "boolean",
-            "default": true,
-            "description": "Specifies whether the OmniSharp server will be automatically started or not. If false, OmniSharp can be started with the 'Restart OmniSharp' command"
-          },
-          "omnisharp.projectFilesExcludePattern": {
-            "type": "string",
-            "default": "**/node_modules/**,**/.git/**,**/bower_components/**",
-            "description": "The exclude pattern used by OmniSharp to find all project files."
-          },
-          "omnisharp.projectLoadTimeout": {
-            "type": "number",
-            "default": 60,
-            "description": "The time Visual Studio Code will wait for the OmniSharp server to start. Time is expressed in seconds."
-          },
-          "omnisharp.maxProjectResults": {
-            "type": "number",
-            "default": 250,
-            "description": "The maximum number of projects to be shown in the 'Select Project' dropdown (maximum 250)."
-          },
-          "omnisharp.useEditorFormattingSettings": {
-            "type": "boolean",
-            "default": true,
-            "description": "Specifes whether OmniSharp should use VS Code editor settings for C# code formatting (use of tabs, indentation size)."
-          },
-          "omnisharp.minFindSymbolsFilterLength": {
-            "type": "number",
-            "default": 0,
-            "description": "The minimum number of characters to enter before 'Go to Symbol in Workspace' operation shows any results."
-          },
-          "omnisharp.maxFindSymbolsItems": {
-            "type": "number",
-            "default": 1000,
-            "description": "The maximum number of items that 'Go to Symbol in Workspace' operation can show. The limit is applied only when a positive number is specified here."
-          },
-          "omnisharp.disableMSBuildDiagnosticWarning": {
-            "type": "boolean",
-            "default": false,
-            "description": "Specifies whether notifications should be shown if OmniSharp encounters warnings or errors loading a project. Note that these warnings/errors are always emitted to the OmniSharp log"
-          },
-          "omnisharp.enableMsBuildLoadProjectsOnDemand": {
-            "type": "boolean",
-            "default": false,
-            "description": "If true, MSBuild project system will only load projects for files that were opened in the editor. This setting is useful for big C# codebases and allows for faster initialization of code navigation features only for projects that are relevant to code that is being edited. With this setting enabled OmniSharp may load fewer projects and may thus display incomplete reference lists for symbols."
-          },
-          "omnisharp.enableEditorConfigSupport": {
-            "type": "boolean",
-            "default": true,
-            "description": "Enables support for reading code style, naming convention and analyzer settings from .editorconfig."
-          },
-          "omnisharp.enableDecompilationSupport": {
-            "type": "boolean",
-            "default": false,
-            "scope": "machine",
-            "description": "Enables support for decompiling external references instead of viewing metadata."
-          },
-          "omnisharp.enableLspDriver": {
-            "type": "boolean",
-            "default": false,
-            "description": "Enables support for the experimental language protocol based engine (requires reload to setup bindings correctly)"
-          },
-          "omnisharp.organizeImportsOnFormat": {
-            "type": "boolean",
-            "default": false,
-            "description": "Specifies whether 'using' directives should be grouped and sorted during document formatting."
-          },
-          "omnisharp.enableAsyncCompletion": {
-            "type": "boolean",
-            "default": false,
-            "description": "(EXPERIMENTAL) Enables support for resolving completion edits asynchronously. This can speed up time to show the completion list, particularly override and partial method completion lists, at the cost of slight delays after inserting a completion item. Most completion items will have no noticeable impact with this feature, but typing immediately after inserting an override or partial method completion, before the insert is completed, can have unpredictable results."
-          },
-          "omnisharp.dotNetCliPaths": {
-            "type": "array",
-            "items": {
-              "type": "string"
-            },
-            "description": "Paths to a local download of the .NET CLI to use for running any user code.",
-            "uniqueItems": true
-          },
-          "razor.plugin.path": {
-            "type": "string",
-            "scope": "machine",
-            "description": "Overrides the path to the Razor plugin dll."
-          },
-          "razor.devmode": {
-            "type": "boolean",
-            "default": false,
-            "description": "Forces the omnisharp-vscode extension to run in a mode that enables local Razor.VSCode deving."
-          },
-          "razor.format.enable": {
-            "type": "boolean",
-            "scope": "window",
-            "default": true,
-            "description": "Enable/disable default Razor formatter."
-          },
-          "razor.completion.commitElementsWithSpace": {
-            "type": "boolean",
-            "scope": "window",
-            "default": "false",
-            "description": "Specifies whether to commit tag helper and component elements with a space."
-          }
-        }
-      },
-      {
-        "title": "C#",
-        "properties": {
-          "dotnet.defaultSolution": {
-            "type": "string",
-            "description": "%configuration.dotnet.defaultSolution.description%",
-            "order": 0
-          },
-          "dotnet.dotnetPath": {
-            "type": "string",
-            "scope": "machine-overridable",
-            "description": "%configuration.dotnet.dotnetPath%"
-          },
-          "dotnet.server.path": {
-            "type": "string",
-            "scope": "machine-overridable",
-            "description": "%configuration.dotnet.server.path%"
-          },
-          "dotnet.server.startTimeout": {
-            "type": "number",
-            "scope": "machine-overridable",
-            "default": 30000,
-            "description": "%configuration.dotnet.server.startTimeout%"
-          },
-          "dotnet.server.waitForDebugger": {
-            "type": "boolean",
-            "scope": "machine-overridable",
-            "default": false,
-            "description": "%configuration.dotnet.server.waitForDebugger%"
-          },
-          "dotnet.server.trace": {
-            "scope": "window",
-            "type": "string",
-            "enum": [
-              "Trace",
-              "Debug",
-              "Information",
-              "Warning",
-              "Error",
-              "Critical",
-              "None"
-            ],
-            "default": "Information",
-            "description": "%configuration.dotnet.server.trace%"
-          },
-          "dotnet.server.extensionPaths": {
-            "scope": "machine-overridable",
-            "type": [
-              "array",
-              null
-            ],
-            "items": {
-              "type": "string"
-            },
-            "default": null,
-            "description": "%configuration.dotnet.server.extensionPaths%"
-          },
-          "dotnet.server.crashDumpPath": {
-            "scope": "machine-overridable",
-            "type": "string",
-            "default": null,
-            "description": "%configuration.dotnet.server.crashDumpPath%"
-          },
-          "dotnet.projects.binaryLogPath": {
-            "scope": "machine-overridable",
-            "type": "string",
-            "default": null,
-            "description": "Sets a path where MSBuild binary logs are written to when loading projects, to help diagnose loading errors."
-          },
-          "dotnet.preferCSharpExtension": {
-            "scope": "resource",
-            "type": "boolean",
-            "default": false,
-            "description": "%configuration.dotnet.preferCSharpExtension%"
-          },
-          "dotnet.implementType.insertionBehavior": {
-            "type": "string",
-            "enum": [
-              "withOtherMembersOfTheSameKind",
-              "atTheEnd"
-            ],
-            "default": "withOtherMembersOfTheSameKind",
-            "enumDescriptions": [
-              "%configuration.dotnet.implementType.insertionBehavior.withOtherMembersOfTheSameKind%",
-              "%configuration.dotnet.implementType.insertionBehavior.atTheEnd%"
-            ],
-            "description": "%configuration.dotnet.implementType.insertionBehavior%",
-            "order": 10
-          },
-          "dotnet.implementType.propertyGenerationBehavior": {
-            "type": "string",
-            "enum": [
-              "preferThrowingProperties",
-              "preferAutoProperties"
-            ],
-            "default": "preferThrowingProperties",
-            "enumDescriptions": [
-              "%configuration.dotnet.implementType.propertyGenerationBehavior.preferThrowingProperties%",
-              "%configuration.dotnet.implementType.propertyGenerationBehavior.preferAutoProperties%"
-            ],
-            "description": "%configuration.dotnet.implementType.propertyGenerationBehavior%",
-            "order": 10
-          },
-          "dotnet.codeLens.enableReferencesCodeLens": {
-            "type": "boolean",
-            "default": true,
-            "description": "%configuration.dotnet.codeLens.enableReferencesCodeLens%"
-          },
-          "dotnet.codeLens.enableTestsCodeLens": {
-            "type": "boolean",
-            "default": true,
-            "description": "%configuration.dotnet.codeLens.enableTestsCodeLens%"
-          },
-          "dotnet.completion.showCompletionItemsFromUnimportedNamespaces": {
-            "type": "boolean",
-            "default": true,
-            "description": "%configuration.dotnet.completion.showCompletionItemsFromUnimportedNamespaces%",
-            "order": 20
-          },
-          "dotnet.completion.showNameCompletionSuggestions": {
-            "type": "boolean",
-            "default": "true",
-            "description": "%configuration.dotnet.completion.showNameCompletionSuggestions%",
-            "order": 20
-          },
-          "dotnet.completion.provideRegexCompletions": {
-            "type": "boolean",
-            "default": "true",
-            "description": "%configuration.dotnet.completion.provideRegexCompletions%",
-            "order": 20
-          },
-          "dotnet.backgroundAnalysis.analyzerDiagnosticsScope": {
-            "type": "string",
-            "enum": [
-              "openFiles",
-              "fullSolution",
-              "none"
-            ],
-            "default": "openFiles",
-            "enumDescriptions": [
-              "%configuration.dotnet.backgroundAnalysis.analyzerDiagnosticsScope.openFiles%",
-              "%configuration.dotnet.backgroundAnalysis.analyzerDiagnosticsScope.fullSolution%",
-              "%configuration.dotnet.backgroundAnalysis.analyzerDiagnosticsScope.none%"
-            ],
-            "description": "%configuration.dotnet.backgroundAnalysis.analyzerDiagnosticsScope%",
-            "order": 30
-          },
-          "dotnet.backgroundAnalysis.compilerDiagnosticsScope": {
-            "type": "string",
-            "enum": [
-              "openFiles",
-              "fullSolution",
-              "none"
-            ],
-            "default": "openFiles",
-            "enumDescriptions": [
-              "%configuration.dotnet.backgroundAnalysis.compilerDiagnosticsScope.openFiles%",
-              "%configuration.dotnet.backgroundAnalysis.compilerDiagnosticsScope.fullSolution%",
-              "%configuration.dotnet.backgroundAnalysis.compilerDiagnosticsScope.none%"
-            ],
-            "description": "%configuration.dotnet.backgroundAnalysis.compilerDiagnosticsScope%",
-            "order": 30
-          },
-          "dotnet.highlighting.highlightRelatedRegexComponents": {
-            "type": "boolean",
-            "default": "true",
-            "description": "%configuration.dotnet.highlighting.highlightRelatedRegexComponents%",
-            "order": 40
-          },
-          "dotnet.highlighting.highlightRelatedJsonComponents": {
-            "type": "boolean",
-            "default": "true",
-            "description": "%configuration.dotnet.highlighting.highlightRelatedJsonComponents%",
-            "order": 40
-          },
-          "csharp.inlayHints.enableInlayHintsForImplicitObjectCreation": {
-            "type": "boolean",
-            "default": false,
-            "description": "%configuration.csharp.inlayHints.enableInlayHintsForImplicitObjectCreation%",
-            "order": 50
-          },
-          "csharp.inlayHints.enableInlayHintsForImplicitVariableTypes": {
-            "type": "boolean",
-            "default": false,
-            "description": "%configuration.csharp.inlayHints.enableInlayHintsForImplicitVariableTypes%",
-            "order": 50
-          },
-          "csharp.inlayHints.enableInlayHintsForLambdaParameterTypes": {
-            "type": "boolean",
-            "default": false,
-            "description": "%configuration.csharp.inlayHints.enableInlayHintsForLambdaParameterTypes%",
-            "order": 50
-          },
-          "csharp.inlayHints.enableInlayHintsForTypes": {
-            "type": "boolean",
-            "default": false,
-            "description": "%configuration.csharp.inlayHints.enableInlayHintsForTypes%",
-            "order": 50
-          },
-          "dotnet.inlayHints.enableInlayHintsForIndexerParameters": {
-            "type": "boolean",
-            "default": false,
-            "description": "%configuration.csharp.inlayHints.enableInlayHintsForIndexerParameters%",
-            "order": 50
-          },
-          "dotnet.inlayHints.enableInlayHintsForLiteralParameters": {
-            "type": "boolean",
-            "default": false,
-            "description": "%configuration.dotnet.inlayHints.enableInlayHintsForLiteralParameters%",
-            "order": 50
-          },
-          "dotnet.inlayHints.enableInlayHintsForObjectCreationParameters": {
-            "type": "boolean",
-            "default": false,
-            "description": "%configuration.dotnet.inlayHints.enableInlayHintsForObjectCreationParameters%",
-            "order": 50
-          },
-          "dotnet.inlayHints.enableInlayHintsForOtherParameters": {
-            "type": "boolean",
-            "default": false,
-            "description": "%configuration.dotnet.inlayHints.enableInlayHintsForOtherParameters%",
-            "order": 50
-          },
-          "dotnet.inlayHints.enableInlayHintsForParameters": {
-            "type": "boolean",
-            "default": false,
-            "description": "%configuration.dotnet.inlayHints.enableInlayHintsForParameters%",
-            "order": 50
-          },
-          "dotnet.inlayHints.suppressInlayHintsForParametersThatDifferOnlyBySuffix": {
-            "type": "boolean",
-            "default": false,
-            "description": "%configuration.dotnet.inlayHints.suppressInlayHintsForParametersThatDifferOnlyBySuffix%",
-            "order": 50
-          },
-          "dotnet.inlayHints.suppressInlayHintsForParametersThatMatchArgumentName": {
-            "type": "boolean",
-            "default": false,
-            "description": "%configuration.dotnet.inlayHints.suppressInlayHintsForParametersThatMatchArgumentName%",
-            "order": 50
-          },
-          "dotnet.inlayHints.suppressInlayHintsForParametersThatMatchMethodIntent": {
-            "type": "boolean",
-            "default": false,
-            "description": "%configuration.dotnet.inlayHints.suppressInlayHintsForParametersThatMatchMethodIntent%",
-            "order": 50
-          },
-          "dotnet.navigation.navigateToDecompiledSources": {
-            "type": "boolean",
-            "default": "true",
-            "description": "%configuration.dotnet.navigation.navigateToDecompiledSources%",
-            "order": 60
-          },
-          "dotnet.quickInfo.showRemarksInQuickInfo": {
-            "type": "boolean",
-            "default": "true",
-            "description": "%configuration.dotnet.quickInfo.showRemarksInQuickInfo%",
-            "order": 70
-          },
-          "dotnet.symbolSearch.searchReferenceAssemblies": {
-            "type": "boolean",
-            "default": true,
-            "description": "%configuration.dotnet.symbolSearch.searchReferenceAssemblies%",
-            "order": 80
-          },
-          "dotnet.unitTests.runSettingsPath": {
-            "type": "string",
-            "description": "Path to the .runsettings file which should be used when running unit tests. (Previously `omnisharp.testRunSettings`)"
-          },
-          "dotnet.unitTestDebuggingOptions": {
-            "type": "object",
-            "description": "%configuration.dotnet.unitTestDebuggingOptions%",
-            "default": {},
-            "properties": {
-              "sourceFileMap": {
-                "type": "object",
-                "markdownDescription": "%generateOptionsSchema.sourceFileMap.markdownDescription%",
-                "additionalProperties": {
-                  "type": "string"
->>>>>>> bff34829
                 }
               }
             },
@@ -1625,55 +1565,12 @@
                 "searchMicrosoftSymbolServer": false,
                 "searchNuGetOrgSymbolServer": false
               },
-<<<<<<< HEAD
               "type": "object",
               "properties": {
                 "searchPaths": {
                   "type": "array",
                   "items": {
                     "type": "string"
-=======
-              "justMyCode": {
-                "type": "boolean",
-                "markdownDescription": "%generateOptionsSchema.justMyCode.markdownDescription%",
-                "default": true
-              },
-              "requireExactSource": {
-                "type": "boolean",
-                "markdownDescription": "%generateOptionsSchema.requireExactSource.markdownDescription%",
-                "default": true
-              },
-              "enableStepFiltering": {
-                "type": "boolean",
-                "markdownDescription": "%generateOptionsSchema.enableStepFiltering.markdownDescription%",
-                "default": true
-              },
-              "logging": {
-                "description": "%generateOptionsSchema.logging.description%",
-                "type": "object",
-                "required": [],
-                "default": {},
-                "properties": {
-                  "exceptions": {
-                    "type": "boolean",
-                    "markdownDescription": "%generateOptionsSchema.logging.exceptions.markdownDescription%",
-                    "default": true
-                  },
-                  "moduleLoad": {
-                    "type": "boolean",
-                    "markdownDescription": "%generateOptionsSchema.logging.moduleLoad.markdownDescription%",
-                    "default": true
-                  },
-                  "programOutput": {
-                    "type": "boolean",
-                    "markdownDescription": "%generateOptionsSchema.logging.programOutput.markdownDescription%",
-                    "default": true
-                  },
-                  "threadExit": {
-                    "type": "boolean",
-                    "markdownDescription": "%generateOptionsSchema.logging.threadExit.markdownDescription%",
-                    "default": false
->>>>>>> bff34829
                   },
                   "description": "Array of symbol server URLs (example: http​://MyExampleSymbolServer) or directories (example: /build/symbols) to search for .pdb files. These directories will be searched in addition to the default locations -- next to the module and the path where the pdb was originally dropped to.",
                   "default": []
@@ -1763,131 +1660,10 @@
                 }
               }
             },
-<<<<<<< HEAD
             "allowFastEvaluate": {
               "type": "boolean",
               "description": "When true (the default state), the debugger will attempt faster evaluation by simulating execution of simple properties and methods.",
               "default": true
-=======
-            "default": {}
-          },
-          "csharp.debug.justMyCode": {
-            "type": "boolean",
-            "markdownDescription": "%generateOptionsSchema.justMyCode.markdownDescription%",
-            "default": true
-          },
-          "csharp.debug.requireExactSource": {
-            "type": "boolean",
-            "markdownDescription": "%generateOptionsSchema.requireExactSource.markdownDescription%",
-            "default": true
-          },
-          "csharp.debug.enableStepFiltering": {
-            "type": "boolean",
-            "markdownDescription": "%generateOptionsSchema.enableStepFiltering.markdownDescription%",
-            "default": true
-          },
-          "csharp.debug.logging.exceptions": {
-            "type": "boolean",
-            "markdownDescription": "%generateOptionsSchema.logging.exceptions.markdownDescription%",
-            "default": true
-          },
-          "csharp.debug.logging.moduleLoad": {
-            "type": "boolean",
-            "markdownDescription": "%generateOptionsSchema.logging.moduleLoad.markdownDescription%",
-            "default": true
-          },
-          "csharp.debug.logging.programOutput": {
-            "type": "boolean",
-            "markdownDescription": "%generateOptionsSchema.logging.programOutput.markdownDescription%",
-            "default": true
-          },
-          "csharp.debug.logging.browserStdOut": {
-            "type": "boolean",
-            "markdownDescription": "%generateOptionsSchema.logging.browserStdOut.markdownDescription%",
-            "default": true
-          },
-          "csharp.debug.logging.elapsedTiming": {
-            "type": "boolean",
-            "markdownDescription": "%generateOptionsSchema.logging.elapsedTiming.markdownDescription%",
-            "default": false
-          },
-          "csharp.debug.logging.threadExit": {
-            "type": "boolean",
-            "markdownDescription": "%generateOptionsSchema.logging.threadExit.markdownDescription%",
-            "default": false
-          },
-          "csharp.debug.logging.processExit": {
-            "type": "boolean",
-            "markdownDescription": "%generateOptionsSchema.logging.processExit.markdownDescription%",
-            "default": true
-          },
-          "csharp.debug.logging.engineLogging": {
-            "type": "boolean",
-            "deprecationMessage": "%generateOptionsSchema.logging.engineLogging.deprecationMessage%",
-            "default": false
-          },
-          "csharp.debug.logging.diagnosticsLog.protocolMessages": {
-            "type": "boolean",
-            "markdownDescription": "%generateOptionsSchema.logging.diagnosticsLog.protocolMessages.markdownDescription%",
-            "default": false
-          },
-          "csharp.debug.logging.diagnosticsLog.dispatcherMessages": {
-            "type": "string",
-            "enum": [
-              "none",
-              "error",
-              "important",
-              "normal"
-            ],
-            "enumDescriptions": [
-              "%generateOptionsSchema.logging.diagnosticsLog.dispatcherMessages.none.enumDescription%",
-              "%generateOptionsSchema.logging.diagnosticsLog.dispatcherMessages.error.enumDescription%",
-              "%generateOptionsSchema.logging.diagnosticsLog.dispatcherMessages.important.enumDescription%",
-              "%generateOptionsSchema.logging.diagnosticsLog.dispatcherMessages.normal.enumDescription%"
-            ],
-            "markdownDescription": "%generateOptionsSchema.logging.diagnosticsLog.dispatcherMessages.markdownDescription%",
-            "default": "none"
-          },
-          "csharp.debug.logging.diagnosticsLog.debugEngineAPITracing": {
-            "type": "string",
-            "enum": [
-              "none",
-              "error",
-              "all"
-            ],
-            "enumDescriptions": [
-              "%generateOptionsSchema.logging.diagnosticsLog.debugEngineAPITracing.none.enumDescription%",
-              "%generateOptionsSchema.logging.diagnosticsLog.debugEngineAPITracing.error.enumDescription%",
-              "%generateOptionsSchema.logging.diagnosticsLog.debugEngineAPITracing.all.enumDescription%"
-            ],
-            "markdownDescription": "%generateOptionsSchema.logging.diagnosticsLog.debugEngineAPITracing.markdownDescription%",
-            "default": "none"
-          },
-          "csharp.debug.logging.diagnosticsLog.debugRuntimeEventTracing": {
-            "type": "boolean",
-            "markdownDescription": "%generateOptionsSchema.logging.diagnosticsLog.debugRuntimeEventTracing.markdownDescription%",
-            "default": false
-          },
-          "csharp.debug.logging.diagnosticsLog.expressionEvaluationTracing": {
-            "type": "boolean",
-            "markdownDescription": "%generateOptionsSchema.logging.diagnosticsLog.expressionEvaluationTracing.markdownDescription%",
-            "default": false
-          },
-          "csharp.debug.logging.diagnosticsLog.startDebuggingTracing": {
-            "type": "boolean",
-            "markdownDescription": "%generateOptionsSchema.logging.diagnosticsLog.startDebuggingTracing.markdownDescription%",
-            "default": false
-          },
-          "csharp.debug.suppressJITOptimizations": {
-            "type": "boolean",
-            "markdownDescription": "%generateOptionsSchema.suppressJITOptimizations.markdownDescription%",
-            "default": false
-          },
-          "csharp.debug.symbolOptions.searchPaths": {
-            "type": "array",
-            "items": {
-              "type": "string"
->>>>>>> bff34829
             },
             "targetArchitecture": {
               "type": "string",
@@ -1911,6 +1687,237 @@
               "description": "For debug extension development only: if a port is specified VS Code tries to connect to a debug adapter running in server mode",
               "default": 4711
             }
+          },
+          "razor.languageServer.directory": {
+            "type": "string",
+            "scope": "machine-overridable",
+            "description": "%configuration.razor.languageServer.directory%",
+            "order": 90
+          },
+          "razor.languageServer.debug": {
+            "type": "boolean",
+            "scope": "machine-overridable",
+            "default": false,
+            "description": "%configuration.razor.languageServer.debug%",
+            "order": 90
+          },
+          "razor.trace": {
+            "type": "string",
+            "default": "Off",
+            "enum": [
+              "Off",
+              "Messages",
+              "Verbose"
+            ],
+            "enumDescriptions": [
+              "%configuration.razor.trace.off%",
+              "%configuration.razor.trace.messages%",
+              "%configuration.razor.trace.verbose%"
+            ],
+            "description": "%configuration.razor.trace%",
+            "order": 90
+          },
+          "csharp.debug.stopAtEntry": {
+            "type": "boolean",
+            "markdownDescription": "%generateOptionsSchema.stopAtEntry.markdownDescription%",
+            "default": false
+          },
+          "csharp.debug.console": {
+            "type": "string",
+            "enum": [
+              "internalConsole",
+              "integratedTerminal",
+              "externalTerminal"
+            ],
+            "enumDescriptions": [
+              "%generateOptionsSchema.console.internalConsole.enumDescription%",
+              "%generateOptionsSchema.console.integratedTerminal.enumDescription%",
+              "%generateOptionsSchema.console.externalTerminal.enumDescription%"
+            ],
+            "markdownDescription": "%generateOptionsSchema.console.settingsDescription%",
+            "default": "internalConsole"
+          },
+          "csharp.debug.sourceFileMap": {
+            "type": "object",
+            "markdownDescription": "%generateOptionsSchema.sourceFileMap.markdownDescription%",
+            "additionalProperties": {
+              "type": "string"
+            },
+            "default": {}
+          },
+          "csharp.debug.justMyCode": {
+            "type": "boolean",
+            "markdownDescription": "%generateOptionsSchema.justMyCode.markdownDescription%",
+            "default": true
+          },
+          "csharp.debug.requireExactSource": {
+            "type": "boolean",
+            "markdownDescription": "%generateOptionsSchema.requireExactSource.markdownDescription%",
+            "default": true
+          },
+          "csharp.debug.enableStepFiltering": {
+            "type": "boolean",
+            "markdownDescription": "%generateOptionsSchema.enableStepFiltering.markdownDescription%",
+            "default": true
+          },
+          "csharp.debug.logging.exceptions": {
+            "type": "boolean",
+            "markdownDescription": "%generateOptionsSchema.logging.exceptions.markdownDescription%",
+            "default": true
+          },
+          "csharp.debug.logging.moduleLoad": {
+            "type": "boolean",
+            "markdownDescription": "%generateOptionsSchema.logging.moduleLoad.markdownDescription%",
+            "default": true
+          },
+          "csharp.debug.logging.programOutput": {
+            "type": "boolean",
+            "markdownDescription": "%generateOptionsSchema.logging.programOutput.markdownDescription%",
+            "default": true
+          },
+          "csharp.debug.logging.browserStdOut": {
+            "type": "boolean",
+            "markdownDescription": "%generateOptionsSchema.logging.browserStdOut.markdownDescription%",
+            "default": true
+          },
+          "csharp.debug.logging.elapsedTiming": {
+            "type": "boolean",
+            "markdownDescription": "%generateOptionsSchema.logging.elapsedTiming.markdownDescription%",
+            "default": false
+          },
+          "csharp.debug.logging.threadExit": {
+            "type": "boolean",
+            "markdownDescription": "%generateOptionsSchema.logging.threadExit.markdownDescription%",
+            "default": false
+          },
+          "csharp.debug.logging.processExit": {
+            "type": "boolean",
+            "markdownDescription": "%generateOptionsSchema.logging.processExit.markdownDescription%",
+            "default": true
+          },
+          "csharp.debug.logging.engineLogging": {
+            "type": "boolean",
+            "deprecationMessage": "%generateOptionsSchema.logging.engineLogging.deprecationMessage%",
+            "default": false
+          },
+          "csharp.debug.logging.diagnosticsLog.protocolMessages": {
+            "type": "boolean",
+            "markdownDescription": "%generateOptionsSchema.logging.diagnosticsLog.protocolMessages.markdownDescription%",
+            "default": false
+          },
+          "csharp.debug.logging.diagnosticsLog.dispatcherMessages": {
+            "type": "string",
+            "enum": [
+              "none",
+              "error",
+              "important",
+              "normal"
+            ],
+            "enumDescriptions": [
+              "%generateOptionsSchema.logging.diagnosticsLog.dispatcherMessages.none.enumDescription%",
+              "%generateOptionsSchema.logging.diagnosticsLog.dispatcherMessages.error.enumDescription%",
+              "%generateOptionsSchema.logging.diagnosticsLog.dispatcherMessages.important.enumDescription%",
+              "%generateOptionsSchema.logging.diagnosticsLog.dispatcherMessages.normal.enumDescription%"
+            ],
+            "markdownDescription": "%generateOptionsSchema.logging.diagnosticsLog.dispatcherMessages.markdownDescription%",
+            "default": "none"
+          },
+          "csharp.debug.logging.diagnosticsLog.debugEngineAPITracing": {
+            "type": "string",
+            "enum": [
+              "none",
+              "error",
+              "all"
+            ],
+            "enumDescriptions": [
+              "%generateOptionsSchema.logging.diagnosticsLog.debugEngineAPITracing.none.enumDescription%",
+              "%generateOptionsSchema.logging.diagnosticsLog.debugEngineAPITracing.error.enumDescription%",
+              "%generateOptionsSchema.logging.diagnosticsLog.debugEngineAPITracing.all.enumDescription%"
+            ],
+            "markdownDescription": "%generateOptionsSchema.logging.diagnosticsLog.debugEngineAPITracing.markdownDescription%",
+            "default": "none"
+          },
+          "csharp.debug.logging.diagnosticsLog.debugRuntimeEventTracing": {
+            "type": "boolean",
+            "markdownDescription": "%generateOptionsSchema.logging.diagnosticsLog.debugRuntimeEventTracing.markdownDescription%",
+            "default": false
+          },
+          "csharp.debug.logging.diagnosticsLog.expressionEvaluationTracing": {
+            "type": "boolean",
+            "markdownDescription": "%generateOptionsSchema.logging.diagnosticsLog.expressionEvaluationTracing.markdownDescription%",
+            "default": false
+          },
+          "csharp.debug.logging.diagnosticsLog.startDebuggingTracing": {
+            "type": "boolean",
+            "markdownDescription": "%generateOptionsSchema.logging.diagnosticsLog.startDebuggingTracing.markdownDescription%",
+            "default": false
+          },
+          "csharp.debug.suppressJITOptimizations": {
+            "type": "boolean",
+            "markdownDescription": "%generateOptionsSchema.suppressJITOptimizations.markdownDescription%",
+            "default": false
+          },
+          "csharp.debug.symbolOptions.searchPaths": {
+            "type": "array",
+            "items": {
+              "type": "string"
+            },
+            "description": "%generateOptionsSchema.symbolOptions.searchPaths.description%",
+            "default": []
+          },
+          "csharp.debug.symbolOptions.searchMicrosoftSymbolServer": {
+            "type": "boolean",
+            "description": "%generateOptionsSchema.symbolOptions.searchMicrosoftSymbolServer.description%",
+            "default": false
+          },
+          "csharp.debug.symbolOptions.searchNuGetOrgSymbolServer": {
+            "type": "boolean",
+            "description": "%generateOptionsSchema.symbolOptions.searchNuGetOrgSymbolServer.description%",
+            "default": false
+          },
+          "csharp.debug.symbolOptions.cachePath": {
+            "type": "string",
+            "description": "%generateOptionsSchema.symbolOptions.cachePath.description%",
+            "default": ""
+          },
+          "csharp.debug.symbolOptions.moduleFilter.mode": {
+            "type": "string",
+            "enum": [
+              "loadAllButExcluded",
+              "loadOnlyIncluded"
+            ],
+            "enumDescriptions": [
+              "%generateOptionsSchema.symbolOptions.moduleFilter.mode.loadAllButExcluded.enumDescription%",
+              "%generateOptionsSchema.symbolOptions.moduleFilter.mode.loadOnlyIncluded.enumDescription%"
+            ],
+            "description": "%generateOptionsSchema.symbolOptions.moduleFilter.mode.description%",
+            "default": "loadAllButExcluded"
+          },
+          "csharp.debug.symbolOptions.moduleFilter.excludedModules": {
+            "type": "array",
+            "items": {
+              "type": "string"
+            },
+            "description": "%generateOptionsSchema.symbolOptions.moduleFilter.excludedModules.description%",
+            "default": []
+          },
+          "csharp.debug.symbolOptions.moduleFilter.includedModules": {
+            "type": "array",
+            "items": {
+              "type": "string"
+            },
+            "description": "%generateOptionsSchema.symbolOptions.moduleFilter.includedModules.description%",
+            "default": []
+          },
+          "csharp.debug.symbolOptions.moduleFilter.includeSymbolsNextToModules": {
+            "type": "boolean",
+            "description": "%generateOptionsSchema.symbolOptions.moduleFilter.includeSymbolsNextToModules.description%",
+            "default": true
+          },
+          "csharp.debug.allowFastEvaluate": {
+            "type": "boolean",
+            "description": "%generateOptionsSchema.allowFastEvaluate.description%",
+            "default": true
           }
         },
         "csharp.suppressDotnetRestoreNotification": {
@@ -2227,7 +2234,7 @@
           "description": "Enable/disable default Razor formatter."
         }
       }
-    },
+    ],
     "jsonValidation": [
       {
         "fileMatch": [
