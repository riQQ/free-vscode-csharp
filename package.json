{
  "name": "csharp",
<<<<<<< HEAD
  "publisher": "muhammad-sammy",
  "version": "1.23.17",
  "description": "C# support for vscode-compatible editors (powered by OmniSharp and NetCoreDbg).",
=======
  "publisher": "ms-dotnettools",
  "version": "1.24.0",
  "description": "C# for Visual Studio Code (powered by OmniSharp).",
>>>>>>> 0833ccb9
  "displayName": "C#",
  "author": "Muhammad Sammy",
  "license": "SEE LICENSE IN RuntimeLicenses/license.txt",
  "icon": "images/csharpIcon.png",
  "preview": false,
  "bugs": {
    "url": "https://github.com/muhammadsammy/free-omnisharp-vscode/issues"
  },
  "repository": {
    "type": "git",
    "url": "https://github.com/muhammadsammy/free-omnisharp-vscode.git"
  },
  "categories": [
    "Debuggers",
    "Programming Languages",
    "Linters",
    "Snippets"
  ],
  "keywords": [
    "multi-root ready",
    ".NET",
    "ASP.NET",
    ".NET Core",
    "dotnet"
  ],
  "capabilities": {
    "virtualWorkspaces": false,
    "untrustedWorkspaces": {
      "supported": false
    }
  },
  "defaults": {
    "omniSharp": "1.38.0",
    "razor": "6.0.0-preview.5.21358.6"
  },
  "main": "./dist/extension",
  "scripts": {
    "vscode:prepublish": "tsc -p ./ && webpack --mode production",
    "compile": "tsc -p ./ && gulp tslint",
    "compileDev": "tsc -p ./ && gulp tslint && webpack --mode development",
    "watch": "tsc -watch -p ./",
    "tdd": "mocha --config ./.mocharc.jsonc --watch --watch-extensions ts test/unitTests/**/*.test.ts*",
    "test": "tsc -p ./ && gulp test",
    "test:unit": "tsc -p ./ && gulp test:unit",
    "test:feature": "tsc -p ./ && gulp test:feature",
    "test:integration": "tsc -p ./ && gulp test:integration",
    "test:integration:singleCsproj": "tsc -p ./ && gulp test:integration:singleCsproj",
    "test:integration:slnWithCsproj": "tsc -p ./ && gulp test:integration:slnWithCsproj",
    "test:integration:slnFilterWithCsproj": "tsc -p ./ && gulp test:integration:slnFilterWithCsproj",
    "test:release": "mocha --config ./.mocharc.jsonc test/releaseTests/**/*.test.ts",
    "test:artifacts": "mocha --config ./.mocharc.jsonc test/artifactTests/**/*.test.ts",
    "unpackage:vsix": "gulp vsix:release:unpackage",
    "gulp": "gulp"
  },
  "dependencies": {
    "async-file": "2.0.2",
    "fs-extra": "9.1.0",
    "http-proxy-agent": "4.0.1",
    "https-proxy-agent": "5.0.0",
    "jsonc-parser": "3.0.0",
    "microsoft.aspnetcore.razor.vscode": "https://download.visualstudio.microsoft.com/download/pr/b8678010-2cd7-4201-a5e7-ba57920607d5/0ab4b9b270542715d9ffa7ee05c809fb/microsoft.aspnetcore.razor.vscode-6.0.0-preview.5.21358.6.tgz",
    "node-machine-id": "1.1.12",
    "request-light": "0.4.0",
    "rxjs": "6.6.7",
    "semver": "^5.6.0",
    "stream": "0.0.2",
    "strip-bom": "5.0.0",
    "strip-bom-buf": "2.0.0",
    "tar": "6.0.5",
    "tmp": "0.0.33",
    "vscode-debugprotocol": "1.33.0",
    "vscode-languageserver-protocol": "3.16.0",
    "vscode-nls": "^5.0.0",
    "yauzl": "2.10.0"
  },
  "devDependencies": {
    "@types/archiver": "5.1.0",
    "@types/chai": "4.2.16",
    "@types/chai-arrays": "2.0.0",
    "@types/chai-as-promised": "7.1.3",
    "@types/chai-string": "1.4.2",
    "@types/del": "3.0.1",
    "@types/fs-extra": "5.0.4",
    "@types/gulp": "4.0.5",
    "@types/minimist": "1.2.1",
    "@types/mocha": "5.2.5",
    "@types/node": "10.12.24",
    "@types/semver": "5.5.0",
    "@types/tar": "4.0.3",
    "@types/tmp": "0.0.33",
    "@types/unzipper": "^0.9.1",
    "@types/vscode": "1.58.0",
    "@types/yauzl": "2.9.1",
    "archiver": "5.3.0",
    "chai": "4.3.4",
    "chai-arrays": "2.2.0",
    "chai-as-promised": "7.1.1",
    "chai-fs": "2.0.0",
    "chai-string": "1.5.0",
    "del": "3.0.0",
    "find-versions": "4.0.0",
    "get-port": "5.1.1",
    "glob-promise": "4.1.0",
    "gulp": "4.0.2",
    "gulp-tslint": "8.1.4",
    "mocha": "8.3.2",
    "mock-fs": "4.13.0",
    "mock-http-server": "1.4.2",
    "npm-run-all": "4.1.5",
    "ts-loader": "9.0.0",
    "ts-node": "9.1.1",
    "tslint": "5.12.1",
    "tslint-microsoft-contrib": "6.0.0",
    "tslint-no-unused-expression-chai": "0.1.4",
    "typescript": "4.2.4",
    "unzipper": "0.10.11",
    "vsce": "1.100.2",
    "vscode-test": "1.5.2",
    "webpack": "5.34.0",
    "webpack-cli": "4.6.0"
  },
  "runtimeDependencies": [
    {
      "id": "OmniSharp",
      "description": "OmniSharp for Windows (.NET 4.7.2 / x86)",
      "url": "https://roslynomnisharp.blob.core.windows.net/releases/1.38.0/omnisharp-win-x86-1.38.0.zip",
      "installPath": ".omnisharp/1.38.0",
      "platforms": [
        "win32"
      ],
      "architectures": [
        "x86"
      ],
      "installTestPath": "./.omnisharp/1.38.0/OmniSharp.exe",
      "platformId": "win-x86",
      "isFramework": true,
      "integrity": "1E8B8EC8A69A5897017732442B90849393CA3FD2E5C33A406E25D8B065E5637E"
    },
    {
      "id": "OmniSharp",
      "description": "OmniSharp for Windows (.NET 6 / x86)",
      "url": "https://roslynomnisharp.blob.core.windows.net/releases/1.38.0/omnisharp-win-x86-net6.0-1.38.0.zip",
      "installPath": ".omnisharp/1.38.0-net6.0",
      "platforms": [
        "win32"
      ],
      "architectures": [
        "x86"
      ],
      "installTestPath": "./.omnisharp/1.38.0-net6.0/OmniSharp.dll",
      "platformId": "win-x86",
      "isFramework": false,
      "integrity": "FFCA38ECDC441656A0685E3D3424A9130D183A56227258275B661B3AC39FEB1F"
    },
    {
      "id": "OmniSharp",
      "description": "OmniSharp for Windows (.NET 4.7.2 / x64)",
      "url": "https://roslynomnisharp.blob.core.windows.net/releases/1.38.0/omnisharp-win-x64-1.38.0.zip",
      "installPath": ".omnisharp/1.38.0",
      "platforms": [
        "win32"
      ],
      "architectures": [
        "x86_64"
      ],
      "installTestPath": "./.omnisharp/1.38.0/OmniSharp.exe",
      "platformId": "win-x64",
      "isFramework": true,
      "integrity": "B75818F906D847882F03EF2D25DD01CF08254DE731B5F925CE7613E114C27DA3"
    },
    {
      "id": "OmniSharp",
      "description": "OmniSharp for Windows (.NET 6 / x64)",
      "url": "https://roslynomnisharp.blob.core.windows.net/releases/1.38.0/omnisharp-win-x64-net6.0-1.38.0.zip",
      "installPath": ".omnisharp/1.38.0-net6.0",
      "platforms": [
        "win32"
      ],
      "architectures": [
        "x86_64"
      ],
      "installTestPath": "./.omnisharp/1.38.0-net6.0/OmniSharp.dll",
      "platformId": "win-x64",
      "isFramework": false,
      "integrity": "4FB6555C87AD69C3869F95B84916174AA78BA1A120DABD59C5E687FC56B194E1"
    },
    {
      "id": "OmniSharp",
      "description": "OmniSharp for Windows (.NET 4.7.2 / arm64)",
      "url": "https://roslynomnisharp.blob.core.windows.net/releases/1.38.0/omnisharp-win-arm64-1.38.0.zip",
      "installPath": ".omnisharp/1.38.0",
      "platforms": [
        "win32"
      ],
      "architectures": [
        "arm64"
      ],
      "installTestPath": "./.omnisharp/1.38.0/OmniSharp.exe",
      "platformId": "win-arm64",
      "isFramework": true,
      "integrity": "13E5E8B0D78566AD98569D6BFB70D2C64D85830046589E40EE646D584E80E2C5"
    },
    {
      "id": "OmniSharp",
      "description": "OmniSharp for Windows (.NET 6 / arm64)",
      "url": "https://roslynomnisharp.blob.core.windows.net/releases/1.38.0/omnisharp-win-arm64-net6.0-1.38.0.zip",
      "installPath": ".omnisharp/1.38.0-net6.0",
      "platforms": [
        "win32"
      ],
      "architectures": [
        "arm64"
      ],
      "installTestPath": "./.omnisharp/1.38.0-net6.0/OmniSharp.dll",
      "platformId": "win-arm64",
      "isFramework": false,
      "integrity": "F780D07FF5A6981CCBFFF4AE5EB4E7B44D2D90E016EF4CB870E427DEB1F60E52"
    },
    {
      "id": "OmniSharp",
      "description": "OmniSharp for OSX (Mono / x64)",
      "url": "https://roslynomnisharp.blob.core.windows.net/releases/1.38.0/omnisharp-osx-1.38.0.zip",
      "installPath": ".omnisharp/1.38.0",
      "platforms": [
        "darwin"
      ],
      "binaries": [
        "./mono.osx",
        "./run"
      ],
      "installTestPath": "./.omnisharp/1.38.0/run",
      "platformId": "osx",
      "isFramework": true,
      "integrity": "EF8AA0EC21D9040E69876191DCD734C0401CC372F05707097B1DFFE940929CCA"
    },
    {
      "id": "OmniSharp",
      "description": "OmniSharp for OSX (.NET 6 / x64)",
      "url": "https://roslynomnisharp.blob.core.windows.net/releases/1.38.0/omnisharp-osx-x64-net6.0-1.38.0.zip",
      "installPath": ".omnisharp/1.38.0-net6.0",
      "platforms": [
        "darwin"
      ],
      "architectures": [
        "x86_64"
      ],
      "installTestPath": "./.omnisharp/1.38.0-net6.0/OmniSharp.dll",
      "platformId": "osx-x64",
      "isFramework": false,
      "integrity": "A87379D3188EB920676F1382D1C083F7591A5D9C03869A5D850E180FB994686B"
    },
    {
      "id": "OmniSharp",
      "description": "OmniSharp for OSX (.NET 6 / arm64)",
      "url": "https://roslynomnisharp.blob.core.windows.net/releases/1.38.0/omnisharp-osx-arm64-net6.0-1.38.0.zip",
      "installPath": ".omnisharp/1.38.0-net6.0",
      "platforms": [
        "darwin"
      ],
      "architectures": [
        "arm64"
      ],
      "installTestPath": "./.omnisharp/1.38.0-net6.0/OmniSharp.dll",
      "platformId": "osx-arm64",
      "isFramework": false,
      "integrity": "3541EDDF44A6C5536F347BF2E33F2CFC188B8C50A77C5B44D5E2307A60389ADD"
    },
    {
      "id": "OmniSharp",
      "description": "OmniSharp for Linux (Mono / x86)",
      "url": "https://roslynomnisharp.blob.core.windows.net/releases/1.38.0/omnisharp-linux-x86-1.38.0.zip",
      "installPath": ".omnisharp/1.38.0",
      "platforms": [
        "linux"
      ],
      "architectures": [
        "x86",
        "i686"
      ],
      "binaries": [
        "./mono.linux-x86",
        "./run"
      ],
      "installTestPath": "./.omnisharp/1.38.0/run",
      "platformId": "linux-x86",
      "isFramework": true,
      "integrity": "C39959C981181B82E57C8B2239C2215D5BC88EF4499161B6353975583F1D0438"
    },
    {
      "id": "OmniSharp",
      "description": "OmniSharp for Linux (Mono / x64)",
      "url": "https://roslynomnisharp.blob.core.windows.net/releases/1.38.0/omnisharp-linux-x64-1.38.0.zip",
      "installPath": ".omnisharp/1.38.0",
      "platforms": [
        "linux"
      ],
      "architectures": [
        "x86_64"
      ],
      "binaries": [
        "./mono.linux-x86_64",
        "./run"
      ],
      "installTestPath": "./.omnisharp/1.38.0/run",
      "platformId": "linux-x64",
      "isFramework": true,
      "integrity": "835ACA54BBFEEF45C2E5F4FE19F4A7028B60B1598975FA6499020B0E38DCF84A"
    },
    {
      "id": "OmniSharp",
      "description": "OmniSharp for Linux (.NET 6 / x64)",
      "url": "https://roslynomnisharp.blob.core.windows.net/releases/1.38.0/omnisharp-linux-x64-net6.0-1.38.0.zip",
      "installPath": ".omnisharp/1.38.0-net6.0",
      "platforms": [
        "linux"
      ],
      "architectures": [
        "x86_64"
      ],
      "installTestPath": "./.omnisharp/1.38.0-net6.0/OmniSharp.dll",
      "platformId": "linux-x64",
      "isFramework": false,
      "integrity": "D9063E4519092F27B14C3A7CF5C6CA1DB2C71D5CF3B3D89226B971CF71727DDA"
    },
    {
      "id": "OmniSharp",
      "description": "OmniSharp for Linux (Framework / arm64)",
      "url": "https://roslynomnisharp.blob.core.windows.net/releases/1.38.0/omnisharp-linux-arm64-1.38.0.zip",
      "installPath": ".omnisharp/1.38.0",
      "platforms": [
        "linux"
      ],
      "architectures": [
        "arm64"
      ],
      "binaries": [
        "./mono.linux-arm64",
        "./run"
      ],
      "installTestPath": "./.omnisharp/1.38.0/run",
      "platformId": "linux-arm64",
      "isFramework": true,
      "integrity": "D09E3E257AB83958A86836D31D943E059BA45B49CE84A5D26DECD7B74F69672E"
    },
    {
      "id": "OmniSharp",
      "description": "OmniSharp for Linux (NET 6 / arm64)",
      "url": "https://roslynomnisharp.blob.core.windows.net/releases/1.38.0/omnisharp-linux-arm64-net6.0-1.38.0.zip",
      "installPath": ".omnisharp/1.38.0-net6.0",
      "platforms": [
        "linux"
      ],
      "architectures": [
        "arm64"
      ],
      "installTestPath": "./.omnisharp/1.38.0-net6.0/OmniSharp.dll",
      "platformId": "linux-arm64",
      "isFramework": true,
      "integrity": "ACAF541A7A40C7F93EFA8E5F423501B82225C2CC87EC6F138753FFB7EA91D58E"
    },
    {
      "id": "Debugger",
      "description": ".NET Core Debugger (Windows / x64)",
<<<<<<< HEAD
      "url": "https://github.com/Samsung/netcoredbg/releases/download/2.0.0-880/netcoredbg-win64.zip",
      "fallbackUrl": "https://web.archive.org/web/20201114153556if_/https://github-production-release-asset-2e65be.s3.amazonaws.com/113926796/d4b97d80-155d-11eb-8d5f-3dd1c01c1a8e?X-Amz-Algorithm=AWS4-HMAC-SHA256&X-Amz-Credential=AKIAIWNJYAX4CSVEH53A%2F20201114%2Fus-east-1%2Fs3%2Faws4_request&X-Amz-Date=20201114T153556Z&X-Amz-Expires=300&X-Amz-Signature=cca2fa29711b17bf0ab332e8142fc4c27792f515d53dc685396d8ea1009f4bd8&X-Amz-SignedHeaders=host&actor_id=0&key_id=0&repo_id=113926796&response-content-disposition=attachment%3B%20filename%3Dnetcoredbg-win64.zip&response-content-type=application%2Foctet-stream",
=======
      "url": "https://vsdebugger.azureedge.net/coreclr-debug-1-23-19/coreclr-debug-win7-x64.zip",
>>>>>>> 0833ccb9
      "installPath": ".debugger",
      "platforms": [
        "win32"
      ],
      "architectures": [
        "x86_64"
      ],
<<<<<<< HEAD
      "installTestPath": ".debugger/netcoredbg/netcoredbg.exe"
=======
      "installTestPath": "./.debugger/vsdbg-ui.exe",
      "integrity": "7EC5DE9E15D61635C17333E24C09A6C40F0A8CDD744AF82A28E2301A62133E2C"
    },
    {
      "id": "Debugger",
      "description": ".NET Core Debugger (Windows / ARM64)",
      "url": "https://vsdebugger.azureedge.net/coreclr-debug-1-23-19/coreclr-debug-win10-arm64.zip",
      "installPath": ".debugger",
      "platforms": [
        "win32"
      ],
      "architectures": [
        "arm64"
      ],
      "installTestPath": "./.debugger/vsdbg-ui.exe",
      "integrity": "DEEF193C862C2705D32E13EA931768453DB14787575F605ADCDDD428431DDC86"
>>>>>>> 0833ccb9
    },
    {
      "id": "Debugger",
      "description": ".NET Core Debugger (macOS / x64)",
<<<<<<< HEAD
      "url": "https://github.com/Samsung/netcoredbg/releases/download/1.2.0-786/netcoredbg-osx.tar.gz",
      "fallbackUrl": "https://web.archive.org/web/20201114153845if_/https://github-production-release-asset-2e65be.s3.amazonaws.com/113926796/e77a8500-1552-11eb-8b31-fe0e14726f36?X-Amz-Algorithm=AWS4-HMAC-SHA256&X-Amz-Credential=AKIAIWNJYAX4CSVEH53A%2F20201114%2Fus-east-1%2Fs3%2Faws4_request&X-Amz-Date=20201114T153659Z&X-Amz-Expires=300&X-Amz-Signature=5782fc0120f26ad4ec919f9cc21b70c42986436a05de7f857fff3e7604e077fb&X-Amz-SignedHeaders=host&actor_id=0&key_id=0&repo_id=113926796&response-content-disposition=attachment%3B%20filename%3Dnetcoredbg-osx.tar.gz&response-content-type=application%2Foctet-stream",
      "installPath": ".debugger",
=======
      "url": "https://vsdebugger.azureedge.net/coreclr-debug-1-23-19/coreclr-debug-osx-x64.zip",
      "installPath": ".debugger/x86_64",
>>>>>>> 0833ccb9
      "platforms": [
        "darwin"
      ],
      "architectures": [
        "x86_64",
        "arm64"
      ],
      "binaries": [
        "./netcoredbg"
      ],
<<<<<<< HEAD
      "installTestPath": ".debugger/netcoredbg/netcoredbg"
    },
    {
      "id": "Debugger",
      "description": ".NET Core Debugger (linux / x64)",
      "url": "https://github.com/Samsung/netcoredbg/releases/download/2.0.0-880/netcoredbg-linux-amd64.tar.gz",
      "fallbackUrl": "https://web.archive.org/web/20210704184708/https://github-releases.githubusercontent.com/113926796/fc5bfc00-dc3b-11eb-8d47-f99c4dc1c4c6?X-Amz-Algorithm=AWS4-HMAC-SHA256&X-Amz-Credential=AKIAIWNJYAX4CSVEH53A%2F20210704%2Fus-east-1%2Fs3%2Faws4_request&X-Amz-Date=20210704T184708Z&X-Amz-Expires=300&X-Amz-Signature=521e3d193946f1cd4598e55056b7597497e294322daa6827f3bf84d1be4e1d89&X-Amz-SignedHeaders=host&actor_id=0&key_id=0&repo_id=113926796&response-content-disposition=attachment%3B%20filename%3Dnetcoredbg-linux-amd64.tar.gz&response-content-type=application%2Foctet-stream",
=======
      "installTestPath": "./.debugger/x86_64/vsdbg-ui",
      "integrity": "0B6621AD6FB075F0F0267F47CB1FC50BDBD69FA12D1D5837E2116575AC0007CC"
    },
    {
      "id": "Debugger",
      "description": ".NET Core Debugger (macOS / arm64)",
      "url": "https://vsdebugger.azureedge.net/coreclr-debug-1-23-19/coreclr-debug-osx-arm64.zip",
      "installPath": ".debugger/arm64",
      "platforms": [
        "darwin"
      ],
      "architectures": [
        "arm64"
      ],
      "binaries": [
        "./vsdbg-ui",
        "./vsdbg"
      ],
      "installTestPath": "./.debugger/arm64/vsdbg-ui",
      "integrity": "68D25DC93E91BC9669A49F391AE9EC9B2A67599A56B2E261377020935BF059F8"
    },
    {
      "id": "Debugger",
      "description": ".NET Core Debugger (linux / ARM)",
      "url": "https://vsdebugger.azureedge.net/coreclr-debug-1-23-19/coreclr-debug-linux-arm.zip",
>>>>>>> 0833ccb9
      "installPath": ".debugger",
      "platforms": [
        "linux"
      ],
      "architectures": [
        "x86_64"
      ],
      "binaries": [
        "./netcoredbg"
      ],
<<<<<<< HEAD
      "installTestPath": ".debugger/netcoredbg/netcoredbg"
=======
      "installTestPath": "./.debugger/vsdbg-ui",
      "integrity": "8B4DD4BDB0860140A25CFEF9F99AABCED2B254D9BEA6423331F00CDD806494CF"
>>>>>>> 0833ccb9
    },
    {
      "id": "Debugger",
      "description": ".NET Core Debugger (linux / ARM64)",
<<<<<<< HEAD
      "url": "https://github.com/Samsung/netcoredbg/releases/download/2.0.0-880/netcoredbg-linux-arm64.tar.gz",
=======
      "url": "https://vsdebugger.azureedge.net/coreclr-debug-1-23-19/coreclr-debug-linux-arm64.zip",
>>>>>>> 0833ccb9
      "installPath": ".debugger",
      "platforms": [
        "linux"
      ],
      "architectures": [
        "arm64"
      ],
      "binaries": [
<<<<<<< HEAD
        "./netcoredbg"
      ],
      "installTestPath": ".debugger/netcoredbg/netcoredbg"
=======
        "./vsdbg-ui",
        "./vsdbg"
      ],
      "installTestPath": "./.debugger/vsdbg-ui",
      "integrity": "22DFF6351D1A9372861834F89B3F04AF22D23F5BCF31A6EED23B5953EFE9BD22"
    },
    {
      "id": "Debugger",
      "description": ".NET Core Debugger (linux / x64)",
      "url": "https://vsdebugger.azureedge.net/coreclr-debug-1-23-19/coreclr-debug-linux-x64.zip",
      "installPath": ".debugger",
      "platforms": [
        "linux"
      ],
      "architectures": [
        "x86_64"
      ],
      "binaries": [
        "./vsdbg-ui",
        "./vsdbg"
      ],
      "installTestPath": "./.debugger/vsdbg-ui",
      "integrity": "DDA862623649A47124059B91DE778388EA327D3CF4BD8521BAAEAEEB8503D9EE"
>>>>>>> 0833ccb9
    },
    {
      "id": "Razor",
      "description": "Razor Language Server (Windows / x64)",
      "url": "https://download.visualstudio.microsoft.com/download/pr/b8678010-2cd7-4201-a5e7-ba57920607d5/a654aaa3c8090ca1751d7f7646a7b000/razorlanguageserver-win-x64-6.0.0-preview.5.21358.6.zip",
      "installPath": ".razor",
      "platforms": [
        "win32"
      ],
      "architectures": [
        "x86_64"
      ]
    },
    {
      "id": "Razor",
      "description": "Razor Language Server (Windows / x86)",
      "url": "https://download.visualstudio.microsoft.com/download/pr/b8678010-2cd7-4201-a5e7-ba57920607d5/18e1cdfce3f4f074905cf0fd89f8d07f/razorlanguageserver-win-x86-6.0.0-preview.5.21358.6.zip",
      "installPath": ".razor",
      "platforms": [
        "win32"
      ],
      "architectures": [
        "x86",
        "arm64"
      ]
    },
    {
      "id": "Razor",
      "description": "Razor Language Server (Linux / x64)",
      "url": "https://download.visualstudio.microsoft.com/download/pr/b8678010-2cd7-4201-a5e7-ba57920607d5/b846e9c7d7afdba54a72fae1dcb6c42c/razorlanguageserver-linux-x64-6.0.0-preview.5.21358.6.zip",
      "installPath": ".razor",
      "platforms": [
        "linux"
      ],
      "architectures": [
        "x86_64"
      ],
      "binaries": [
        "./rzls"
      ]
    },
    {
      "id": "Razor",
      "description": "Razor Language Server (macOS / x64)",
      "url": "https://download.visualstudio.microsoft.com/download/pr/b8678010-2cd7-4201-a5e7-ba57920607d5/ad846449769eb2ae810d0236823a6aaa/razorlanguageserver-osx-x64-6.0.0-preview.5.21358.6.zip",
      "installPath": ".razor",
      "platforms": [
        "darwin"
      ],
      "architectures": [
        "x86_64",
        "arm64"
      ],
      "binaries": [
        "./rzls"
      ]
    }
  ],
  "engines": {
    "vscode": "^1.61.0"
  },
  "activationEvents": [
    "onDebugInitialConfigurations",
    "onDebugResolve:blazorwasm",
    "onDebugResolve:coreclr",
    "onDebugResolve:clr",
    "onLanguage:csharp",
    "onLanguage:aspnetcorerazor",
    "onCommand:o.restart",
    "onCommand:o.pickProjectAndStart",
    "onCommand:o.showOutput",
    "onCommand:dotnet.restore.project",
    "onCommand:dotnet.restore.all",
    "onCommand:dotnet.generateAssets",
    "onCommand:csharp.downloadDebugger",
    "onCommand:csharp.listProcess",
    "onCommand:csharp.listRemoteProcess",
    "onCommand:csharp.listRemoteDockerProcess",
    "onCommand:omnisharp.registerLanguageMiddleware",
    "workspaceContains:project.json",
    "workspaceContains:**/*.{csproj,sln,slnf,csx,cake}"
  ],
  "contributes": {
    "themes": [
      {
        "label": "Visual Studio 2019 Dark",
        "uiTheme": "vs-dark",
        "path": "./themes/vs2019_dark.json"
      },
      {
        "label": "Visual Studio 2019 Light",
        "uiTheme": "vs",
        "path": "./themes/vs2019_light.json"
      }
    ],
    "configuration": {
      "title": "C# configuration",
      "properties": {
        "csharp.format.enable": {
          "type": "boolean",
          "default": true,
          "description": "Enable/disable default C# formatter (requires restart)."
        },
        "csharp.suppressDotnetInstallWarning": {
          "type": "boolean",
          "default": false,
          "description": "Suppress the warning that the .NET Core SDK is not on the path."
        },
        "csharp.unitTestDebuggingOptions": {
          "type": "object",
          "description": "Options to use with the debugger when launching for unit test debugging. Any launch.json option is valid here.",
          "default": {},
          "properties": {
            "sourceFileMap": {
              "type": "object",
              "description": "Optional source file mappings passed to the debug engine. Example: '{ \"C:\\foo\":\"/home/user/foo\" }'",
              "additionalProperties": {
                "type": "string"
              },
              "default": {
                "<insert-source-path-here>": "<insert-target-path-here>"
              }
            },
            "justMyCode": {
              "type": "boolean",
              "description": "Optional flag to only show user code.",
              "default": true
            },
            "requireExactSource": {
              "type": "boolean",
              "description": "Optional flag to require current source code to match the pdb.",
              "default": true
            },
            "enableStepFiltering": {
              "type": "boolean",
              "description": "Optional flag to enable stepping over Properties and Operators.",
              "default": true
            },
            "logging": {
              "description": "Optional flags to determine what types of messages should be logged to the output window.",
              "type": "object",
              "required": [],
              "default": {},
              "properties": {
                "exceptions": {
                  "type": "boolean",
                  "description": "Optional flag to determine whether exception messages should be logged to the output window.",
                  "default": true
                },
                "moduleLoad": {
                  "type": "boolean",
                  "description": "Optional flag to determine whether module load events should be logged to the output window.",
                  "default": true
                },
                "programOutput": {
                  "type": "boolean",
                  "description": "Optional flag to determine whether program output should be logged to the output window when not using an external console.",
                  "default": true
                },
                "engineLogging": {
                  "type": "boolean",
                  "description": "Optional flag to determine whether diagnostic engine logs should be logged to the output window.",
                  "default": false
                },
                "browserStdOut": {
                  "type": "boolean",
                  "description": "Optional flag to determine if stdout text from the launching the web browser should be logged to the output window.",
                  "default": true
                },
                "elapsedTiming": {
                  "type": "boolean",
                  "description": "If true, engine logging will include `adapterElapsedTime` and `engineElapsedTime` properties to indicate the amount of time, in microseconds, that a request took.",
                  "default": false
                },
                "threadExit": {
                  "type": "boolean",
                  "description": "Controls if a message is logged when a thread in the target process exits. Default: `false`.",
                  "default": false
                },
                "processExit": {
                  "type": "boolean",
                  "description": "Controls if a message is logged when the target process exits, or debugging is stopped. Default: `true`.",
                  "default": true
                }
              }
            },
            "suppressJITOptimizations": {
              "type": "boolean",
              "description": "If true, when an optimized module (.dll compiled in the Release configuration) loads in the target process, the debugger will ask the Just-In-Time compiler to generate code with optimizations disabled. For more information: https://aka.ms/VSCode-CS-LaunchJson#suppress-jit-optimizations",
              "default": false
            },
            "symbolOptions": {
              "description": "Options to control how symbols (.pdb files) are found and loaded.",
              "default": {
                "searchPaths": [],
                "searchMicrosoftSymbolServer": false,
                "searchNuGetOrgSymbolServer": false
              },
              "type": "object",
              "properties": {
                "searchPaths": {
                  "type": "array",
                  "items": {
                    "type": "string"
                  },
                  "description": "Array of symbol server URLs (example: http​://MyExampleSymbolServer) or directories (example: /build/symbols) to search for .pdb files. These directories will be searched in addition to the default locations -- next to the module and the path where the pdb was originally dropped to.",
                  "default": []
                },
                "searchMicrosoftSymbolServer": {
                  "type": "boolean",
                  "description": "If 'true' the Microsoft Symbol server (https​://msdl.microsoft.com​/download/symbols) is added to the symbols search path. If unspecified, this option defaults to 'false'.",
                  "default": false
                },
                "searchNuGetOrgSymbolServer": {
                  "type": "boolean",
                  "description": "If 'true' the NuGet.org symbol server (https​://symbols.nuget.org​/download/symbols) is added to the symbols search path. If unspecified, this option defaults to 'false'.",
                  "default": false
                },
                "cachePath": {
                  "type": "string",
                  "description": "Directory where symbols downloaded from symbol servers should be cached. If unspecified, on Windows the debugger will default to %TEMP%\\SymbolCache, and on Linux and macOS the debugger will default to ~/.dotnet/symbolcache.",
                  "default": "~/.dotnet/symbolcache"
                },
                "moduleFilter": {
                  "description": "Provides options to control which modules (.dll files) the debugger will attempt to load symbols (.pdb files) for.",
                  "default": {
                    "mode": "loadAllButExcluded",
                    "excludedModules": []
                  },
                  "type": "object",
                  "required": [
                    "mode"
                  ],
                  "properties": {
                    "mode": {
                      "type": "string",
                      "enum": [
                        "loadAllButExcluded",
                        "loadOnlyIncluded"
                      ],
                      "enumDescriptions": [
                        "Load symbols for all modules unless the module is in the 'excludedModules' array.",
                        "Do not attempt to load symbols for ANY module unless it is in the 'includedModules' array, or it is included through the 'includeSymbolsNextToModules' setting."
                      ],
                      "description": "Controls which of the two basic operating modes the module filter operates in.",
                      "default": "loadAllButExcluded"
                    },
                    "excludedModules": {
                      "type": "array",
                      "items": {
                        "type": "string"
                      },
                      "description": "Array of modules that the debugger should NOT load symbols for. Wildcards (example: MyCompany.*.dll) are supported.\n\nThis property is ignored unless 'mode' is set to 'loadAllButExcluded'.",
                      "default": []
                    },
                    "includedModules": {
                      "type": "array",
                      "items": {
                        "type": "string"
                      },
                      "description": "Array of modules that the debugger should load symbols for. Wildcards (example: MyCompany.*.dll) are supported.\n\nThis property is ignored unless 'mode' is set to 'loadOnlyIncluded'.",
                      "default": [
                        "MyExampleModule.dll"
                      ]
                    },
                    "includeSymbolsNextToModules": {
                      "type": "boolean",
                      "description": "If true, for any module NOT in the 'includedModules' array, the debugger will still check next to the module itself and the launching executable, but it will not check paths on the symbol search list. This option defaults to 'true'.\n\nThis property is ignored unless 'mode' is set to 'loadOnlyIncluded'.",
                      "default": true
                    }
                  }
                }
              }
            },
            "sourceLinkOptions": {
              "description": "Options to control how Source Link connects to web servers. For more information: https://aka.ms/VSCode-CS-LaunchJson#source-link-options",
              "default": {
                "*": {
                  "enabled": true
                }
              },
              "type": "object",
              "additionalItems": {
                "type": "object",
                "properties": {
                  "enabled": {
                    "title": "boolean",
                    "description": "Is Source Link enabled for this URL?  If unspecified, this option defaults to 'true'.",
                    "default": "true"
                  }
                }
              }
            },
            "allowFastEvaluate": {
              "type": "boolean",
              "description": "When true (the default state), the debugger will attempt faster evaluation by simulating execution of simple properties and methods.",
              "default": true
            },
            "targetArchitecture": {
              "type": "string",
              "description": "[Only supported in local macOS debugging] The architecture of the debuggee. This will automatically be detected unless this parameter is set. Allowed values are x86_64 or arm64."
            },
            "type": {
              "type": "string",
              "enum": [
                "coreclr",
                "clr"
              ],
              "description": "Type type of code to debug. Can be either 'coreclr' for .NET Core debugging, or 'clr' for Desktop .NET Framework. 'clr' only works on Windows as the Desktop framework is Windows-only.",
              "default": "coreclr"
            },
            "debugServer": {
              "type": "number",
              "description": "For debug extension development only: if a port is specified VS Code tries to connect to a debug adapter running in server mode",
              "default": 4711
            }
          }
        },
        "csharp.suppressDotnetRestoreNotification": {
          "type": "boolean",
          "default": false,
          "description": "Suppress the notification window to perform a 'dotnet restore' when dependencies can't be resolved."
        },
        "csharp.suppressProjectJsonWarning": {
          "type": "boolean",
          "default": false,
          "description": "Suppress the warning that project.json is no longer a supported project format for .NET Core applications"
        },
        "csharp.suppressBuildAssetsNotification": {
          "type": "boolean",
          "default": false,
          "description": "Suppress the notification window to add missing assets to build or debug the application."
        },
        "csharp.suppressHiddenDiagnostics": {
          "type": "boolean",
          "default": true,
          "description": "Suppress 'hidden' diagnostics (such as 'unnecessary using directives') from appearing in the editor or the Problems pane."
        },
        "csharp.referencesCodeLens.enabled": {
          "type": "boolean",
          "default": true,
          "description": "Specifies whether the references CodeLens should be shown."
        },
        "csharp.referencesCodeLens.filteredSymbols": {
          "type": "array",
          "items": {
            "type": "string"
          },
          "default": [],
          "description": "Array of custom symbol names for which CodeLens should be disabled."
        },
        "csharp.testsCodeLens.enabled": {
          "type": "boolean",
          "default": true,
          "description": "Specifies whether the run and debug test CodeLens should be shown."
        },
        "csharp.maxProjectFileCountForDiagnosticAnalysis": {
          "type": "number",
          "default": 1000,
          "description": "Specifies the maximum number of files for which diagnostics are reported for the whole workspace. If this limit is exceeded, diagnostics will be shown for currently opened files only. Specify 0 or less to disable the limit completely."
        },
        "csharp.semanticHighlighting.enabled": {
          "type": "boolean",
          "default": true,
          "description": "Enable/disable Semantic Highlighting for C# files (Razor files currently unsupported). Defaults to false. Close open files for changes to take effect.",
          "scope": "window"
        },
        "csharp.showOmnisharpLogOnError": {
          "type": "boolean",
          "default": true,
          "description": "Shows the OmniSharp log in the Output pane when OmniSharp reports an error."
        },
        "omnisharp.path": {
          "type": [
            "string",
            "null"
          ],
          "default": null,
          "scope": "machine",
          "description": "Specifies the path to OmniSharp. When left empty the OmniSharp version pinned to the C# Extension is used. This can be the absolute path to an OmniSharp executable, a specific version number, or \"latest\". If a version number or \"latest\" is specified, the appropriate version of OmniSharp will be downloaded on your behalf. Setting \"latest\" is an opt-in into latest beta releases of OmniSharp."
        },
        "omnisharp.useModernNet": {
          "type": "boolean",
          "default": false,
          "scope": "window",
          "title": "Use .NET 6 build of OmniSharp (experimental)",
          "description": "Use OmniSharp build for .NET 6. This version _does not_ support non-SDK-style .NET Framework projects, including Unity. SDK-style Framework, .NET Core, and .NET 5+ projects should see significant performance improvements, but there may still be bugs. Please open issues if you find any bugs."
        },
        "omnisharp.useGlobalMono": {
          "type": "string",
          "default": "auto",
          "enum": [
            "auto",
            "always",
            "never"
          ],
          "enumDescriptions": [
            "Automatically launch OmniSharp with internal \"mono\", since \"mono\" 6.12.0 does not support .NET Core 3.1.40x or .NET 5 SDKs.",
            "Always launch OmniSharp with \"mono\". If version 6.4.0 or greater is not available on the PATH, an error will be printed.",
            "Never launch OmniSharp on a globally-installed Mono."
          ],
          "description": "Launch OmniSharp with the globally-installed Mono. If set to \"always\", \"mono\" version 6.4.0 or greater must be available on the PATH. If set to \"auto\", OmniSharp will be launched with \"mono\" if version 6.4.0 or greater is available on the PATH."
        },
        "omnisharp.monoPath": {
          "type": [
            "string",
            "null"
          ],
          "default": null,
          "scope": "machine",
          "description": "Specifies the path to a mono installation to use when \"useGlobalMono\" is set to \"always\", instead of the default system one. Example: \"/Library/Frameworks/Mono.framework/Versions/Current\""
        },
        "omnisharp.dotnetPath": {
          "type": [
            "string",
            "null"
          ],
          "default": null,
          "scope": "window",
          "description": "Specified the path to a dotnet installation to use when \"useModernNet\" is set to true, instead of the default system one. Example: \"/home/username/mycustomdotnetdirectory\"."
        },
        "omnisharp.waitForDebugger": {
          "type": "boolean",
          "default": false,
          "description": "Pass the --debug flag when launching the OmniSharp server to allow a debugger to be attached."
        },
        "omnisharp.loggingLevel": {
          "type": "string",
          "default": "information",
          "enum": [
            "trace",
            "debug",
            "information",
            "warning",
            "error",
            "critical"
          ],
          "description": "Specifies the level of logging output from the OmniSharp server."
        },
        "omnisharp.autoStart": {
          "type": "boolean",
          "default": true,
          "description": "Specifies whether the OmniSharp server will be automatically started or not. If false, OmniSharp can be started with the 'Restart OmniSharp' command"
        },
        "omnisharp.projectLoadTimeout": {
          "type": "number",
          "default": 60,
          "description": "The time Visual Studio Code will wait for the OmniSharp server to start. Time is expressed in seconds."
        },
        "omnisharp.maxProjectResults": {
          "type": "number",
          "default": 250,
          "description": "The maximum number of projects to be shown in the 'Select Project' dropdown (maximum 250)."
        },
        "omnisharp.defaultLaunchSolution": {
          "type": "string",
          "default": null,
          "description": "The name of the default solution used at start up if the repo has multiple solutions. e.g.'MyAwesomeSolution.sln'. Default value is `null` which will cause the first in alphabetical order to be chosen."
        },
        "omnisharp.useEditorFormattingSettings": {
          "type": "boolean",
          "default": true,
          "description": "Specifes whether OmniSharp should use VS Code editor settings for C# code formatting (use of tabs, indentation size)."
        },
        "omnisharp.minFindSymbolsFilterLength": {
          "type": "number",
          "default": 0,
          "description": "The minimum number of characters to enter before 'Go to Symbol in Workspace' operation shows any results."
        },
        "omnisharp.maxFindSymbolsItems": {
          "type": "number",
          "default": 1000,
          "description": "The maximum number of items that 'Go to Symbol in Workspace' operation can show. The limit is applied only when a positive number is specified here."
        },
        "omnisharp.disableMSBuildDiagnosticWarning": {
          "type": "boolean",
          "default": false,
          "description": "Specifies whether notifications should be shown if OmniSharp encounters warnings or errors loading a project. Note that these warnings/errors are always emitted to the OmniSharp log"
        },
        "omnisharp.enableMsBuildLoadProjectsOnDemand": {
          "type": "boolean",
          "default": false,
          "description": "If true, MSBuild project system will only load projects for files that were opened in the editor. This setting is useful for big C# codebases and allows for faster initialization of code navigation features only for projects that are relevant to code that is being edited. With this setting enabled OmniSharp may load fewer projects and may thus display incomplete reference lists for symbols."
        },
        "omnisharp.enableRoslynAnalyzers": {
          "type": "boolean",
          "default": false,
          "description": "Enables support for roslyn analyzers, code fixes and rulesets."
        },
        "omnisharp.enableEditorConfigSupport": {
          "type": "boolean",
          "default": true,
          "description": "Enables support for reading code style, naming convention and analyzer settings from .editorconfig."
        },
        "omnisharp.enableDecompilationSupport": {
          "type": "boolean",
          "default": false,
          "scope": "machine",
          "description": "Enables support for decompiling external references instead of viewing metadata."
        },
        "omnisharp.enableImportCompletion": {
          "type": "boolean",
          "default": false,
          "description": "Enables support for showing unimported types and unimported extension methods in completion lists. When committed, the appropriate using directive will be added at the top of the current file. This option can have a negative impact on initial completion responsiveness, particularly for the first few completion sessions after opening a solution."
        },
        "omnisharp.organizeImportsOnFormat": {
          "type": "boolean",
          "default": false,
          "description": "Specifies whether 'using' directives should be grouped and sorted during document formatting."
        },
        "omnisharp.enableAsyncCompletion": {
          "type": "boolean",
          "default": false,
          "description": "(EXPERIMENTAL) Enables support for resolving completion edits asynchronously. This can speed up time to show the completion list, particularly override and partial method completion lists, at the cost of slight delays after inserting a completion item. Most completion items will have no noticeable impact with this feature, but typing immediately after inserting an override or partial method completion, before the insert is completed, can have unpredictable results."
        },
        "omnisharp.testRunSettings": {
          "type": [
            "string",
            "null"
          ],
          "default": null,
          "description": "Path to the .runsettings file which should be used when running unit tests."
        },
        "razor.plugin.path": {
          "type": [
            "string",
            "null"
          ],
          "default": null,
          "scope": "machine",
          "description": "Overrides the path to the Razor plugin dll."
        },
        "razor.devmode": {
          "type": "boolean",
          "default": false,
          "description": "Forces the omnisharp-vscode extension to run in a mode that enables local Razor.VSCode deving."
        },
        "razor.disabled": {
          "type": "boolean",
          "default": false,
          "description": "Specifies whether to disable Razor language features."
        },
        "razor.languageServer.directory": {
          "type": [
            "string",
            "null"
          ],
          "default": null,
          "scope": "machine",
          "description": "Overrides the path to the Razor Language Server directory."
        },
        "razor.languageServer.debug": {
          "type": "boolean",
          "default": false,
          "description": "Specifies whether to wait for debug attach when launching the language server."
        },
        "razor.trace": {
          "type": "string",
          "default": "Off",
          "enum": [
            "Off",
            "Messages",
            "Verbose"
          ],
          "enumDescriptions": [
            "Does not log messages from the Razor extension",
            "Logs only some messages from the Razor extension",
            "Logs all messages from the Razor extension"
          ],
          "description": "Specifies whether to output all messages [Verbose], some messages [Messages] or not at all [Off]."
        },
        "razor.format.enable": {
          "type": "boolean",
          "scope": "window",
          "default": true,
          "description": "Enable/disable default Razor formatter."
        }
      }
    },
    "jsonValidation": [
      {
        "fileMatch": [
          "appsettings.json",
          "appsettings.*.json"
        ],
        "url": "https://json.schemastore.org/appsettings"
      },
      {
        "fileMatch": "project.json",
        "url": "http://json.schemastore.org/project"
      },
      {
        "fileMatch": "omnisharp.json",
        "url": "http://json.schemastore.org/omnisharp"
      },
      {
        "fileMatch": "global.json",
        "url": "http://json.schemastore.org/global"
      }
    ],
    "commands": [
      {
        "command": "o.restart",
        "title": "Restart OmniSharp",
        "category": "OmniSharp"
      },
      {
        "command": "o.pickProjectAndStart",
        "title": "Select Project",
        "category": "OmniSharp"
      },
      {
        "command": "o.fixAll.solution",
        "title": "Fix all occurrences of a code issue within solution",
        "category": "OmniSharp"
      },
      {
        "command": "o.fixAll.project",
        "title": "Fix all occurrences of a code issue within project",
        "category": "OmniSharp"
      },
      {
        "command": "o.fixAll.document",
        "title": "Fix all occurrences of a code issue within document",
        "category": "OmniSharp"
      },
      {
        "command": "o.reanalyze.allProjects",
        "title": "Analyze all projects",
        "category": "OmniSharp"
      },
      {
        "command": "o.reanalyze.currentProject",
        "title": "Analyze current project",
        "category": "OmniSharp"
      },
      {
        "command": "dotnet.generateAssets",
        "title": "Generate Assets for Build and Debug",
        "category": ".NET"
      },
      {
        "command": "dotnet.restore.project",
        "title": "Restore Project",
        "category": ".NET"
      },
      {
        "command": "dotnet.restore.all",
        "title": "Restore All Projects",
        "category": ".NET"
      },
      {
        "command": "csharp.downloadDebugger",
        "title": "Download .NET Core Debugger",
        "category": "Debug"
      },
      {
        "command": "csharp.listProcess",
        "title": "List process for attach",
        "category": "CSharp"
      },
      {
        "command": "csharp.listRemoteProcess",
        "title": "List processes on remote connection for attach",
        "category": "CSharp"
      },
      {
        "command": "csharp.listRemoteDockerProcess",
        "title": "List processes on Docker connection",
        "category": "CSharp"
      },
      {
        "command": "csharp.reportIssue",
        "title": "Report an issue",
        "category": "CSharp"
      },
      {
        "command": "csharp.showDecompilationTerms",
        "title": "Show the decompiler terms agreement",
        "category": "CSharp"
      },
      {
        "command": "extension.showRazorCSharpWindow",
        "title": "Show Razor CSharp",
        "category": "Razor"
      },
      {
        "command": "extension.showRazorHtmlWindow",
        "title": "Show Razor Html",
        "category": "Razor"
      },
      {
        "command": "razor.reportIssue",
        "title": "Report a Razor issue",
        "category": "Razor"
      },
      {
        "command": "dotnet.test.runTestsInContext",
        "title": "Run Tests in Context",
        "category": ".NET"
      },
      {
        "command": "dotnet.test.debugTestsInContext",
        "title": "Debug Tests in Context",
        "category": ".NET"
      }
    ],
    "keybindings": [
      {
        "command": "o.showOutput",
        "key": "Ctrl+Shift+F9",
        "mac": "Cmd+Shift+F9"
      }
    ],
    "snippets": [
      {
        "language": "csharp",
        "path": "./snippets/csharp.json"
      }
    ],
    "breakpoints": [
      {
        "language": "csharp"
      },
      {
        "language": "razor"
      },
      {
        "language": "qsharp"
      },
      {
        "language": "aspnetcorerazor"
      }
    ],
    "debuggers": [
      {
        "type": "coreclr",
        "label": ".NET 5+ and .NET Core",
        "languages": [
          "csharp",
          "razor",
          "qsharp",
          "aspnetcorerazor"
        ],
        "variables": {
          "pickProcess": "csharp.listProcess",
          "pickRemoteProcess": "csharp.listRemoteProcess",
          "pickRemoteDockerProcess": "csharp.listRemoteDockerProcess"
        },
        "aiKey": "AIF-d9b70cd4-b9f9-4d70-929b-a071c400b217",
        "configurationAttributes": {
          "launch": {
            "type": "object",
            "required": [
              "program"
            ],
            "properties": {
              "program": {
                "type": "string",
                "description": "Path to the application dll or .NET Core host executable to launch.\nThis property normally takes the form: '${workspaceFolder}/bin/Debug/(target-framework)/(project-name.dll)'\nExample: '${workspaceFolder}/bin/Debug/netcoreapp1.1/MyProject.dll'\n\nWhere:\n(target-framework) is the framework that the debugged project is being built for. This is normally found in the project file as the 'TargetFramework' property.\n(project-name.dll) is the name of debugged project's build output dll. This is normally the same as the project file name but with a '.dll' extension.",
                "default": "${workspaceFolder}/bin/Debug/<insert-target-framework-here>/<insert-project-name-here>.dll"
              },
              "cwd": {
                "type": "string",
                "description": "Path to the working directory of the program being debugged. Default is the current workspace.",
                "default": "${workspaceFolder}"
              },
              "args": {
                "anyOf": [
                  {
                    "type": "array",
                    "description": "Command line arguments passed to the program.",
                    "items": {
                      "type": "string"
                    },
                    "default": []
                  },
                  {
                    "type": "string",
                    "description": "Stringified version of command line arguments passed to the program.",
                    "default": ""
                  }
                ]
              },
              "stopAtEntry": {
                "type": "boolean",
                "description": "If true, the debugger should stop at the entry point of the target.",
                "default": false
              },
              "launchBrowser": {
                "description": "Describes options to launch a web browser as part of launch",
                "default": {
                  "enabled": true
                },
                "type": "object",
                "required": [
                  "enabled"
                ],
                "properties": {
                  "enabled": {
                    "type": "boolean",
                    "description": "Whether web browser launch is enabled",
                    "default": true
                  },
                  "args": {
                    "type": "string",
                    "description": "The arguments to pass to the command to open the browser. This is used only if the platform-specific element (`osx`, `linux` or `windows`) doesn't specify a value for `args`. Use ${auto-detect-url} to automatically use the address the server is listening to.",
                    "default": "${auto-detect-url}"
                  },
                  "osx": {
                    "description": "OSX-specific web launch configuration options. By default, this will start the browser using `open`.",
                    "default": {
                      "command": "open",
                      "args": "${auto-detect-url}"
                    },
                    "type": "object",
                    "required": [
                      "command"
                    ],
                    "properties": {
                      "command": {
                        "type": "string",
                        "description": "The executable which will start the web browser",
                        "default": "open"
                      },
                      "args": {
                        "type": "string",
                        "description": "The arguments to pass to the command to open the browser. Use ${auto-detect-url} to automatically use the address the server is listening to.",
                        "default": "${auto-detect-url}"
                      }
                    }
                  },
                  "linux": {
                    "description": "Linux-specific web launch configuration options. By default, this will start the browser using `xdg-open`.",
                    "default": {
                      "command": "xdg-open",
                      "args": "${auto-detect-url}"
                    },
                    "type": "object",
                    "required": [
                      "command"
                    ],
                    "properties": {
                      "command": {
                        "type": "string",
                        "description": "The executable which will start the web browser",
                        "default": "xdg-open"
                      },
                      "args": {
                        "type": "string",
                        "description": "The arguments to pass to the command to open the browser. Use ${auto-detect-url} to automatically use the address the server is listening to.",
                        "default": "${auto-detect-url}"
                      }
                    }
                  },
                  "windows": {
                    "description": "Windows-specific web launch configuration options. By default, this will start the browser using `cmd /c start`.",
                    "default": {
                      "command": "cmd.exe",
                      "args": "/C start ${auto-detect-url}"
                    },
                    "type": "object",
                    "required": [
                      "command"
                    ],
                    "properties": {
                      "command": {
                        "type": "string",
                        "description": "The executable which will start the web browser",
                        "default": "cmd.exe"
                      },
                      "args": {
                        "type": "string",
                        "description": "The arguments to pass to the command to open the browser. Use ${auto-detect-url} to automatically use the address the server is listening to.",
                        "default": "/C start ${auto-detect-url}"
                      }
                    }
                  }
                }
              },
              "env": {
                "type": "object",
                "additionalProperties": {
                  "type": "string"
                },
                "description": "Environment variables passed to the program.",
                "default": {}
              },
              "envFile": {
                "type": "string",
                "description": "Environment variables passed to the program by a file.",
                "default": "${workspaceFolder}/.env"
              },
              "console": {
                "type": "string",
                "enum": [
                  "internalConsole",
                  "integratedTerminal",
                  "externalTerminal"
                ],
                "enumDescriptions": [
                  "Output to the VS Code Debug Console. This doesn't support reading console input (ex:Console.ReadLine)",
                  "VS Code's integrated terminal",
                  "External terminal that can be configured via user settings"
                ],
                "description": "Where to launch the debug target.",
                "default": "internalConsole"
              },
              "externalConsole": {
                "type": "boolean",
                "description": "Attribute 'externalConsole' is deprecated, use 'console' instead.",
                "default": false
              },
              "launchSettingsFilePath": {
                "type": "string",
                "description": "The path to a launchSettings.json file. If this isn't set, the debugger will search in '{cwd}/Properties/launchSettings.json'.",
                "default": "${workspaceFolder}/Properties/launchSettings.json"
              },
              "launchSettingsProfile": {
                "anyOf": [
                  {
                    "type": "string"
                  },
                  {
                    "type": "null"
                  }
                ],
                "description": "If specified, indicates the name of the profile in launchSettings.json to use. This is ignored if launchSettings.json is not found. launchSettings.json will be read from the path specified should be the 'launchSettingsFilePath' property, or {cwd}/Properties/launchSettings.json if that isn't set. If this is set to null or an empty string then launchSettings.json is ignored. If this value is not specified the first 'Project' profile will be used.",
                "default": "<insert-profile-name>"
              },
              "sourceFileMap": {
                "type": "object",
                "description": "Optional source file mappings passed to the debug engine. Example: '{ \"C:\\foo\":\"/home/user/foo\" }'",
                "additionalProperties": {
                  "type": "string"
                },
                "default": {
                  "<insert-source-path-here>": "<insert-target-path-here>"
                }
              },
              "justMyCode": {
                "type": "boolean",
                "description": "Optional flag to only show user code.",
                "default": true
              },
              "requireExactSource": {
                "type": "boolean",
                "description": "Optional flag to require current source code to match the pdb.",
                "default": true
              },
              "enableStepFiltering": {
                "type": "boolean",
                "description": "Optional flag to enable stepping over Properties and Operators.",
                "default": true
              },
              "logging": {
                "description": "Optional flags to determine what types of messages should be logged to the output window.",
                "type": "object",
                "required": [],
                "default": {},
                "properties": {
                  "exceptions": {
                    "type": "boolean",
                    "description": "Optional flag to determine whether exception messages should be logged to the output window.",
                    "default": true
                  },
                  "moduleLoad": {
                    "type": "boolean",
                    "description": "Optional flag to determine whether module load events should be logged to the output window.",
                    "default": true
                  },
                  "programOutput": {
                    "type": "boolean",
                    "description": "Optional flag to determine whether program output should be logged to the output window when not using an external console.",
                    "default": true
                  },
                  "engineLogging": {
                    "type": "boolean",
                    "description": "Optional flag to determine whether diagnostic engine logs should be logged to the output window.",
                    "default": false
                  },
                  "browserStdOut": {
                    "type": "boolean",
                    "description": "Optional flag to determine if stdout text from the launching the web browser should be logged to the output window.",
                    "default": true
                  },
                  "elapsedTiming": {
                    "type": "boolean",
                    "description": "If true, engine logging will include `adapterElapsedTime` and `engineElapsedTime` properties to indicate the amount of time, in microseconds, that a request took.",
                    "default": false
                  },
                  "threadExit": {
                    "type": "boolean",
                    "description": "Controls if a message is logged when a thread in the target process exits. Default: `false`.",
                    "default": false
                  },
                  "processExit": {
                    "type": "boolean",
                    "description": "Controls if a message is logged when the target process exits, or debugging is stopped. Default: `true`.",
                    "default": true
                  }
                }
              },
              "pipeTransport": {
                "description": "When present, this tells the debugger to connect to a remote computer using another executable as a pipe that will relay standard input/output between VS Code and the .NET Core debugger backend executable (netcoredbg).",
                "type": "object",
                "required": [
                  "debuggerPath"
                ],
                "default": {
                  "pipeCwd": "${workspaceFolder}",
                  "pipeProgram": "enter the fully qualified path for the pipe program name, for example '/usr/bin/ssh'",
                  "pipeArgs": [],
                  "debuggerPath": "enter the path for the debugger on the target machine, for example /usr/bin/netcoredbg"
                },
                "properties": {
                  "pipeCwd": {
                    "type": "string",
                    "description": "The fully qualified path to the working directory for the pipe program.",
                    "default": "${workspaceFolder}"
                  },
                  "pipeProgram": {
                    "type": "string",
                    "description": "The fully qualified pipe command to execute.",
                    "default": "enter the fully qualified path for the pipe program name, for example '/usr/bin/ssh'"
                  },
                  "pipeArgs": {
                    "anyOf": [
                      {
                        "type": "array",
                        "description": "Command line arguments passed to the pipe program. Token ${debuggerCommand} in pipeArgs will get replaced by the full debugger command, this token can be specified inline with other arguments. If ${debuggerCommand} isn't used in any argument, the full debugger command will be instead be added to the end of the argument list.",
                        "items": {
                          "type": "string"
                        },
                        "default": []
                      },
                      {
                        "type": "string",
                        "description": "Stringified version of command line arguments passed to the pipe program. Token ${debuggerCommand} in pipeArgs will get replaced by the full debugger command, this token can be specified inline with other arguments. If ${debuggerCommand} isn't used in any argument, the full debugger command will be instead be added to the end of the argument list.",
                        "default": ""
                      }
                    ],
                    "default": []
                  },
                  "debuggerPath": {
                    "type": "string",
                    "description": "The full path to the debugger on the target machine.",
                    "default": "enter the path for the debugger on the target machine, for example /usr/bin/netcoredbg"
                  },
                  "pipeEnv": {
                    "type": "object",
                    "additionalProperties": {
                      "type": "string"
                    },
                    "description": "Environment variables passed to the pipe program.",
                    "default": {}
                  },
                  "quoteArgs": {
                    "type": "boolean",
                    "description": "Should arguments that contain characters that need to be quoted (example: spaces) be quoted? Defaults to 'true'. If set to false, the debugger command will no longer be automatically quoted.",
                    "default": true
                  },
                  "windows": {
                    "description": "Windows-specific pipe launch configuration options",
                    "default": {
                      "pipeCwd": "${workspaceFolder}",
                      "pipeProgram": "enter the fully qualified path for the pipe program name, for example 'c:\\tools\\plink.exe'",
                      "pipeArgs": []
                    },
                    "type": "object",
                    "properties": {
                      "pipeCwd": {
                        "type": "string",
                        "description": "The fully qualified path to the working directory for the pipe program.",
                        "default": "${workspaceFolder}"
                      },
                      "pipeProgram": {
                        "type": "string",
                        "description": "The fully qualified pipe command to execute.",
                        "default": "enter the fully qualified path for the pipe program name, for example '/usr/bin/ssh'"
                      },
                      "pipeArgs": {
                        "anyOf": [
                          {
                            "type": "array",
                            "description": "Command line arguments passed to the pipe program. Token ${debuggerCommand} in pipeArgs will get replaced by the full debugger command, this token can be specified inline with other arguments. If ${debuggerCommand} isn't used in any argument, the full debugger command will be instead be added to the end of the argument list.",
                            "items": {
                              "type": "string"
                            },
                            "default": []
                          },
                          {
                            "type": "string",
                            "description": "Stringified version of command line arguments passed to the pipe program. Token ${debuggerCommand} in pipeArgs will get replaced by the full debugger command, this token can be specified inline with other arguments. If ${debuggerCommand} isn't used in any argument, the full debugger command will be instead be added to the end of the argument list.",
                            "default": ""
                          }
                        ],
                        "default": []
                      },
                      "quoteArgs": {
                        "type": "boolean",
                        "description": "Should arguments that contain characters that need to be quoted (example: spaces) be quoted? Defaults to 'true'. If set to false, the debugger command will no longer be automatically quoted.",
                        "default": true
                      },
                      "pipeEnv": {
                        "type": "object",
                        "additionalProperties": {
                          "type": "string"
                        },
                        "description": "Environment variables passed to the pipe program.",
                        "default": {}
                      }
                    }
                  },
                  "osx": {
                    "description": "OSX-specific pipe launch configuration options",
                    "default": {
                      "pipeCwd": "${workspaceFolder}",
                      "pipeProgram": "enter the fully qualified path for the pipe program name, for example '/usr/bin/ssh'",
                      "pipeArgs": []
                    },
                    "type": "object",
                    "properties": {
                      "pipeCwd": {
                        "type": "string",
                        "description": "The fully qualified path to the working directory for the pipe program.",
                        "default": "${workspaceFolder}"
                      },
                      "pipeProgram": {
                        "type": "string",
                        "description": "The fully qualified pipe command to execute.",
                        "default": "enter the fully qualified path for the pipe program name, for example '/usr/bin/ssh'"
                      },
                      "pipeArgs": {
                        "anyOf": [
                          {
                            "type": "array",
                            "description": "Command line arguments passed to the pipe program. Token ${debuggerCommand} in pipeArgs will get replaced by the full debugger command, this token can be specified inline with other arguments. If ${debuggerCommand} isn't used in any argument, the full debugger command will be instead be added to the end of the argument list.",
                            "items": {
                              "type": "string"
                            },
                            "default": []
                          },
                          {
                            "type": "string",
                            "description": "Stringified version of command line arguments passed to the pipe program. Token ${debuggerCommand} in pipeArgs will get replaced by the full debugger command, this token can be specified inline with other arguments. If ${debuggerCommand} isn't used in any argument, the full debugger command will be instead be added to the end of the argument list.",
                            "default": ""
                          }
                        ],
                        "default": []
                      },
                      "quoteArgs": {
                        "type": "boolean",
                        "description": "Should arguments that contain characters that need to be quoted (example: spaces) be quoted? Defaults to 'true'. If set to false, the debugger command will no longer be automatically quoted.",
                        "default": true
                      },
                      "pipeEnv": {
                        "type": "object",
                        "additionalProperties": {
                          "type": "string"
                        },
                        "description": "Environment variables passed to the pipe program.",
                        "default": {}
                      }
                    }
                  },
                  "linux": {
                    "description": "Linux-specific pipe launch configuration options",
                    "default": {
                      "pipeCwd": "${workspaceFolder}",
                      "pipeProgram": "enter the fully qualified path for the pipe program name, for example '/usr/bin/ssh'",
                      "pipeArgs": []
                    },
                    "type": "object",
                    "properties": {
                      "pipeCwd": {
                        "type": "string",
                        "description": "The fully qualified path to the working directory for the pipe program.",
                        "default": "${workspaceFolder}"
                      },
                      "pipeProgram": {
                        "type": "string",
                        "description": "The fully qualified pipe command to execute.",
                        "default": "enter the fully qualified path for the pipe program name, for example '/usr/bin/ssh'"
                      },
                      "pipeArgs": {
                        "anyOf": [
                          {
                            "type": "array",
                            "description": "Command line arguments passed to the pipe program. Token ${debuggerCommand} in pipeArgs will get replaced by the full debugger command, this token can be specified inline with other arguments. If ${debuggerCommand} isn't used in any argument, the full debugger command will be instead be added to the end of the argument list.",
                            "items": {
                              "type": "string"
                            },
                            "default": []
                          },
                          {
                            "type": "string",
                            "description": "Stringified version of command line arguments passed to the pipe program. Token ${debuggerCommand} in pipeArgs will get replaced by the full debugger command, this token can be specified inline with other arguments. If ${debuggerCommand} isn't used in any argument, the full debugger command will be instead be added to the end of the argument list.",
                            "default": ""
                          }
                        ],
                        "default": []
                      },
                      "quoteArgs": {
                        "type": "boolean",
                        "description": "Should arguments that contain characters that need to be quoted (example: spaces) be quoted? Defaults to 'true'. If set to false, the debugger command will no longer be automatically quoted.",
                        "default": true
                      },
                      "pipeEnv": {
                        "type": "object",
                        "additionalProperties": {
                          "type": "string"
                        },
                        "description": "Environment variables passed to the pipe program.",
                        "default": {}
                      }
                    }
                  }
                }
              },
              "suppressJITOptimizations": {
                "type": "boolean",
                "description": "If true, when an optimized module (.dll compiled in the Release configuration) loads in the target process, the debugger will ask the Just-In-Time compiler to generate code with optimizations disabled. For more information: https://aka.ms/VSCode-CS-LaunchJson#suppress-jit-optimizations",
                "default": false
              },
              "symbolOptions": {
                "description": "Options to control how symbols (.pdb files) are found and loaded.",
                "default": {
                  "searchPaths": [],
                  "searchMicrosoftSymbolServer": false,
                  "searchNuGetOrgSymbolServer": false
                },
                "type": "object",
                "properties": {
                  "searchPaths": {
                    "type": "array",
                    "items": {
                      "type": "string"
                    },
                    "description": "Array of symbol server URLs (example: http​://MyExampleSymbolServer) or directories (example: /build/symbols) to search for .pdb files. These directories will be searched in addition to the default locations -- next to the module and the path where the pdb was originally dropped to.",
                    "default": []
                  },
                  "searchMicrosoftSymbolServer": {
                    "type": "boolean",
                    "description": "If 'true' the Microsoft Symbol server (https​://msdl.microsoft.com​/download/symbols) is added to the symbols search path. If unspecified, this option defaults to 'false'.",
                    "default": false
                  },
                  "searchNuGetOrgSymbolServer": {
                    "type": "boolean",
                    "description": "If 'true' the NuGet.org symbol server (https​://symbols.nuget.org​/download/symbols) is added to the symbols search path. If unspecified, this option defaults to 'false'.",
                    "default": false
                  },
                  "cachePath": {
                    "type": "string",
                    "description": "Directory where symbols downloaded from symbol servers should be cached. If unspecified, on Windows the debugger will default to %TEMP%\\SymbolCache, and on Linux and macOS the debugger will default to ~/.dotnet/symbolcache.",
                    "default": "~/.dotnet/symbolcache"
                  },
                  "moduleFilter": {
                    "description": "Provides options to control which modules (.dll files) the debugger will attempt to load symbols (.pdb files) for.",
                    "default": {
                      "mode": "loadAllButExcluded",
                      "excludedModules": []
                    },
                    "type": "object",
                    "required": [
                      "mode"
                    ],
                    "properties": {
                      "mode": {
                        "type": "string",
                        "enum": [
                          "loadAllButExcluded",
                          "loadOnlyIncluded"
                        ],
                        "enumDescriptions": [
                          "Load symbols for all modules unless the module is in the 'excludedModules' array.",
                          "Do not attempt to load symbols for ANY module unless it is in the 'includedModules' array, or it is included through the 'includeSymbolsNextToModules' setting."
                        ],
                        "description": "Controls which of the two basic operating modes the module filter operates in.",
                        "default": "loadAllButExcluded"
                      },
                      "excludedModules": {
                        "type": "array",
                        "items": {
                          "type": "string"
                        },
                        "description": "Array of modules that the debugger should NOT load symbols for. Wildcards (example: MyCompany.*.dll) are supported.\n\nThis property is ignored unless 'mode' is set to 'loadAllButExcluded'.",
                        "default": []
                      },
                      "includedModules": {
                        "type": "array",
                        "items": {
                          "type": "string"
                        },
                        "description": "Array of modules that the debugger should load symbols for. Wildcards (example: MyCompany.*.dll) are supported.\n\nThis property is ignored unless 'mode' is set to 'loadOnlyIncluded'.",
                        "default": [
                          "MyExampleModule.dll"
                        ]
                      },
                      "includeSymbolsNextToModules": {
                        "type": "boolean",
                        "description": "If true, for any module NOT in the 'includedModules' array, the debugger will still check next to the module itself and the launching executable, but it will not check paths on the symbol search list. This option defaults to 'true'.\n\nThis property is ignored unless 'mode' is set to 'loadOnlyIncluded'.",
                        "default": true
                      }
                    }
                  }
                }
              },
              "sourceLinkOptions": {
                "description": "Options to control how Source Link connects to web servers. For more information: https://aka.ms/VSCode-CS-LaunchJson#source-link-options",
                "default": {
                  "*": {
                    "enabled": true
                  }
                },
                "type": "object",
                "additionalItems": {
                  "type": "object",
                  "properties": {
                    "enabled": {
                      "title": "boolean",
                      "description": "Is Source Link enabled for this URL?  If unspecified, this option defaults to 'true'.",
                      "default": "true"
                    }
                  }
                }
              },
              "allowFastEvaluate": {
                "type": "boolean",
                "description": "When true (the default state), the debugger will attempt faster evaluation by simulating execution of simple properties and methods.",
                "default": true
              },
              "targetOutputLogPath": {
                "type": "string",
                "description": "When set, text that the target application writes to stdout and stderr (ex: Console.WriteLine) will be saved to the specified file. This option is ignored if console is set to something other than internalConsole.",
                "default": "${workspaceFolder}/out.txt"
              },
              "targetArchitecture": {
                "type": "string",
                "description": "[Only supported in local macOS debugging] The architecture of the debuggee. This will automatically be detected unless this parameter is set. Allowed values are x86_64 or arm64."
              }
            }
          },
          "attach": {
            "type": "object",
            "required": [],
            "properties": {
              "processName": {
                "type": "string",
                "description": "",
                "default": "The process name to attach to. If this is used, 'processId' should not be used."
              },
              "processId": {
                "anyOf": [
                  {
                    "type": "string",
                    "description": "The process id to attach to. Use \"\" to get a list of running processes to attach to. If 'processId' used, 'processName' should not be used.",
                    "default": ""
                  },
                  {
                    "type": "integer",
                    "description": "The process id to attach to. Use \"\" to get a list of running processes to attach to. If 'processId' used, 'processName' should not be used.",
                    "default": 0
                  }
                ]
              },
              "sourceFileMap": {
                "type": "object",
                "description": "Optional source file mappings passed to the debug engine. Example: '{ \"C:\\foo\":\"/home/user/foo\" }'",
                "additionalProperties": {
                  "type": "string"
                },
                "default": {
                  "<insert-source-path-here>": "<insert-target-path-here>"
                }
              },
              "justMyCode": {
                "type": "boolean",
                "description": "Optional flag to only show user code.",
                "default": true
              },
              "requireExactSource": {
                "type": "boolean",
                "description": "Optional flag to require current source code to match the pdb.",
                "default": true
              },
              "enableStepFiltering": {
                "type": "boolean",
                "description": "Optional flag to enable stepping over Properties and Operators.",
                "default": true
              },
              "logging": {
                "description": "Optional flags to determine what types of messages should be logged to the output window.",
                "type": "object",
                "required": [],
                "default": {},
                "properties": {
                  "exceptions": {
                    "type": "boolean",
                    "description": "Optional flag to determine whether exception messages should be logged to the output window.",
                    "default": true
                  },
                  "moduleLoad": {
                    "type": "boolean",
                    "description": "Optional flag to determine whether module load events should be logged to the output window.",
                    "default": true
                  },
                  "programOutput": {
                    "type": "boolean",
                    "description": "Optional flag to determine whether program output should be logged to the output window when not using an external console.",
                    "default": true
                  },
                  "engineLogging": {
                    "type": "boolean",
                    "description": "Optional flag to determine whether diagnostic engine logs should be logged to the output window.",
                    "default": false
                  },
                  "browserStdOut": {
                    "type": "boolean",
                    "description": "Optional flag to determine if stdout text from the launching the web browser should be logged to the output window.",
                    "default": true
                  },
                  "elapsedTiming": {
                    "type": "boolean",
                    "description": "If true, engine logging will include `adapterElapsedTime` and `engineElapsedTime` properties to indicate the amount of time, in microseconds, that a request took.",
                    "default": false
                  },
                  "threadExit": {
                    "type": "boolean",
                    "description": "Controls if a message is logged when a thread in the target process exits. Default: `false`.",
                    "default": false
                  },
                  "processExit": {
                    "type": "boolean",
                    "description": "Controls if a message is logged when the target process exits, or debugging is stopped. Default: `true`.",
                    "default": true
                  }
                }
              },
              "pipeTransport": {
                "description": "When present, this tells the debugger to connect to a remote computer using another executable as a pipe that will relay standard input/output between VS Code and the .NET Core debugger backend executable (netcoredbg).",
                "type": "object",
                "required": [
                  "debuggerPath"
                ],
                "default": {
                  "pipeCwd": "${workspaceFolder}",
                  "pipeProgram": "enter the fully qualified path for the pipe program name, for example '/usr/bin/ssh'",
                  "pipeArgs": [],
                  "debuggerPath": "enter the path for the debugger on the target machine, for example /usr/bin/netcoredbg"
                },
                "properties": {
                  "pipeCwd": {
                    "type": "string",
                    "description": "The fully qualified path to the working directory for the pipe program.",
                    "default": "${workspaceFolder}"
                  },
                  "pipeProgram": {
                    "type": "string",
                    "description": "The fully qualified pipe command to execute.",
                    "default": "enter the fully qualified path for the pipe program name, for example '/usr/bin/ssh'"
                  },
                  "pipeArgs": {
                    "anyOf": [
                      {
                        "type": "array",
                        "description": "Command line arguments passed to the pipe program. Token ${debuggerCommand} in pipeArgs will get replaced by the full debugger command, this token can be specified inline with other arguments. If ${debuggerCommand} isn't used in any argument, the full debugger command will be instead be added to the end of the argument list.",
                        "items": {
                          "type": "string"
                        },
                        "default": []
                      },
                      {
                        "type": "string",
                        "description": "Stringified version of command line arguments passed to the pipe program. Token ${debuggerCommand} in pipeArgs will get replaced by the full debugger command, this token can be specified inline with other arguments. If ${debuggerCommand} isn't used in any argument, the full debugger command will be instead be added to the end of the argument list.",
                        "default": ""
                      }
                    ],
                    "default": []
                  },
                  "debuggerPath": {
                    "type": "string",
                    "description": "The full path to the debugger on the target machine.",
                    "default": "enter the path for the debugger on the target machine, for example /usr/bin/netcoredbg"
                  },
                  "pipeEnv": {
                    "type": "object",
                    "additionalProperties": {
                      "type": "string"
                    },
                    "description": "Environment variables passed to the pipe program.",
                    "default": {}
                  },
                  "quoteArgs": {
                    "type": "boolean",
                    "description": "Should arguments that contain characters that need to be quoted (example: spaces) be quoted? Defaults to 'true'. If set to false, the debugger command will no longer be automatically quoted.",
                    "default": true
                  },
                  "windows": {
                    "description": "Windows-specific pipe launch configuration options",
                    "default": {
                      "pipeCwd": "${workspaceFolder}",
                      "pipeProgram": "enter the fully qualified path for the pipe program name, for example 'c:\\tools\\plink.exe'",
                      "pipeArgs": []
                    },
                    "type": "object",
                    "properties": {
                      "pipeCwd": {
                        "type": "string",
                        "description": "The fully qualified path to the working directory for the pipe program.",
                        "default": "${workspaceFolder}"
                      },
                      "pipeProgram": {
                        "type": "string",
                        "description": "The fully qualified pipe command to execute.",
                        "default": "enter the fully qualified path for the pipe program name, for example '/usr/bin/ssh'"
                      },
                      "pipeArgs": {
                        "anyOf": [
                          {
                            "type": "array",
                            "description": "Command line arguments passed to the pipe program. Token ${debuggerCommand} in pipeArgs will get replaced by the full debugger command, this token can be specified inline with other arguments. If ${debuggerCommand} isn't used in any argument, the full debugger command will be instead be added to the end of the argument list.",
                            "items": {
                              "type": "string"
                            },
                            "default": []
                          },
                          {
                            "type": "string",
                            "description": "Stringified version of command line arguments passed to the pipe program. Token ${debuggerCommand} in pipeArgs will get replaced by the full debugger command, this token can be specified inline with other arguments. If ${debuggerCommand} isn't used in any argument, the full debugger command will be instead be added to the end of the argument list.",
                            "default": ""
                          }
                        ],
                        "default": []
                      },
                      "quoteArgs": {
                        "type": "boolean",
                        "description": "Should arguments that contain characters that need to be quoted (example: spaces) be quoted? Defaults to 'true'. If set to false, the debugger command will no longer be automatically quoted.",
                        "default": true
                      },
                      "pipeEnv": {
                        "type": "object",
                        "additionalProperties": {
                          "type": "string"
                        },
                        "description": "Environment variables passed to the pipe program.",
                        "default": {}
                      }
                    }
                  },
                  "osx": {
                    "description": "OSX-specific pipe launch configuration options",
                    "default": {
                      "pipeCwd": "${workspaceFolder}",
                      "pipeProgram": "enter the fully qualified path for the pipe program name, for example '/usr/bin/ssh'",
                      "pipeArgs": []
                    },
                    "type": "object",
                    "properties": {
                      "pipeCwd": {
                        "type": "string",
                        "description": "The fully qualified path to the working directory for the pipe program.",
                        "default": "${workspaceFolder}"
                      },
                      "pipeProgram": {
                        "type": "string",
                        "description": "The fully qualified pipe command to execute.",
                        "default": "enter the fully qualified path for the pipe program name, for example '/usr/bin/ssh'"
                      },
                      "pipeArgs": {
                        "anyOf": [
                          {
                            "type": "array",
                            "description": "Command line arguments passed to the pipe program. Token ${debuggerCommand} in pipeArgs will get replaced by the full debugger command, this token can be specified inline with other arguments. If ${debuggerCommand} isn't used in any argument, the full debugger command will be instead be added to the end of the argument list.",
                            "items": {
                              "type": "string"
                            },
                            "default": []
                          },
                          {
                            "type": "string",
                            "description": "Stringified version of command line arguments passed to the pipe program. Token ${debuggerCommand} in pipeArgs will get replaced by the full debugger command, this token can be specified inline with other arguments. If ${debuggerCommand} isn't used in any argument, the full debugger command will be instead be added to the end of the argument list.",
                            "default": ""
                          }
                        ],
                        "default": []
                      },
                      "quoteArgs": {
                        "type": "boolean",
                        "description": "Should arguments that contain characters that need to be quoted (example: spaces) be quoted? Defaults to 'true'. If set to false, the debugger command will no longer be automatically quoted.",
                        "default": true
                      },
                      "pipeEnv": {
                        "type": "object",
                        "additionalProperties": {
                          "type": "string"
                        },
                        "description": "Environment variables passed to the pipe program.",
                        "default": {}
                      }
                    }
                  },
                  "linux": {
                    "description": "Linux-specific pipe launch configuration options",
                    "default": {
                      "pipeCwd": "${workspaceFolder}",
                      "pipeProgram": "enter the fully qualified path for the pipe program name, for example '/usr/bin/ssh'",
                      "pipeArgs": []
                    },
                    "type": "object",
                    "properties": {
                      "pipeCwd": {
                        "type": "string",
                        "description": "The fully qualified path to the working directory for the pipe program.",
                        "default": "${workspaceFolder}"
                      },
                      "pipeProgram": {
                        "type": "string",
                        "description": "The fully qualified pipe command to execute.",
                        "default": "enter the fully qualified path for the pipe program name, for example '/usr/bin/ssh'"
                      },
                      "pipeArgs": {
                        "anyOf": [
                          {
                            "type": "array",
                            "description": "Command line arguments passed to the pipe program. Token ${debuggerCommand} in pipeArgs will get replaced by the full debugger command, this token can be specified inline with other arguments. If ${debuggerCommand} isn't used in any argument, the full debugger command will be instead be added to the end of the argument list.",
                            "items": {
                              "type": "string"
                            },
                            "default": []
                          },
                          {
                            "type": "string",
                            "description": "Stringified version of command line arguments passed to the pipe program. Token ${debuggerCommand} in pipeArgs will get replaced by the full debugger command, this token can be specified inline with other arguments. If ${debuggerCommand} isn't used in any argument, the full debugger command will be instead be added to the end of the argument list.",
                            "default": ""
                          }
                        ],
                        "default": []
                      },
                      "quoteArgs": {
                        "type": "boolean",
                        "description": "Should arguments that contain characters that need to be quoted (example: spaces) be quoted? Defaults to 'true'. If set to false, the debugger command will no longer be automatically quoted.",
                        "default": true
                      },
                      "pipeEnv": {
                        "type": "object",
                        "additionalProperties": {
                          "type": "string"
                        },
                        "description": "Environment variables passed to the pipe program.",
                        "default": {}
                      }
                    }
                  }
                }
              },
              "suppressJITOptimizations": {
                "type": "boolean",
                "description": "If true, when an optimized module (.dll compiled in the Release configuration) loads in the target process, the debugger will ask the Just-In-Time compiler to generate code with optimizations disabled. For more information: https://aka.ms/VSCode-CS-LaunchJson#suppress-jit-optimizations",
                "default": false
              },
              "symbolOptions": {
                "description": "Options to control how symbols (.pdb files) are found and loaded.",
                "default": {
                  "searchPaths": [],
                  "searchMicrosoftSymbolServer": false,
                  "searchNuGetOrgSymbolServer": false
                },
                "type": "object",
                "properties": {
                  "searchPaths": {
                    "type": "array",
                    "items": {
                      "type": "string"
                    },
                    "description": "Array of symbol server URLs (example: http​://MyExampleSymbolServer) or directories (example: /build/symbols) to search for .pdb files. These directories will be searched in addition to the default locations -- next to the module and the path where the pdb was originally dropped to.",
                    "default": []
                  },
                  "searchMicrosoftSymbolServer": {
                    "type": "boolean",
                    "description": "If 'true' the Microsoft Symbol server (https​://msdl.microsoft.com​/download/symbols) is added to the symbols search path. If unspecified, this option defaults to 'false'.",
                    "default": false
                  },
                  "searchNuGetOrgSymbolServer": {
                    "type": "boolean",
                    "description": "If 'true' the NuGet.org symbol server (https​://symbols.nuget.org​/download/symbols) is added to the symbols search path. If unspecified, this option defaults to 'false'.",
                    "default": false
                  },
                  "cachePath": {
                    "type": "string",
                    "description": "Directory where symbols downloaded from symbol servers should be cached. If unspecified, on Windows the debugger will default to %TEMP%\\SymbolCache, and on Linux and macOS the debugger will default to ~/.dotnet/symbolcache.",
                    "default": "~/.dotnet/symbolcache"
                  },
                  "moduleFilter": {
                    "description": "Provides options to control which modules (.dll files) the debugger will attempt to load symbols (.pdb files) for.",
                    "default": {
                      "mode": "loadAllButExcluded",
                      "excludedModules": []
                    },
                    "type": "object",
                    "required": [
                      "mode"
                    ],
                    "properties": {
                      "mode": {
                        "type": "string",
                        "enum": [
                          "loadAllButExcluded",
                          "loadOnlyIncluded"
                        ],
                        "enumDescriptions": [
                          "Load symbols for all modules unless the module is in the 'excludedModules' array.",
                          "Do not attempt to load symbols for ANY module unless it is in the 'includedModules' array, or it is included through the 'includeSymbolsNextToModules' setting."
                        ],
                        "description": "Controls which of the two basic operating modes the module filter operates in.",
                        "default": "loadAllButExcluded"
                      },
                      "excludedModules": {
                        "type": "array",
                        "items": {
                          "type": "string"
                        },
                        "description": "Array of modules that the debugger should NOT load symbols for. Wildcards (example: MyCompany.*.dll) are supported.\n\nThis property is ignored unless 'mode' is set to 'loadAllButExcluded'.",
                        "default": []
                      },
                      "includedModules": {
                        "type": "array",
                        "items": {
                          "type": "string"
                        },
                        "description": "Array of modules that the debugger should load symbols for. Wildcards (example: MyCompany.*.dll) are supported.\n\nThis property is ignored unless 'mode' is set to 'loadOnlyIncluded'.",
                        "default": [
                          "MyExampleModule.dll"
                        ]
                      },
                      "includeSymbolsNextToModules": {
                        "type": "boolean",
                        "description": "If true, for any module NOT in the 'includedModules' array, the debugger will still check next to the module itself and the launching executable, but it will not check paths on the symbol search list. This option defaults to 'true'.\n\nThis property is ignored unless 'mode' is set to 'loadOnlyIncluded'.",
                        "default": true
                      }
                    }
                  }
                }
              },
              "sourceLinkOptions": {
                "description": "Options to control how Source Link connects to web servers. For more information: https://aka.ms/VSCode-CS-LaunchJson#source-link-options",
                "default": {
                  "*": {
                    "enabled": true
                  }
                },
                "type": "object",
                "additionalItems": {
                  "type": "object",
                  "properties": {
                    "enabled": {
                      "title": "boolean",
                      "description": "Is Source Link enabled for this URL?  If unspecified, this option defaults to 'true'.",
                      "default": "true"
                    }
                  }
                }
              },
              "allowFastEvaluate": {
                "type": "boolean",
                "description": "When true (the default state), the debugger will attempt faster evaluation by simulating execution of simple properties and methods.",
                "default": true
              },
              "targetArchitecture": {
                "type": "string",
                "description": "[Only supported in local macOS debugging] The architecture of the debuggee. This will automatically be detected unless this parameter is set. Allowed values are x86_64 or arm64."
              }
            }
          }
        },
        "configurationSnippets": [
          {
            "label": ".NET: Launch .NET Core Console App",
            "description": "Launch a .NET Core Console App with a debugger.",
            "body": {
              "name": ".NET Core Launch (console)",
              "type": "coreclr",
              "request": "launch",
              "preLaunchTask": "build",
              "program": "^\"\\${workspaceFolder}/bin/Debug/${1:<target-framework>}/${2:<project-name.dll>}\"",
              "args": [],
              "cwd": "^\"\\${workspaceFolder}\"",
              "stopAtEntry": false,
              "console": "internalConsole"
            }
          },
          {
            "label": ".NET: Attach to local .NET Core Console App",
            "description": "Attach a debugger to a .NET Core Console App.",
            "body": {
              "name": ".NET Core Attach",
              "type": "coreclr",
              "request": "attach"
            }
          },
          {
            "label": ".NET: Launch a local .NET Core Web App",
            "description": "Launch a .NET Core Web App with both a browser and a debugger.",
            "body": {
              "name": ".NET Core Launch (web)",
              "type": "coreclr",
              "request": "launch",
              "preLaunchTask": "build",
              "program": "^\"\\${workspaceFolder}/bin/Debug/${1:<target-framework>}/${2:<project-name.dll>}\"",
              "args": [],
              "cwd": "^\"\\${workspaceFolder}\"",
              "stopAtEntry": false,
              "serverReadyAction": {
                "action": "openExternally",
                "pattern": "\\\\bNow listening on:\\\\s+(https?://\\\\S+)"
              },
              "env": {
                "ASPNETCORE_ENVIRONMENT": "Development"
              },
              "sourceFileMap": {
                "/Views": "^\"\\${workspaceFolder}/Views\""
              }
            }
          },
          {
            "label": ".NET: Launch a remote .NET Core Console App",
            "description": "Launch a .NET Core Console App on a remote machine.",
            "body": {
              "name": ".NET Core Launch (console)",
              "type": "coreclr",
              "request": "launch",
              "preLaunchTask": "build",
              "program": "^\"\\${workspaceFolder}/bin/Debug/${1:<target-framework>}/${2:<project-name.dll>}\"",
              "args": [],
              "cwd": "^\"\\${workspaceFolder}\"",
              "stopAtEntry": false,
              "console": "internalConsole",
              "pipeTransport": {
                "pipeCwd": "^\"\\${workspaceFolder}\"",
                "pipeProgram": "^\"${3:enter the fully qualified path for the pipe program name, for example '/usr/bin/ssh'}\"",
                "pipeArgs": [],
                "debuggerPath": "^\"${4:enter the path for the debugger on the target machine, for example /usr/bin/netcoredbg}\""
              }
            }
          },
          {
            "label": ".NET: Attach to remote .NET Core Console App",
            "description": "Attach a debugger to a .NET Core Console App on a remote machine.",
            "body": {
              "name": ".NET Core Attach",
              "type": "coreclr",
              "request": "attach",
              "pipeTransport": {
                "pipeCwd": "^\"\\${workspaceFolder}\"",
                "pipeProgram": "^\"${1:enter the fully qualified path for the pipe program name, for example '/usr/bin/ssh'}\"",
                "pipeArgs": [],
                "debuggerPath": "^\"${2:enter the path for the debugger on the target machine, for example /usr/bin/netcoredbg}\""
              }
            }
          }
        ]
      },
      {
        "type": "clr",
        "label": ".NET Framework 4.x (Windows only)",
        "languages": [
          "csharp",
          "razor",
          "qsharp",
          "aspnetcorerazor"
        ],
        "variables": {
          "pickProcess": "csharp.listProcess",
          "pickRemoteProcess": "csharp.listRemoteProcess",
          "pickRemoteDockerProcess": "csharp.listRemoteDockerProcess"
        },
        "aiKey": "AIF-d9b70cd4-b9f9-4d70-929b-a071c400b217",
        "configurationAttributes": {
          "launch": {
            "type": "object",
            "required": [
              "program"
            ],
            "properties": {
              "program": {
                "type": "string",
                "description": "Path to the application dll or .NET Core host executable to launch.\nThis property normally takes the form: '${workspaceFolder}/bin/Debug/(target-framework)/(project-name.dll)'\nExample: '${workspaceFolder}/bin/Debug/netcoreapp1.1/MyProject.dll'\n\nWhere:\n(target-framework) is the framework that the debugged project is being built for. This is normally found in the project file as the 'TargetFramework' property.\n(project-name.dll) is the name of debugged project's build output dll. This is normally the same as the project file name but with a '.dll' extension.",
                "default": "${workspaceFolder}/bin/Debug/<insert-target-framework-here>/<insert-project-name-here>.dll"
              },
              "cwd": {
                "type": "string",
                "description": "Path to the working directory of the program being debugged. Default is the current workspace.",
                "default": "${workspaceFolder}"
              },
              "args": {
                "anyOf": [
                  {
                    "type": "array",
                    "description": "Command line arguments passed to the program.",
                    "items": {
                      "type": "string"
                    },
                    "default": []
                  },
                  {
                    "type": "string",
                    "description": "Stringified version of command line arguments passed to the program.",
                    "default": ""
                  }
                ]
              },
              "stopAtEntry": {
                "type": "boolean",
                "description": "If true, the debugger should stop at the entry point of the target.",
                "default": false
              },
              "launchBrowser": {
                "description": "Describes options to launch a web browser as part of launch",
                "default": {
                  "enabled": true
                },
                "type": "object",
                "required": [
                  "enabled"
                ],
                "properties": {
                  "enabled": {
                    "type": "boolean",
                    "description": "Whether web browser launch is enabled",
                    "default": true
                  },
                  "args": {
                    "type": "string",
                    "description": "The arguments to pass to the command to open the browser. This is used only if the platform-specific element (`osx`, `linux` or `windows`) doesn't specify a value for `args`. Use ${auto-detect-url} to automatically use the address the server is listening to.",
                    "default": "${auto-detect-url}"
                  },
                  "osx": {
                    "description": "OSX-specific web launch configuration options. By default, this will start the browser using `open`.",
                    "default": {
                      "command": "open",
                      "args": "${auto-detect-url}"
                    },
                    "type": "object",
                    "required": [
                      "command"
                    ],
                    "properties": {
                      "command": {
                        "type": "string",
                        "description": "The executable which will start the web browser",
                        "default": "open"
                      },
                      "args": {
                        "type": "string",
                        "description": "The arguments to pass to the command to open the browser. Use ${auto-detect-url} to automatically use the address the server is listening to.",
                        "default": "${auto-detect-url}"
                      }
                    }
                  },
                  "linux": {
                    "description": "Linux-specific web launch configuration options. By default, this will start the browser using `xdg-open`.",
                    "default": {
                      "command": "xdg-open",
                      "args": "${auto-detect-url}"
                    },
                    "type": "object",
                    "required": [
                      "command"
                    ],
                    "properties": {
                      "command": {
                        "type": "string",
                        "description": "The executable which will start the web browser",
                        "default": "xdg-open"
                      },
                      "args": {
                        "type": "string",
                        "description": "The arguments to pass to the command to open the browser. Use ${auto-detect-url} to automatically use the address the server is listening to.",
                        "default": "${auto-detect-url}"
                      }
                    }
                  },
                  "windows": {
                    "description": "Windows-specific web launch configuration options. By default, this will start the browser using `cmd /c start`.",
                    "default": {
                      "command": "cmd.exe",
                      "args": "/C start ${auto-detect-url}"
                    },
                    "type": "object",
                    "required": [
                      "command"
                    ],
                    "properties": {
                      "command": {
                        "type": "string",
                        "description": "The executable which will start the web browser",
                        "default": "cmd.exe"
                      },
                      "args": {
                        "type": "string",
                        "description": "The arguments to pass to the command to open the browser. Use ${auto-detect-url} to automatically use the address the server is listening to.",
                        "default": "/C start ${auto-detect-url}"
                      }
                    }
                  }
                }
              },
              "env": {
                "type": "object",
                "additionalProperties": {
                  "type": "string"
                },
                "description": "Environment variables passed to the program.",
                "default": {}
              },
              "envFile": {
                "type": "string",
                "description": "Environment variables passed to the program by a file.",
                "default": "${workspaceFolder}/.env"
              },
              "console": {
                "type": "string",
                "enum": [
                  "internalConsole",
                  "integratedTerminal",
                  "externalTerminal"
                ],
                "enumDescriptions": [
                  "Output to the VS Code Debug Console. This doesn't support reading console input (ex:Console.ReadLine)",
                  "VS Code's integrated terminal",
                  "External terminal that can be configured via user settings"
                ],
                "description": "Where to launch the debug target.",
                "default": "internalConsole"
              },
              "externalConsole": {
                "type": "boolean",
                "description": "Attribute 'externalConsole' is deprecated, use 'console' instead.",
                "default": false
              },
              "launchSettingsFilePath": {
                "type": "string",
                "description": "The path to a launchSettings.json file. If this isn't set, the debugger will search in '{cwd}/Properties/launchSettings.json'.",
                "default": "${workspaceFolder}/Properties/launchSettings.json"
              },
              "launchSettingsProfile": {
                "anyOf": [
                  {
                    "type": "string"
                  },
                  {
                    "type": "null"
                  }
                ],
                "description": "If specified, indicates the name of the profile in launchSettings.json to use. This is ignored if launchSettings.json is not found. launchSettings.json will be read from the path specified should be the 'launchSettingsFilePath' property, or {cwd}/Properties/launchSettings.json if that isn't set. If this is set to null or an empty string then launchSettings.json is ignored. If this value is not specified the first 'Project' profile will be used.",
                "default": "<insert-profile-name>"
              },
              "sourceFileMap": {
                "type": "object",
                "description": "Optional source file mappings passed to the debug engine. Example: '{ \"C:\\foo\":\"/home/user/foo\" }'",
                "additionalProperties": {
                  "type": "string"
                },
                "default": {
                  "<insert-source-path-here>": "<insert-target-path-here>"
                }
              },
              "justMyCode": {
                "type": "boolean",
                "description": "Optional flag to only show user code.",
                "default": true
              },
              "requireExactSource": {
                "type": "boolean",
                "description": "Optional flag to require current source code to match the pdb.",
                "default": true
              },
              "enableStepFiltering": {
                "type": "boolean",
                "description": "Optional flag to enable stepping over Properties and Operators.",
                "default": true
              },
              "logging": {
                "description": "Optional flags to determine what types of messages should be logged to the output window.",
                "type": "object",
                "required": [],
                "default": {},
                "properties": {
                  "exceptions": {
                    "type": "boolean",
                    "description": "Optional flag to determine whether exception messages should be logged to the output window.",
                    "default": true
                  },
                  "moduleLoad": {
                    "type": "boolean",
                    "description": "Optional flag to determine whether module load events should be logged to the output window.",
                    "default": true
                  },
                  "programOutput": {
                    "type": "boolean",
                    "description": "Optional flag to determine whether program output should be logged to the output window when not using an external console.",
                    "default": true
                  },
                  "engineLogging": {
                    "type": "boolean",
                    "description": "Optional flag to determine whether diagnostic engine logs should be logged to the output window.",
                    "default": false
                  },
                  "browserStdOut": {
                    "type": "boolean",
                    "description": "Optional flag to determine if stdout text from the launching the web browser should be logged to the output window.",
                    "default": true
                  },
                  "elapsedTiming": {
                    "type": "boolean",
                    "description": "If true, engine logging will include `adapterElapsedTime` and `engineElapsedTime` properties to indicate the amount of time, in microseconds, that a request took.",
                    "default": false
                  },
                  "threadExit": {
                    "type": "boolean",
                    "description": "Controls if a message is logged when a thread in the target process exits. Default: `false`.",
                    "default": false
                  },
                  "processExit": {
                    "type": "boolean",
                    "description": "Controls if a message is logged when the target process exits, or debugging is stopped. Default: `true`.",
                    "default": true
                  }
                }
              },
              "pipeTransport": {
                "description": "When present, this tells the debugger to connect to a remote computer using another executable as a pipe that will relay standard input/output between VS Code and the .NET Core debugger backend executable (netcoredbg).",
                "type": "object",
                "required": [
                  "debuggerPath"
                ],
                "default": {
                  "pipeCwd": "${workspaceFolder}",
                  "pipeProgram": "enter the fully qualified path for the pipe program name, for example '/usr/bin/ssh'",
                  "pipeArgs": [],
                  "debuggerPath": "enter the path for the debugger on the target machine, for example /usr/bin/netcoredbg"
                },
                "properties": {
                  "pipeCwd": {
                    "type": "string",
                    "description": "The fully qualified path to the working directory for the pipe program.",
                    "default": "${workspaceFolder}"
                  },
                  "pipeProgram": {
                    "type": "string",
                    "description": "The fully qualified pipe command to execute.",
                    "default": "enter the fully qualified path for the pipe program name, for example '/usr/bin/ssh'"
                  },
                  "pipeArgs": {
                    "anyOf": [
                      {
                        "type": "array",
                        "description": "Command line arguments passed to the pipe program. Token ${debuggerCommand} in pipeArgs will get replaced by the full debugger command, this token can be specified inline with other arguments. If ${debuggerCommand} isn't used in any argument, the full debugger command will be instead be added to the end of the argument list.",
                        "items": {
                          "type": "string"
                        },
                        "default": []
                      },
                      {
                        "type": "string",
                        "description": "Stringified version of command line arguments passed to the pipe program. Token ${debuggerCommand} in pipeArgs will get replaced by the full debugger command, this token can be specified inline with other arguments. If ${debuggerCommand} isn't used in any argument, the full debugger command will be instead be added to the end of the argument list.",
                        "default": ""
                      }
                    ],
                    "default": []
                  },
                  "debuggerPath": {
                    "type": "string",
                    "description": "The full path to the debugger on the target machine.",
                    "default": "enter the path for the debugger on the target machine, for example /usr/bin/netcoredbg"
                  },
                  "pipeEnv": {
                    "type": "object",
                    "additionalProperties": {
                      "type": "string"
                    },
                    "description": "Environment variables passed to the pipe program.",
                    "default": {}
                  },
                  "quoteArgs": {
                    "type": "boolean",
                    "description": "Should arguments that contain characters that need to be quoted (example: spaces) be quoted? Defaults to 'true'. If set to false, the debugger command will no longer be automatically quoted.",
                    "default": true
                  },
                  "windows": {
                    "description": "Windows-specific pipe launch configuration options",
                    "default": {
                      "pipeCwd": "${workspaceFolder}",
                      "pipeProgram": "enter the fully qualified path for the pipe program name, for example 'c:\\tools\\plink.exe'",
                      "pipeArgs": []
                    },
                    "type": "object",
                    "properties": {
                      "pipeCwd": {
                        "type": "string",
                        "description": "The fully qualified path to the working directory for the pipe program.",
                        "default": "${workspaceFolder}"
                      },
                      "pipeProgram": {
                        "type": "string",
                        "description": "The fully qualified pipe command to execute.",
                        "default": "enter the fully qualified path for the pipe program name, for example '/usr/bin/ssh'"
                      },
                      "pipeArgs": {
                        "anyOf": [
                          {
                            "type": "array",
                            "description": "Command line arguments passed to the pipe program. Token ${debuggerCommand} in pipeArgs will get replaced by the full debugger command, this token can be specified inline with other arguments. If ${debuggerCommand} isn't used in any argument, the full debugger command will be instead be added to the end of the argument list.",
                            "items": {
                              "type": "string"
                            },
                            "default": []
                          },
                          {
                            "type": "string",
                            "description": "Stringified version of command line arguments passed to the pipe program. Token ${debuggerCommand} in pipeArgs will get replaced by the full debugger command, this token can be specified inline with other arguments. If ${debuggerCommand} isn't used in any argument, the full debugger command will be instead be added to the end of the argument list.",
                            "default": ""
                          }
                        ],
                        "default": []
                      },
                      "quoteArgs": {
                        "type": "boolean",
                        "description": "Should arguments that contain characters that need to be quoted (example: spaces) be quoted? Defaults to 'true'. If set to false, the debugger command will no longer be automatically quoted.",
                        "default": true
                      },
                      "pipeEnv": {
                        "type": "object",
                        "additionalProperties": {
                          "type": "string"
                        },
                        "description": "Environment variables passed to the pipe program.",
                        "default": {}
                      }
                    }
                  },
                  "osx": {
                    "description": "OSX-specific pipe launch configuration options",
                    "default": {
                      "pipeCwd": "${workspaceFolder}",
                      "pipeProgram": "enter the fully qualified path for the pipe program name, for example '/usr/bin/ssh'",
                      "pipeArgs": []
                    },
                    "type": "object",
                    "properties": {
                      "pipeCwd": {
                        "type": "string",
                        "description": "The fully qualified path to the working directory for the pipe program.",
                        "default": "${workspaceFolder}"
                      },
                      "pipeProgram": {
                        "type": "string",
                        "description": "The fully qualified pipe command to execute.",
                        "default": "enter the fully qualified path for the pipe program name, for example '/usr/bin/ssh'"
                      },
                      "pipeArgs": {
                        "anyOf": [
                          {
                            "type": "array",
                            "description": "Command line arguments passed to the pipe program. Token ${debuggerCommand} in pipeArgs will get replaced by the full debugger command, this token can be specified inline with other arguments. If ${debuggerCommand} isn't used in any argument, the full debugger command will be instead be added to the end of the argument list.",
                            "items": {
                              "type": "string"
                            },
                            "default": []
                          },
                          {
                            "type": "string",
                            "description": "Stringified version of command line arguments passed to the pipe program. Token ${debuggerCommand} in pipeArgs will get replaced by the full debugger command, this token can be specified inline with other arguments. If ${debuggerCommand} isn't used in any argument, the full debugger command will be instead be added to the end of the argument list.",
                            "default": ""
                          }
                        ],
                        "default": []
                      },
                      "quoteArgs": {
                        "type": "boolean",
                        "description": "Should arguments that contain characters that need to be quoted (example: spaces) be quoted? Defaults to 'true'. If set to false, the debugger command will no longer be automatically quoted.",
                        "default": true
                      },
                      "pipeEnv": {
                        "type": "object",
                        "additionalProperties": {
                          "type": "string"
                        },
                        "description": "Environment variables passed to the pipe program.",
                        "default": {}
                      }
                    }
                  },
                  "linux": {
                    "description": "Linux-specific pipe launch configuration options",
                    "default": {
                      "pipeCwd": "${workspaceFolder}",
                      "pipeProgram": "enter the fully qualified path for the pipe program name, for example '/usr/bin/ssh'",
                      "pipeArgs": []
                    },
                    "type": "object",
                    "properties": {
                      "pipeCwd": {
                        "type": "string",
                        "description": "The fully qualified path to the working directory for the pipe program.",
                        "default": "${workspaceFolder}"
                      },
                      "pipeProgram": {
                        "type": "string",
                        "description": "The fully qualified pipe command to execute.",
                        "default": "enter the fully qualified path for the pipe program name, for example '/usr/bin/ssh'"
                      },
                      "pipeArgs": {
                        "anyOf": [
                          {
                            "type": "array",
                            "description": "Command line arguments passed to the pipe program. Token ${debuggerCommand} in pipeArgs will get replaced by the full debugger command, this token can be specified inline with other arguments. If ${debuggerCommand} isn't used in any argument, the full debugger command will be instead be added to the end of the argument list.",
                            "items": {
                              "type": "string"
                            },
                            "default": []
                          },
                          {
                            "type": "string",
                            "description": "Stringified version of command line arguments passed to the pipe program. Token ${debuggerCommand} in pipeArgs will get replaced by the full debugger command, this token can be specified inline with other arguments. If ${debuggerCommand} isn't used in any argument, the full debugger command will be instead be added to the end of the argument list.",
                            "default": ""
                          }
                        ],
                        "default": []
                      },
                      "quoteArgs": {
                        "type": "boolean",
                        "description": "Should arguments that contain characters that need to be quoted (example: spaces) be quoted? Defaults to 'true'. If set to false, the debugger command will no longer be automatically quoted.",
                        "default": true
                      },
                      "pipeEnv": {
                        "type": "object",
                        "additionalProperties": {
                          "type": "string"
                        },
                        "description": "Environment variables passed to the pipe program.",
                        "default": {}
                      }
                    }
                  }
                }
              },
              "suppressJITOptimizations": {
                "type": "boolean",
                "description": "If true, when an optimized module (.dll compiled in the Release configuration) loads in the target process, the debugger will ask the Just-In-Time compiler to generate code with optimizations disabled. For more information: https://aka.ms/VSCode-CS-LaunchJson#suppress-jit-optimizations",
                "default": false
              },
              "symbolOptions": {
                "description": "Options to control how symbols (.pdb files) are found and loaded.",
                "default": {
                  "searchPaths": [],
                  "searchMicrosoftSymbolServer": false,
                  "searchNuGetOrgSymbolServer": false
                },
                "type": "object",
                "properties": {
                  "searchPaths": {
                    "type": "array",
                    "items": {
                      "type": "string"
                    },
                    "description": "Array of symbol server URLs (example: http​://MyExampleSymbolServer) or directories (example: /build/symbols) to search for .pdb files. These directories will be searched in addition to the default locations -- next to the module and the path where the pdb was originally dropped to.",
                    "default": []
                  },
                  "searchMicrosoftSymbolServer": {
                    "type": "boolean",
                    "description": "If 'true' the Microsoft Symbol server (https​://msdl.microsoft.com​/download/symbols) is added to the symbols search path. If unspecified, this option defaults to 'false'.",
                    "default": false
                  },
                  "searchNuGetOrgSymbolServer": {
                    "type": "boolean",
                    "description": "If 'true' the NuGet.org symbol server (https​://symbols.nuget.org​/download/symbols) is added to the symbols search path. If unspecified, this option defaults to 'false'.",
                    "default": false
                  },
                  "cachePath": {
                    "type": "string",
                    "description": "Directory where symbols downloaded from symbol servers should be cached. If unspecified, on Windows the debugger will default to %TEMP%\\SymbolCache, and on Linux and macOS the debugger will default to ~/.dotnet/symbolcache.",
                    "default": "~/.dotnet/symbolcache"
                  },
                  "moduleFilter": {
                    "description": "Provides options to control which modules (.dll files) the debugger will attempt to load symbols (.pdb files) for.",
                    "default": {
                      "mode": "loadAllButExcluded",
                      "excludedModules": []
                    },
                    "type": "object",
                    "required": [
                      "mode"
                    ],
                    "properties": {
                      "mode": {
                        "type": "string",
                        "enum": [
                          "loadAllButExcluded",
                          "loadOnlyIncluded"
                        ],
                        "enumDescriptions": [
                          "Load symbols for all modules unless the module is in the 'excludedModules' array.",
                          "Do not attempt to load symbols for ANY module unless it is in the 'includedModules' array, or it is included through the 'includeSymbolsNextToModules' setting."
                        ],
                        "description": "Controls which of the two basic operating modes the module filter operates in.",
                        "default": "loadAllButExcluded"
                      },
                      "excludedModules": {
                        "type": "array",
                        "items": {
                          "type": "string"
                        },
                        "description": "Array of modules that the debugger should NOT load symbols for. Wildcards (example: MyCompany.*.dll) are supported.\n\nThis property is ignored unless 'mode' is set to 'loadAllButExcluded'.",
                        "default": []
                      },
                      "includedModules": {
                        "type": "array",
                        "items": {
                          "type": "string"
                        },
                        "description": "Array of modules that the debugger should load symbols for. Wildcards (example: MyCompany.*.dll) are supported.\n\nThis property is ignored unless 'mode' is set to 'loadOnlyIncluded'.",
                        "default": [
                          "MyExampleModule.dll"
                        ]
                      },
                      "includeSymbolsNextToModules": {
                        "type": "boolean",
                        "description": "If true, for any module NOT in the 'includedModules' array, the debugger will still check next to the module itself and the launching executable, but it will not check paths on the symbol search list. This option defaults to 'true'.\n\nThis property is ignored unless 'mode' is set to 'loadOnlyIncluded'.",
                        "default": true
                      }
                    }
                  }
                }
              },
              "sourceLinkOptions": {
                "description": "Options to control how Source Link connects to web servers. For more information: https://aka.ms/VSCode-CS-LaunchJson#source-link-options",
                "default": {
                  "*": {
                    "enabled": true
                  }
                },
                "type": "object",
                "additionalItems": {
                  "type": "object",
                  "properties": {
                    "enabled": {
                      "title": "boolean",
                      "description": "Is Source Link enabled for this URL?  If unspecified, this option defaults to 'true'.",
                      "default": "true"
                    }
                  }
                }
              },
              "allowFastEvaluate": {
                "type": "boolean",
                "description": "When true (the default state), the debugger will attempt faster evaluation by simulating execution of simple properties and methods.",
                "default": true
              },
              "targetOutputLogPath": {
                "type": "string",
                "description": "When set, text that the target application writes to stdout and stderr (ex: Console.WriteLine) will be saved to the specified file. This option is ignored if console is set to something other than internalConsole.",
                "default": "${workspaceFolder}/out.txt"
              },
              "targetArchitecture": {
                "type": "string",
                "description": "[Only supported in local macOS debugging] The architecture of the debuggee. This will automatically be detected unless this parameter is set. Allowed values are x86_64 or arm64."
              }
            }
          },
          "attach": {
            "type": "object",
            "required": [],
            "properties": {
              "processName": {
                "type": "string",
                "description": "",
                "default": "The process name to attach to. If this is used, 'processId' should not be used."
              },
              "processId": {
                "anyOf": [
                  {
                    "type": "string",
                    "description": "The process id to attach to. Use \"\" to get a list of running processes to attach to. If 'processId' used, 'processName' should not be used.",
                    "default": ""
                  },
                  {
                    "type": "integer",
                    "description": "The process id to attach to. Use \"\" to get a list of running processes to attach to. If 'processId' used, 'processName' should not be used.",
                    "default": 0
                  }
                ]
              },
              "sourceFileMap": {
                "type": "object",
                "description": "Optional source file mappings passed to the debug engine. Example: '{ \"C:\\foo\":\"/home/user/foo\" }'",
                "additionalProperties": {
                  "type": "string"
                },
                "default": {
                  "<insert-source-path-here>": "<insert-target-path-here>"
                }
              },
              "justMyCode": {
                "type": "boolean",
                "description": "Optional flag to only show user code.",
                "default": true
              },
              "requireExactSource": {
                "type": "boolean",
                "description": "Optional flag to require current source code to match the pdb.",
                "default": true
              },
              "enableStepFiltering": {
                "type": "boolean",
                "description": "Optional flag to enable stepping over Properties and Operators.",
                "default": true
              },
              "logging": {
                "description": "Optional flags to determine what types of messages should be logged to the output window.",
                "type": "object",
                "required": [],
                "default": {},
                "properties": {
                  "exceptions": {
                    "type": "boolean",
                    "description": "Optional flag to determine whether exception messages should be logged to the output window.",
                    "default": true
                  },
                  "moduleLoad": {
                    "type": "boolean",
                    "description": "Optional flag to determine whether module load events should be logged to the output window.",
                    "default": true
                  },
                  "programOutput": {
                    "type": "boolean",
                    "description": "Optional flag to determine whether program output should be logged to the output window when not using an external console.",
                    "default": true
                  },
                  "engineLogging": {
                    "type": "boolean",
                    "description": "Optional flag to determine whether diagnostic engine logs should be logged to the output window.",
                    "default": false
                  },
                  "browserStdOut": {
                    "type": "boolean",
                    "description": "Optional flag to determine if stdout text from the launching the web browser should be logged to the output window.",
                    "default": true
                  },
                  "elapsedTiming": {
                    "type": "boolean",
                    "description": "If true, engine logging will include `adapterElapsedTime` and `engineElapsedTime` properties to indicate the amount of time, in microseconds, that a request took.",
                    "default": false
                  },
                  "threadExit": {
                    "type": "boolean",
                    "description": "Controls if a message is logged when a thread in the target process exits. Default: `false`.",
                    "default": false
                  },
                  "processExit": {
                    "type": "boolean",
                    "description": "Controls if a message is logged when the target process exits, or debugging is stopped. Default: `true`.",
                    "default": true
                  }
                }
              },
              "pipeTransport": {
                "description": "When present, this tells the debugger to connect to a remote computer using another executable as a pipe that will relay standard input/output between VS Code and the .NET Core debugger backend executable (netcoredbg).",
                "type": "object",
                "required": [
                  "debuggerPath"
                ],
                "default": {
                  "pipeCwd": "${workspaceFolder}",
                  "pipeProgram": "enter the fully qualified path for the pipe program name, for example '/usr/bin/ssh'",
                  "pipeArgs": [],
                  "debuggerPath": "enter the path for the debugger on the target machine, for example /usr/bin/netcoredbg"
                },
                "properties": {
                  "pipeCwd": {
                    "type": "string",
                    "description": "The fully qualified path to the working directory for the pipe program.",
                    "default": "${workspaceFolder}"
                  },
                  "pipeProgram": {
                    "type": "string",
                    "description": "The fully qualified pipe command to execute.",
                    "default": "enter the fully qualified path for the pipe program name, for example '/usr/bin/ssh'"
                  },
                  "pipeArgs": {
                    "anyOf": [
                      {
                        "type": "array",
                        "description": "Command line arguments passed to the pipe program. Token ${debuggerCommand} in pipeArgs will get replaced by the full debugger command, this token can be specified inline with other arguments. If ${debuggerCommand} isn't used in any argument, the full debugger command will be instead be added to the end of the argument list.",
                        "items": {
                          "type": "string"
                        },
                        "default": []
                      },
                      {
                        "type": "string",
                        "description": "Stringified version of command line arguments passed to the pipe program. Token ${debuggerCommand} in pipeArgs will get replaced by the full debugger command, this token can be specified inline with other arguments. If ${debuggerCommand} isn't used in any argument, the full debugger command will be instead be added to the end of the argument list.",
                        "default": ""
                      }
                    ],
                    "default": []
                  },
                  "debuggerPath": {
                    "type": "string",
                    "description": "The full path to the debugger on the target machine.",
                    "default": "enter the path for the debugger on the target machine, for example /usr/bin/netcoredbg"
                  },
                  "pipeEnv": {
                    "type": "object",
                    "additionalProperties": {
                      "type": "string"
                    },
                    "description": "Environment variables passed to the pipe program.",
                    "default": {}
                  },
                  "quoteArgs": {
                    "type": "boolean",
                    "description": "Should arguments that contain characters that need to be quoted (example: spaces) be quoted? Defaults to 'true'. If set to false, the debugger command will no longer be automatically quoted.",
                    "default": true
                  },
                  "windows": {
                    "description": "Windows-specific pipe launch configuration options",
                    "default": {
                      "pipeCwd": "${workspaceFolder}",
                      "pipeProgram": "enter the fully qualified path for the pipe program name, for example 'c:\\tools\\plink.exe'",
                      "pipeArgs": []
                    },
                    "type": "object",
                    "properties": {
                      "pipeCwd": {
                        "type": "string",
                        "description": "The fully qualified path to the working directory for the pipe program.",
                        "default": "${workspaceFolder}"
                      },
                      "pipeProgram": {
                        "type": "string",
                        "description": "The fully qualified pipe command to execute.",
                        "default": "enter the fully qualified path for the pipe program name, for example '/usr/bin/ssh'"
                      },
                      "pipeArgs": {
                        "anyOf": [
                          {
                            "type": "array",
                            "description": "Command line arguments passed to the pipe program. Token ${debuggerCommand} in pipeArgs will get replaced by the full debugger command, this token can be specified inline with other arguments. If ${debuggerCommand} isn't used in any argument, the full debugger command will be instead be added to the end of the argument list.",
                            "items": {
                              "type": "string"
                            },
                            "default": []
                          },
                          {
                            "type": "string",
                            "description": "Stringified version of command line arguments passed to the pipe program. Token ${debuggerCommand} in pipeArgs will get replaced by the full debugger command, this token can be specified inline with other arguments. If ${debuggerCommand} isn't used in any argument, the full debugger command will be instead be added to the end of the argument list.",
                            "default": ""
                          }
                        ],
                        "default": []
                      },
                      "quoteArgs": {
                        "type": "boolean",
                        "description": "Should arguments that contain characters that need to be quoted (example: spaces) be quoted? Defaults to 'true'. If set to false, the debugger command will no longer be automatically quoted.",
                        "default": true
                      },
                      "pipeEnv": {
                        "type": "object",
                        "additionalProperties": {
                          "type": "string"
                        },
                        "description": "Environment variables passed to the pipe program.",
                        "default": {}
                      }
                    }
                  },
                  "osx": {
                    "description": "OSX-specific pipe launch configuration options",
                    "default": {
                      "pipeCwd": "${workspaceFolder}",
                      "pipeProgram": "enter the fully qualified path for the pipe program name, for example '/usr/bin/ssh'",
                      "pipeArgs": []
                    },
                    "type": "object",
                    "properties": {
                      "pipeCwd": {
                        "type": "string",
                        "description": "The fully qualified path to the working directory for the pipe program.",
                        "default": "${workspaceFolder}"
                      },
                      "pipeProgram": {
                        "type": "string",
                        "description": "The fully qualified pipe command to execute.",
                        "default": "enter the fully qualified path for the pipe program name, for example '/usr/bin/ssh'"
                      },
                      "pipeArgs": {
                        "anyOf": [
                          {
                            "type": "array",
                            "description": "Command line arguments passed to the pipe program. Token ${debuggerCommand} in pipeArgs will get replaced by the full debugger command, this token can be specified inline with other arguments. If ${debuggerCommand} isn't used in any argument, the full debugger command will be instead be added to the end of the argument list.",
                            "items": {
                              "type": "string"
                            },
                            "default": []
                          },
                          {
                            "type": "string",
                            "description": "Stringified version of command line arguments passed to the pipe program. Token ${debuggerCommand} in pipeArgs will get replaced by the full debugger command, this token can be specified inline with other arguments. If ${debuggerCommand} isn't used in any argument, the full debugger command will be instead be added to the end of the argument list.",
                            "default": ""
                          }
                        ],
                        "default": []
                      },
                      "quoteArgs": {
                        "type": "boolean",
                        "description": "Should arguments that contain characters that need to be quoted (example: spaces) be quoted? Defaults to 'true'. If set to false, the debugger command will no longer be automatically quoted.",
                        "default": true
                      },
                      "pipeEnv": {
                        "type": "object",
                        "additionalProperties": {
                          "type": "string"
                        },
                        "description": "Environment variables passed to the pipe program.",
                        "default": {}
                      }
                    }
                  },
                  "linux": {
                    "description": "Linux-specific pipe launch configuration options",
                    "default": {
                      "pipeCwd": "${workspaceFolder}",
                      "pipeProgram": "enter the fully qualified path for the pipe program name, for example '/usr/bin/ssh'",
                      "pipeArgs": []
                    },
                    "type": "object",
                    "properties": {
                      "pipeCwd": {
                        "type": "string",
                        "description": "The fully qualified path to the working directory for the pipe program.",
                        "default": "${workspaceFolder}"
                      },
                      "pipeProgram": {
                        "type": "string",
                        "description": "The fully qualified pipe command to execute.",
                        "default": "enter the fully qualified path for the pipe program name, for example '/usr/bin/ssh'"
                      },
                      "pipeArgs": {
                        "anyOf": [
                          {
                            "type": "array",
                            "description": "Command line arguments passed to the pipe program. Token ${debuggerCommand} in pipeArgs will get replaced by the full debugger command, this token can be specified inline with other arguments. If ${debuggerCommand} isn't used in any argument, the full debugger command will be instead be added to the end of the argument list.",
                            "items": {
                              "type": "string"
                            },
                            "default": []
                          },
                          {
                            "type": "string",
                            "description": "Stringified version of command line arguments passed to the pipe program. Token ${debuggerCommand} in pipeArgs will get replaced by the full debugger command, this token can be specified inline with other arguments. If ${debuggerCommand} isn't used in any argument, the full debugger command will be instead be added to the end of the argument list.",
                            "default": ""
                          }
                        ],
                        "default": []
                      },
                      "quoteArgs": {
                        "type": "boolean",
                        "description": "Should arguments that contain characters that need to be quoted (example: spaces) be quoted? Defaults to 'true'. If set to false, the debugger command will no longer be automatically quoted.",
                        "default": true
                      },
                      "pipeEnv": {
                        "type": "object",
                        "additionalProperties": {
                          "type": "string"
                        },
                        "description": "Environment variables passed to the pipe program.",
                        "default": {}
                      }
                    }
                  }
                }
              },
              "suppressJITOptimizations": {
                "type": "boolean",
                "description": "If true, when an optimized module (.dll compiled in the Release configuration) loads in the target process, the debugger will ask the Just-In-Time compiler to generate code with optimizations disabled. For more information: https://aka.ms/VSCode-CS-LaunchJson#suppress-jit-optimizations",
                "default": false
              },
              "symbolOptions": {
                "description": "Options to control how symbols (.pdb files) are found and loaded.",
                "default": {
                  "searchPaths": [],
                  "searchMicrosoftSymbolServer": false,
                  "searchNuGetOrgSymbolServer": false
                },
                "type": "object",
                "properties": {
                  "searchPaths": {
                    "type": "array",
                    "items": {
                      "type": "string"
                    },
                    "description": "Array of symbol server URLs (example: http​://MyExampleSymbolServer) or directories (example: /build/symbols) to search for .pdb files. These directories will be searched in addition to the default locations -- next to the module and the path where the pdb was originally dropped to.",
                    "default": []
                  },
                  "searchMicrosoftSymbolServer": {
                    "type": "boolean",
                    "description": "If 'true' the Microsoft Symbol server (https​://msdl.microsoft.com​/download/symbols) is added to the symbols search path. If unspecified, this option defaults to 'false'.",
                    "default": false
                  },
                  "searchNuGetOrgSymbolServer": {
                    "type": "boolean",
                    "description": "If 'true' the NuGet.org symbol server (https​://symbols.nuget.org​/download/symbols) is added to the symbols search path. If unspecified, this option defaults to 'false'.",
                    "default": false
                  },
                  "cachePath": {
                    "type": "string",
                    "description": "Directory where symbols downloaded from symbol servers should be cached. If unspecified, on Windows the debugger will default to %TEMP%\\SymbolCache, and on Linux and macOS the debugger will default to ~/.dotnet/symbolcache.",
                    "default": "~/.dotnet/symbolcache"
                  },
                  "moduleFilter": {
                    "description": "Provides options to control which modules (.dll files) the debugger will attempt to load symbols (.pdb files) for.",
                    "default": {
                      "mode": "loadAllButExcluded",
                      "excludedModules": []
                    },
                    "type": "object",
                    "required": [
                      "mode"
                    ],
                    "properties": {
                      "mode": {
                        "type": "string",
                        "enum": [
                          "loadAllButExcluded",
                          "loadOnlyIncluded"
                        ],
                        "enumDescriptions": [
                          "Load symbols for all modules unless the module is in the 'excludedModules' array.",
                          "Do not attempt to load symbols for ANY module unless it is in the 'includedModules' array, or it is included through the 'includeSymbolsNextToModules' setting."
                        ],
                        "description": "Controls which of the two basic operating modes the module filter operates in.",
                        "default": "loadAllButExcluded"
                      },
                      "excludedModules": {
                        "type": "array",
                        "items": {
                          "type": "string"
                        },
                        "description": "Array of modules that the debugger should NOT load symbols for. Wildcards (example: MyCompany.*.dll) are supported.\n\nThis property is ignored unless 'mode' is set to 'loadAllButExcluded'.",
                        "default": []
                      },
                      "includedModules": {
                        "type": "array",
                        "items": {
                          "type": "string"
                        },
                        "description": "Array of modules that the debugger should load symbols for. Wildcards (example: MyCompany.*.dll) are supported.\n\nThis property is ignored unless 'mode' is set to 'loadOnlyIncluded'.",
                        "default": [
                          "MyExampleModule.dll"
                        ]
                      },
                      "includeSymbolsNextToModules": {
                        "type": "boolean",
                        "description": "If true, for any module NOT in the 'includedModules' array, the debugger will still check next to the module itself and the launching executable, but it will not check paths on the symbol search list. This option defaults to 'true'.\n\nThis property is ignored unless 'mode' is set to 'loadOnlyIncluded'.",
                        "default": true
                      }
                    }
                  }
                }
              },
              "sourceLinkOptions": {
                "description": "Options to control how Source Link connects to web servers. For more information: https://aka.ms/VSCode-CS-LaunchJson#source-link-options",
                "default": {
                  "*": {
                    "enabled": true
                  }
                },
                "type": "object",
                "additionalItems": {
                  "type": "object",
                  "properties": {
                    "enabled": {
                      "title": "boolean",
                      "description": "Is Source Link enabled for this URL?  If unspecified, this option defaults to 'true'.",
                      "default": "true"
                    }
                  }
                }
              },
              "allowFastEvaluate": {
                "type": "boolean",
                "description": "When true (the default state), the debugger will attempt faster evaluation by simulating execution of simple properties and methods.",
                "default": true
              },
              "targetArchitecture": {
                "type": "string",
                "description": "[Only supported in local macOS debugging] The architecture of the debuggee. This will automatically be detected unless this parameter is set. Allowed values are x86_64 or arm64."
              }
            }
          }
        }
      },
      {
        "type": "blazorwasm",
        "label": "Blazor WebAssembly Debug",
        "initialConfigurations": [
          {
            "type": "blazorwasm",
            "name": "Launch and Debug Blazor WebAssembly Application",
            "request": "launch"
          }
        ],
        "configurationAttributes": {
          "launch": {
            "properties": {
              "cwd": {
                "type": "string",
                "description": "The directory of the Blazor WebAssembly app, defaults to the workspace folder.",
                "default": "${workspaceFolder}"
              },
              "url": {
                "type": "string",
                "description": "The URL of the application",
                "default": "https://localhost:5001"
              },
              "browser": {
                "type": "string",
                "description": "The debugging browser to launch (Edge or Chrome)",
                "default": "edge",
                "enum": [
                  "chrome",
                  "edge"
                ]
              },
              "trace": {
                "type": [
                  "boolean",
                  "string"
                ],
                "default": "true",
                "enum": [
                  "verbose",
                  true
                ],
                "description": "If true, verbose logs from JS debugger are sent to log file. If 'verbose', send logs to console."
              },
              "hosted": {
                "type": "boolean",
                "default": "false",
                "description": "True if the app is a hosted Blazor WebAssembly app, false otherwise."
              },
              "webRoot": {
                "type": "string",
                "default": "${workspaceFolder}",
                "description": "Specifies the absolute path to the webserver root."
              },
              "timeout": {
                "type": "number",
                "default": 30000,
                "description": "Retry for this number of milliseconds to connect to browser."
              },
              "program": {
                "type": "string",
                "default": "${workspaceFolder}/Server/bin/Debug/<target-framework>/<target-dll>",
                "description": "The path of the DLL to execute when launching a hosted server app"
              },
              "env": {
                "type": "object",
                "description": "Environment variables passed to dotnet. Only valid for hosted apps."
              },
              "dotNetConfig": {
                "description": "Options passed to the underlying .NET debugger. For more info, see https://github.com/OmniSharp/omnisharp-vscode/blob/master/debugger.md.",
                "type": "object",
                "required": [],
                "default": {},
                "properties": {
                  "justMyCode": {
                    "type": "boolean",
                    "description": "Optional flag to only show user code.",
                    "default": true
                  },
                  "logging": {
                    "description": "Optional flags to determine what types of messages should be logged to the output window. Applicable only for the app server of hosted Blazor WASM apps.",
                    "type": "object",
                    "required": [],
                    "default": {},
                    "properties": {
                      "exceptions": {
                        "type": "boolean",
                        "description": "Optional flag to determine whether exception messages should be logged to the output window.",
                        "default": true
                      },
                      "moduleLoad": {
                        "type": "boolean",
                        "description": "Optional flag to determine whether module load events should be logged to the output window.",
                        "default": true
                      },
                      "programOutput": {
                        "type": "boolean",
                        "description": "Optional flag to determine whether program output should be logged to the output window when not using an external console.",
                        "default": true
                      },
                      "engineLogging": {
                        "type": "boolean",
                        "description": "Optional flag to determine whether diagnostic engine logs should be logged to the output window.",
                        "default": false
                      },
                      "browserStdOut": {
                        "type": "boolean",
                        "description": "Optional flag to determine if stdout text from the launching the web browser should be logged to the output window.",
                        "default": true
                      },
                      "elapsedTiming": {
                        "type": "boolean",
                        "description": "If true, engine logging will include `adapterElapsedTime` and `engineElapsedTime` properties to indicate the amount of time, in microseconds, that a request took.",
                        "default": false
                      },
                      "threadExit": {
                        "type": "boolean",
                        "description": "Controls if a message is logged when a thread in the target process exits. Default: `false`.",
                        "default": false
                      },
                      "processExit": {
                        "type": "boolean",
                        "description": "Controls if a message is logged when the target process exits, or debugging is stopped. Default: `true`.",
                        "default": true
                      }
                    }
                  },
                  "sourceFileMap": {
                    "type": "object",
                    "description": "Optional source file mappings passed to the debug engine. Example: '{ \"C:\\foo\":\"/home/user/foo\" }'",
                    "additionalProperties": {
                      "type": "string"
                    },
                    "default": {
                      "<insert-source-path-here>": "<insert-target-path-here>"
                    }
                  }
                }
              },
              "browserConfig": {
                "description": "Options based to the underlying JavaScript debugger. For more info, see https://github.com/microsoft/vscode-js-debug/blob/master/OPTIONS.md.",
                "type": "object",
                "required": [],
                "default": {},
                "properties": {
                  "outputCapture": {
                    "enum": [
                      "console",
                      "std"
                    ],
                    "description": "From where to capture output messages: the default debug API if set to `console`, or stdout/stderr streams if set to `std`.",
                    "default": "console"
                  }
                }
              }
            }
          },
          "attach": {
            "properties": {
              "url": {
                "type": "string",
                "description": "The URL of the application",
                "default": "https://localhost:5001"
              },
              "cwd": {
                "type": "string",
                "description": "The directory of the Blazor WebAssembly app, defaults to the workspace folder.",
                "default": "${workspaceFolder}"
              },
              "browser": {
                "type": "string",
                "description": "The debugging browser to launch (Edge or Chrome)",
                "default": "chrome",
                "enum": [
                  "chrome",
                  "edge"
                ]
              },
              "trace": {
                "type": [
                  "boolean",
                  "string"
                ],
                "default": "true",
                "enum": [
                  "verbose",
                  true
                ],
                "description": "If true, verbose logs from JS debugger are sent to log file. If 'verbose', send logs to console."
              },
              "webRoot": {
                "type": "string",
                "default": "${workspaceFolder}",
                "description": "Specifies the absolute path to the webserver root."
              },
              "timeout": {
                "type": "number",
                "default": 30000,
                "description": "Retry for this number of milliseconds to connect to browser."
              }
            }
          }
        }
      }
    ],
    "semanticTokenTypes": [
      {
        "id": "razorTagHelperElement",
        "description": "A Razor TagHelper Element"
      },
      {
        "id": "razorTagHelperAttribute",
        "description": "A Razor TagHelper Attribute"
      },
      {
        "id": "razorTransition",
        "description": "A Razor transition"
      },
      {
        "id": "razorDirectiveAttribute",
        "description": "A Razor Directive Attribute"
      },
      {
        "id": "razorDirectiveColon",
        "description": "A colon between directive attribute parameters"
      },
      {
        "id": "razorDirective",
        "description": "A Razor directive such as 'code' or 'function'"
      },
      {
        "id": "razorComment",
        "description": "A Razor comment"
      },
      {
        "id": "markupCommentPunctuation",
        "description": "The '@' or '*' of a Razor comment."
      },
      {
        "id": "markupTagDelimiter",
        "description": "Markup delimiters like '<', '>', and '/'."
      },
      {
        "id": "markupOperator",
        "description": "Delimiter for Markup Attribute Key-Value pairs."
      },
      {
        "id": "markupElement",
        "description": "The name of a Markup element."
      },
      {
        "id": "markupAttribute",
        "description": "The name of a Markup attribute."
      },
      {
        "id": "markupComment",
        "description": "The contents of a Markup comment."
      },
      {
        "id": "markupCommentPunctuation",
        "description": "The begining or ending punctuation of a Markup comment."
      },
      {
        "id": "plainKeyword",
        "description": "Represents a keyword"
      },
      {
        "id": "controlKeyword",
        "description": "Represents a control-flow keyword"
      },
      {
        "id": "operatorOverloaded",
        "description": "Represents a custom implementation of an operator"
      },
      {
        "id": "preprocessorKeyword",
        "description": "Represents"
      },
      {
        "id": "preprocessorText",
        "description": "Represents"
      },
      {
        "id": "excludedCode",
        "description": ""
      },
      {
        "id": "punctuation",
        "description": ""
      },
      {
        "id": "stringVerbatim",
        "description": ""
      },
      {
        "id": "stringEscapeCharacter",
        "description": ""
      },
      {
        "id": "delegate",
        "description": ""
      },
      {
        "id": "module",
        "description": ""
      },
      {
        "id": "extensionMethod",
        "description": ""
      },
      {
        "id": "field",
        "description": ""
      },
      {
        "id": "local",
        "description": ""
      },
      {
        "id": "xmlDocCommentAttributeName",
        "description": ""
      },
      {
        "id": "xmlDocCommentAttributeQuotes",
        "description": ""
      },
      {
        "id": "xmlDocCommentAttributeValue",
        "description": ""
      },
      {
        "id": "xmlDocCommentCDataSection",
        "description": ""
      },
      {
        "id": "xmlDocCommentComment",
        "description": ""
      },
      {
        "id": "xmlDocCommentDelimiter",
        "description": ""
      },
      {
        "id": "xmlDocCommentEntityReference",
        "description": ""
      },
      {
        "id": "xmlDocCommentName",
        "description": ""
      },
      {
        "id": "xmlDocCommentProcessingInstruction",
        "description": ""
      },
      {
        "id": "xmlDocCommentText",
        "description": ""
      },
      {
        "id": "regexComment",
        "description": ""
      },
      {
        "id": "regexCharacterClass",
        "description": ""
      },
      {
        "id": "regexAnchor",
        "description": ""
      },
      {
        "id": "regexQuantifier",
        "description": ""
      },
      {
        "id": "regexGrouping",
        "description": ""
      },
      {
        "id": "regexAlternation",
        "description": ""
      },
      {
        "id": "regexSelfEscapedCharacter",
        "description": ""
      },
      {
        "id": "regexOtherEscape",
        "description": ""
      }
    ],
    "semanticTokenModifiers": [],
    "semanticTokenScopes": [
      {
        "language": "aspnetcorerazor",
        "scopes": {
          "razorTagHelperElement": [
            "entity.name.class.element.taghelper"
          ],
          "razorTagHelperAttribute": [
            "entity.name.class.attribute.taghelper"
          ],
          "razorTransition": [
            "keyword.control.razor.transition"
          ],
          "razorDirectiveAttribute": [
            "keyword.control.razor.directive.attribute",
            "keyword.control.cshtml.directive.attribute"
          ],
          "razorDirectiveColon": [
            "keyword.control.razor.directive.colon",
            "keyword.control.cshtml.directive.colon"
          ],
          "razorDirective": [
            "keyword.control.razor.directive",
            "keyword.control.cshtml.directive"
          ],
          "razorComment": [
            "comment.block.razor"
          ],
          "razorCommentTransition": [
            "meta.comment.razor",
            "keyword.control.cshtml.transition"
          ],
          "razorCommentStar": [
            "keyword.control.razor.comment.star",
            "meta.comment.razor"
          ],
          "angleBracket": [
            "punctuation.definition.tag"
          ],
          "forwardSlash": [
            "punctuation.definition.tag"
          ],
          "equals": [
            "punctuation.separator.key-value.html"
          ],
          "markupElement": [
            "entity.name.tag.html"
          ],
          "markupAttribute": [
            "entity.other.attribute-name.html"
          ],
          "markupComment": [
            "comment.block.html"
          ],
          "markupCommentPunctuation": [
            "punctuation.definition.comment.html",
            "comment.block.html"
          ]
        }
      },
      {
        "language": "csharp",
        "scopes": {
          "plainKeyword": [
            "keyword.cs"
          ],
          "controlKeyword": [
            "keyword.control.cs"
          ],
          "operatorOverloaded": [
            "entity.name.function.member.overload.cs"
          ],
          "preprocessorKeyword": [
            "keyword.preprocessor.cs"
          ],
          "preprocessorText": [
            "meta.preprocessor.string.cs"
          ],
          "excludedCode": [
            "support.other.excluded.cs"
          ],
          "punctuation": [
            "punctuation.cs"
          ],
          "stringVerbatim": [
            "string.verbatim.cs"
          ],
          "stringEscapeCharacter": [
            "constant.character.escape.cs"
          ],
          "delegate": [
            "entity.name.type.delegate.cs"
          ],
          "module": [
            "entity.name.type.module.cs"
          ],
          "extensionMethod": [
            "entity.name.function.extension.cs"
          ],
          "field": [
            "entity.name.variable.field.cs"
          ],
          "local": [
            "entity.name.variable.local.cs"
          ],
          "xmlDocCommentAttributeName": [
            "comment.documentation.attribute.name.cs"
          ],
          "xmlDocCommentAttributeQuotes": [
            "comment.documentation.attribute.quotes.cs"
          ],
          "xmlDocCommentAttributeValue": [
            "comment.documentation.attribute.value.cs"
          ],
          "xmlDocCommentCDataSection": [
            "comment.documentation.cdata.cs"
          ],
          "xmlDocCommentComment": [
            "comment.documentation.comment.cs"
          ],
          "xmlDocCommentDelimiter": [
            "comment.documentation.delimiter.cs"
          ],
          "xmlDocCommentEntityReference": [
            "comment.documentation.entityReference.cs"
          ],
          "xmlDocCommentName": [
            "comment.documentation.name.cs"
          ],
          "xmlDocCommentProcessingInstruction": [
            "comment.documentation.processingInstruction.cs"
          ],
          "xmlDocCommentText": [
            "comment.documentation.cs"
          ],
          "regexComment": [
            "string.regexp.comment.cs"
          ],
          "regexCharacterClass": [
            "constant.character.character-class.regexp.cs"
          ],
          "regexAnchor": [
            "keyword.control.anchor.regexp.cs"
          ],
          "regexQuantifier": [
            "keyword.operator.quantifier.regexp.cs"
          ],
          "regexGrouping": [
            "punctuation.definition.group.regexp.cs"
          ],
          "regexAlternation": [
            "keyword.operator.or.regexp.cs"
          ],
          "regexSelfEscapedCharacter": [
            "string.regexp.self-escaped-character.cs"
          ],
          "regexOtherEscape": [
            "string.regexp.other-escape.cs"
          ]
        }
      }
    ],
    "languages": [
      {
        "id": "aspnetcorerazor",
        "extensions": [
          ".cshtml",
          ".razor"
        ],
        "mimetypes": [
          "text/x-cshtml"
        ],
        "configuration": "./src/razor/language-configuration.json",
        "aliases": [
          "ASP.NET Razor"
        ]
      }
    ],
    "grammars": [
      {
        "language": "aspnetcorerazor",
        "scopeName": "text.aspnetcorerazor",
        "path": "./src/razor/syntaxes/aspnetcorerazor.tmLanguage.json"
      }
    ],
    "menus": {
      "commandPalette": [
        {
          "command": "dotnet.test.runTestsInContext",
          "when": "editorLangId == csharp"
        },
        {
          "command": "dotnet.test.debugTestsInContext",
          "when": "editorLangId == csharp"
        }
      ],
      "editor/title": [
        {
          "command": "extension.showRazorCSharpWindow",
          "when": "resourceLangId == aspnetcorerazor"
        },
        {
          "command": "extension.showRazorHtmlWindow",
          "when": "resourceLangId == aspnetcorerazor"
        },
        {
          "command": "razor.reportIssue",
          "when": "resourceLangId == aspnetcorerazor"
        }
      ],
      "editor/context": [
        {
          "command": "dotnet.test.runTestsInContext",
          "when": "editorLangId == csharp",
          "group": "2_dotnet@1"
        },
        {
          "command": "dotnet.test.debugTestsInContext",
          "when": "editorLangId == csharp",
          "group": "2_dotnet@2"
        }
      ]
    },
    "viewsWelcome": [
      {
        "view": "debug",
        "contents": "[Generate C# Assets for Build and Debug](command:dotnet.generateAssets)\n\nTo learn more about launch.json, see [Configuring launch.json for C# debugging](https://aka.ms/VSCode-CS-LaunchJson).",
        "when": "debugStartLanguage == csharp"
      }
    ]
  }
}<|MERGE_RESOLUTION|>--- conflicted
+++ resolved
@@ -1,14 +1,8 @@
 {
   "name": "csharp",
-<<<<<<< HEAD
   "publisher": "muhammad-sammy",
-  "version": "1.23.17",
+  "version": "1.24.17",
   "description": "C# support for vscode-compatible editors (powered by OmniSharp and NetCoreDbg).",
-=======
-  "publisher": "ms-dotnettools",
-  "version": "1.24.0",
-  "description": "C# for Visual Studio Code (powered by OmniSharp).",
->>>>>>> 0833ccb9
   "displayName": "C#",
   "author": "Muhammad Sammy",
   "license": "SEE LICENSE IN RuntimeLicenses/license.txt",
@@ -372,12 +366,8 @@
     {
       "id": "Debugger",
       "description": ".NET Core Debugger (Windows / x64)",
-<<<<<<< HEAD
       "url": "https://github.com/Samsung/netcoredbg/releases/download/2.0.0-880/netcoredbg-win64.zip",
       "fallbackUrl": "https://web.archive.org/web/20201114153556if_/https://github-production-release-asset-2e65be.s3.amazonaws.com/113926796/d4b97d80-155d-11eb-8d5f-3dd1c01c1a8e?X-Amz-Algorithm=AWS4-HMAC-SHA256&X-Amz-Credential=AKIAIWNJYAX4CSVEH53A%2F20201114%2Fus-east-1%2Fs3%2Faws4_request&X-Amz-Date=20201114T153556Z&X-Amz-Expires=300&X-Amz-Signature=cca2fa29711b17bf0ab332e8142fc4c27792f515d53dc685396d8ea1009f4bd8&X-Amz-SignedHeaders=host&actor_id=0&key_id=0&repo_id=113926796&response-content-disposition=attachment%3B%20filename%3Dnetcoredbg-win64.zip&response-content-type=application%2Foctet-stream",
-=======
-      "url": "https://vsdebugger.azureedge.net/coreclr-debug-1-23-19/coreclr-debug-win7-x64.zip",
->>>>>>> 0833ccb9
       "installPath": ".debugger",
       "platforms": [
         "win32"
@@ -385,38 +375,14 @@
       "architectures": [
         "x86_64"
       ],
-<<<<<<< HEAD
       "installTestPath": ".debugger/netcoredbg/netcoredbg.exe"
-=======
-      "installTestPath": "./.debugger/vsdbg-ui.exe",
-      "integrity": "7EC5DE9E15D61635C17333E24C09A6C40F0A8CDD744AF82A28E2301A62133E2C"
-    },
-    {
-      "id": "Debugger",
-      "description": ".NET Core Debugger (Windows / ARM64)",
-      "url": "https://vsdebugger.azureedge.net/coreclr-debug-1-23-19/coreclr-debug-win10-arm64.zip",
-      "installPath": ".debugger",
-      "platforms": [
-        "win32"
-      ],
-      "architectures": [
-        "arm64"
-      ],
-      "installTestPath": "./.debugger/vsdbg-ui.exe",
-      "integrity": "DEEF193C862C2705D32E13EA931768453DB14787575F605ADCDDD428431DDC86"
->>>>>>> 0833ccb9
     },
     {
       "id": "Debugger",
       "description": ".NET Core Debugger (macOS / x64)",
-<<<<<<< HEAD
       "url": "https://github.com/Samsung/netcoredbg/releases/download/1.2.0-786/netcoredbg-osx.tar.gz",
       "fallbackUrl": "https://web.archive.org/web/20201114153845if_/https://github-production-release-asset-2e65be.s3.amazonaws.com/113926796/e77a8500-1552-11eb-8b31-fe0e14726f36?X-Amz-Algorithm=AWS4-HMAC-SHA256&X-Amz-Credential=AKIAIWNJYAX4CSVEH53A%2F20201114%2Fus-east-1%2Fs3%2Faws4_request&X-Amz-Date=20201114T153659Z&X-Amz-Expires=300&X-Amz-Signature=5782fc0120f26ad4ec919f9cc21b70c42986436a05de7f857fff3e7604e077fb&X-Amz-SignedHeaders=host&actor_id=0&key_id=0&repo_id=113926796&response-content-disposition=attachment%3B%20filename%3Dnetcoredbg-osx.tar.gz&response-content-type=application%2Foctet-stream",
       "installPath": ".debugger",
-=======
-      "url": "https://vsdebugger.azureedge.net/coreclr-debug-1-23-19/coreclr-debug-osx-x64.zip",
-      "installPath": ".debugger/x86_64",
->>>>>>> 0833ccb9
       "platforms": [
         "darwin"
       ],
@@ -427,7 +393,6 @@
       "binaries": [
         "./netcoredbg"
       ],
-<<<<<<< HEAD
       "installTestPath": ".debugger/netcoredbg/netcoredbg"
     },
     {
@@ -435,33 +400,6 @@
       "description": ".NET Core Debugger (linux / x64)",
       "url": "https://github.com/Samsung/netcoredbg/releases/download/2.0.0-880/netcoredbg-linux-amd64.tar.gz",
       "fallbackUrl": "https://web.archive.org/web/20210704184708/https://github-releases.githubusercontent.com/113926796/fc5bfc00-dc3b-11eb-8d47-f99c4dc1c4c6?X-Amz-Algorithm=AWS4-HMAC-SHA256&X-Amz-Credential=AKIAIWNJYAX4CSVEH53A%2F20210704%2Fus-east-1%2Fs3%2Faws4_request&X-Amz-Date=20210704T184708Z&X-Amz-Expires=300&X-Amz-Signature=521e3d193946f1cd4598e55056b7597497e294322daa6827f3bf84d1be4e1d89&X-Amz-SignedHeaders=host&actor_id=0&key_id=0&repo_id=113926796&response-content-disposition=attachment%3B%20filename%3Dnetcoredbg-linux-amd64.tar.gz&response-content-type=application%2Foctet-stream",
-=======
-      "installTestPath": "./.debugger/x86_64/vsdbg-ui",
-      "integrity": "0B6621AD6FB075F0F0267F47CB1FC50BDBD69FA12D1D5837E2116575AC0007CC"
-    },
-    {
-      "id": "Debugger",
-      "description": ".NET Core Debugger (macOS / arm64)",
-      "url": "https://vsdebugger.azureedge.net/coreclr-debug-1-23-19/coreclr-debug-osx-arm64.zip",
-      "installPath": ".debugger/arm64",
-      "platforms": [
-        "darwin"
-      ],
-      "architectures": [
-        "arm64"
-      ],
-      "binaries": [
-        "./vsdbg-ui",
-        "./vsdbg"
-      ],
-      "installTestPath": "./.debugger/arm64/vsdbg-ui",
-      "integrity": "68D25DC93E91BC9669A49F391AE9EC9B2A67599A56B2E261377020935BF059F8"
-    },
-    {
-      "id": "Debugger",
-      "description": ".NET Core Debugger (linux / ARM)",
-      "url": "https://vsdebugger.azureedge.net/coreclr-debug-1-23-19/coreclr-debug-linux-arm.zip",
->>>>>>> 0833ccb9
       "installPath": ".debugger",
       "platforms": [
         "linux"
@@ -472,21 +410,12 @@
       "binaries": [
         "./netcoredbg"
       ],
-<<<<<<< HEAD
       "installTestPath": ".debugger/netcoredbg/netcoredbg"
-=======
-      "installTestPath": "./.debugger/vsdbg-ui",
-      "integrity": "8B4DD4BDB0860140A25CFEF9F99AABCED2B254D9BEA6423331F00CDD806494CF"
->>>>>>> 0833ccb9
     },
     {
       "id": "Debugger",
       "description": ".NET Core Debugger (linux / ARM64)",
-<<<<<<< HEAD
       "url": "https://github.com/Samsung/netcoredbg/releases/download/2.0.0-880/netcoredbg-linux-arm64.tar.gz",
-=======
-      "url": "https://vsdebugger.azureedge.net/coreclr-debug-1-23-19/coreclr-debug-linux-arm64.zip",
->>>>>>> 0833ccb9
       "installPath": ".debugger",
       "platforms": [
         "linux"
@@ -495,35 +424,9 @@
         "arm64"
       ],
       "binaries": [
-<<<<<<< HEAD
         "./netcoredbg"
       ],
       "installTestPath": ".debugger/netcoredbg/netcoredbg"
-=======
-        "./vsdbg-ui",
-        "./vsdbg"
-      ],
-      "installTestPath": "./.debugger/vsdbg-ui",
-      "integrity": "22DFF6351D1A9372861834F89B3F04AF22D23F5BCF31A6EED23B5953EFE9BD22"
-    },
-    {
-      "id": "Debugger",
-      "description": ".NET Core Debugger (linux / x64)",
-      "url": "https://vsdebugger.azureedge.net/coreclr-debug-1-23-19/coreclr-debug-linux-x64.zip",
-      "installPath": ".debugger",
-      "platforms": [
-        "linux"
-      ],
-      "architectures": [
-        "x86_64"
-      ],
-      "binaries": [
-        "./vsdbg-ui",
-        "./vsdbg"
-      ],
-      "installTestPath": "./.debugger/vsdbg-ui",
-      "integrity": "DDA862623649A47124059B91DE778388EA327D3CF4BD8521BAAEAEEB8503D9EE"
->>>>>>> 0833ccb9
     },
     {
       "id": "Razor",
