/*---------------------------------------------------------------------------------------------
 *  Copyright (c) Microsoft Corporation. All rights reserved.
 *  Licensed under the MIT License. See License.txt in the project root for license information.
 *--------------------------------------------------------------------------------------------*/

import * as path from 'path';
import * as vscode from 'vscode';
import { Advisor } from '../../src/features/diagnosticsProvider';
import { EventStream } from '../../src/EventStream';
import { EventType } from '../../src/omnisharp/EventType';
import { OmnisharpExtensionExports } from '../../src/CSharpExtensionExports';

export interface ActivationResult {
    readonly advisor: Advisor;
    readonly eventStream: EventStream;
}

<<<<<<< HEAD
export async function activateCSharpExtension(): Promise<ActivationResult | undefined> {
    const configuration = vscode.workspace.getConfiguration();
    configuration.update('omnisharp.enableLspDriver', process.env.OMNISHARP_DRIVER === 'lsp' ? true : false);
    if (process.env.OMNISHARP_LOCATION) {
        configuration.update('path', process.env.OMNISHARP_LOCATION);
    }

    const csharpExtension = vscode.extensions.getExtension<OmnisharpExtensionExports>("ms-dotnettools.csharp");

    // Explicitly await the extension activation even if completed so that we capture any errors it threw during activation.
    await csharpExtension.activate();

    await csharpExtension.exports.initializationFinished();
    console.log("ms-dotnettools.csharp activated");

    // Output the directory where logs are being written so if a test fails we can match it to the right logs.
    console.log(`Extension log directory: ${csharpExtension.exports.logDirectory}`);

    let activationResult: ActivationResult = {
        advisor: await csharpExtension.exports.getAdvisor(),
        eventStream: csharpExtension.exports.eventStream,
    };

    return activationResult;
}

export async function restartOmniSharpServer(): Promise<void> {
    const csharpExtension = vscode.extensions.getExtension<OmnisharpExtensionExports>("ms-dotnettools.csharp");
=======
export async function activateCSharpExtension(): Promise<ActivationResult> {
    const csharpExtension = vscode.extensions.getExtension<CSharpExtensionExports>("ms-dotnettools.csharp");
    if (!csharpExtension) {
        throw new Error("Failed to find installation of ms-dotnettools.csharp");
    }

    if (!csharpExtension.isActive) {
        await csharpExtension.activate();
    }

    try {
        await csharpExtension.exports.initializationFinished();
        const advisor = await csharpExtension.exports.getAdvisor();
        const eventStream = csharpExtension.exports.eventStream;
        console.log("ms-dotnettools.csharp activated");
        return {
            advisor: advisor,
            eventStream: eventStream
        };
    }
    catch (err) {
        console.log(JSON.stringify(err));
        throw err;
    }
}

export async function restartOmniSharpServer(): Promise<void> {
    const csharpExtension = vscode.extensions.getExtension<CSharpExtensionExports>("ms-dotnettools.csharp");
    if (!csharpExtension) {
        throw new Error("Failed to find installation of ms-dotnettools.csharp");
    }
>>>>>>> f267b163

    if (!csharpExtension.isActive) {
        await activateCSharpExtension();
    }

    try {
        await new Promise<void>(resolve => {
            const hook = csharpExtension.exports.eventStream.subscribe(event => {
                if (event.type == EventType.OmnisharpStart) {
                    hook.unsubscribe();
                    resolve();
                }
            });
            vscode.commands.executeCommand("o.restart");
        });
        console.log("OmniSharp restarted");
    }
    catch (err) {
        console.log(JSON.stringify(err));
        throw err;
    }
}

export function isRazorWorkspace(workspace: typeof vscode.workspace) {
    return isGivenSln(workspace, 'BasicRazorApp2_1');
}

export function isSlnWithCsproj(workspace: typeof vscode.workspace) {
    return isGivenSln(workspace, 'slnWithCsproj');
}

export function isSlnWithGenerator(workspace: typeof vscode.workspace) {
    return isGivenSln(workspace,  'slnWithGenerator');
}

function isGivenSln(workspace: typeof vscode.workspace, expectedProjectFileName: string) {
    const primeWorkspace = workspace.workspaceFolders![0];
    const projectFileName = primeWorkspace.uri.fsPath.split(path.sep).pop();

    return projectFileName === expectedProjectFileName;
}<|MERGE_RESOLUTION|>--- conflicted
+++ resolved
@@ -15,8 +15,7 @@
     readonly eventStream: EventStream;
 }
 
-<<<<<<< HEAD
-export async function activateCSharpExtension(): Promise<ActivationResult | undefined> {
+export async function activateCSharpExtension(): Promise<ActivationResult> {
     const configuration = vscode.workspace.getConfiguration();
     configuration.update('omnisharp.enableLspDriver', process.env.OMNISHARP_DRIVER === 'lsp' ? true : false);
     if (process.env.OMNISHARP_LOCATION) {
@@ -24,6 +23,9 @@
     }
 
     const csharpExtension = vscode.extensions.getExtension<OmnisharpExtensionExports>("ms-dotnettools.csharp");
+    if (!csharpExtension) {
+        throw new Error("Failed to find installation of ms-dotnettools.csharp");
+    }
 
     // Explicitly await the extension activation even if completed so that we capture any errors it threw during activation.
     await csharpExtension.activate();
@@ -44,39 +46,9 @@
 
 export async function restartOmniSharpServer(): Promise<void> {
     const csharpExtension = vscode.extensions.getExtension<OmnisharpExtensionExports>("ms-dotnettools.csharp");
-=======
-export async function activateCSharpExtension(): Promise<ActivationResult> {
-    const csharpExtension = vscode.extensions.getExtension<CSharpExtensionExports>("ms-dotnettools.csharp");
     if (!csharpExtension) {
         throw new Error("Failed to find installation of ms-dotnettools.csharp");
     }
-
-    if (!csharpExtension.isActive) {
-        await csharpExtension.activate();
-    }
-
-    try {
-        await csharpExtension.exports.initializationFinished();
-        const advisor = await csharpExtension.exports.getAdvisor();
-        const eventStream = csharpExtension.exports.eventStream;
-        console.log("ms-dotnettools.csharp activated");
-        return {
-            advisor: advisor,
-            eventStream: eventStream
-        };
-    }
-    catch (err) {
-        console.log(JSON.stringify(err));
-        throw err;
-    }
-}
-
-export async function restartOmniSharpServer(): Promise<void> {
-    const csharpExtension = vscode.extensions.getExtension<CSharpExtensionExports>("ms-dotnettools.csharp");
-    if (!csharpExtension) {
-        throw new Error("Failed to find installation of ms-dotnettools.csharp");
-    }
->>>>>>> f267b163
 
     if (!csharpExtension.isActive) {
         await activateCSharpExtension();
