--- conflicted
+++ resolved
@@ -1,4 +1,3 @@
-<<<<<<< HEAD
 # free-omnisharp-vscode
 
 The debugger included in the official C# extension is [proprietary](https://aka.ms/VSCode-DotNet-DbgLicense) and is licensed to only work with Microsoft versions of vscode.
@@ -29,7 +28,7 @@
 then run `Extensions: Install from VSIX` from the command pallete and select the `csharp-VERSION_NUMBER.vsix` file.
 
 # From [OmniSharp/omnisharp-vscode](https://github.com/OmniSharp/omnisharp-vscode) README
-=======
+
 ## C# for Visual Studio Code
 A [Visual Studio Code](https://code.visualstudio.com/) [extension](https://marketplace.visualstudio.com/VSCode) that provides rich language support for C# and is shipped along with [C# Dev Kit][csdevkitextension]. Powered by a Language Server Protocol (LSP) server, this extension integrates with open source components like [Roslyn](https://github.com/dotnet/roslyn) and [Razor](https://github.com/dotnet/razor) to provide rich type information and a faster, more reliable C# experience.
 
@@ -63,7 +62,6 @@
 
 ## Found a Bug?
 To file a new issue:
->>>>>>> ffb7eaf2
 
 1. Open the Command Palette with Ctrl+Shift+P (Cmd+Shift+P on macOS), type "Open Settings (UI)", and press Enter.
 2. Search for "trace" in the search bar. Under "Dotnet > Server: Trace" select "Trace" from the drop down. This will provide more output information.
@@ -77,9 +75,8 @@
 
 Alternatively, you could visit https://github.com/dotnet/vscode-csharp/issues and file a new issue there.
 
-## Contributing
+.NET Framework builds of OmniSharp no longer ship with Mono or the MSBuild tooling (See announcement [omnisharp-roslyn#2339](https://github.com/OmniSharp/omnisharp-roslyn/issues/2339)). To ensure that the C# extension remains usable out of the box for .NET SDK projects, we have changed the default value of `omnisharp.useModernNet` to `true`.
 
-<<<<<<< HEAD
 If you still need Unity or .NET Framework support, you can set `omnisharp.useModernNet` to `false` in your VS Code settings and restart OmniSharp. Please see the [Requirements](https://github.com/OmniSharp/omnisharp-vscode#requirements) section above to ensure necessary tooling is installed.
 
 See issue [#5120](https://github.com/OmniSharp/omnisharp-vscode/issues/5120) for more details.
@@ -99,54 +96,20 @@
 The C# semantic highlighting support is in preview. To enable, set `editor.semanticHighlighting.enabled` and `csharp.semanticHighlighting.enabled` to `true` in your settings. Semantic highlighting is only provided for code files that are part of the active project.
 
 To really see the difference, try the new Visual Studio 2019 Light and Dark themes with semantic colors that closely match Visual Studio 2019.
-=======
-### License
 
-Copyright © .NET Foundation, and contributors.
->>>>>>> ffb7eaf2
+### Development
 
-The Microsoft C# extension is subject to [these license terms](RuntimeLicenses/license.txt).
-The source code to this extension is available on [https://github.com/dotnet/vscode-csharp](https://github.com/dotnet/vscode-csharp) and licensed under the [MIT license](LICENSE.txt).
+First install:
 
-### Code of Conduct
+* Node.js (8.11.1 or later)
+* Npm (5.6.0 or later)
 
-This project has adopted the code of conduct defined by the [Contributor Covenant](http://contributor-covenant.org/)
-to clarify expected behavior in our community.
-For more information see the [.NET Foundation Code of Conduct](http://www.dotnetfoundation.org/code-of-conduct).
+To **run and develop** do the following:
 
-### Contribution License Agreement
-
-<<<<<<< HEAD
 * Run `npm ci`
 * Run `npm run compile`
 * Open in Visual Studio Code (`code .`)
 * _Optional:_ run `npm run watch`, make code changes
 * Press <kbd>F5</kbd> to debug
 
-To **test** do the following: `npm run test` or <kbd>F5</kbd> in VS Code with the "Launch Tests" debug configuration.
-=======
-By signing the [CLA](https://cla.dotnetfoundation.org/), the community is free to use your contribution to [.NET Foundation](http://www.dotnetfoundation.org) projects.
-
-### .NET Foundation
-
-This project is supported by the [.NET Foundation](http://www.dotnetfoundation.org).
-
-## Feedback
-
-<!-- 
-[FAQs]
-Check out the FAQs before filing a question. 
--->
-
-[Provide feedback](https://github.com/dotnet/vscode-csharp/issues)
-File questions, issues, or feature requests for the extension.
-
-[Known issues](https://github.com/dotnet/vscode-csharp/issues)
-If someone has already filed an issue that encompasses your feedback, please leave a 👍 or 👎 reaction on the issue to upvote or downvote it to help us prioritize the issue.
-
-[Quick survey](https://www.research.net/r/8KGJ9V8?o=[o_value]&v=[v_value]&m=[m_value])
-Let us know what you think of the extension by taking the quick survey.
-
-
-[csdevkitextension]: https://marketplace.visualstudio.com/items?itemName=ms-dotnettools.csdevkit
->>>>>>> ffb7eaf2
+To **test** do the following: `npm run test` or <kbd>F5</kbd> in VS Code with the "Launch Tests" debug configuration.