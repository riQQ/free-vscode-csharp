--- conflicted
+++ resolved
@@ -13,55 +13,10 @@
 
 The C# extension is powered by [OmniSharp](https://github.com/OmniSharp/omnisharp-roslyn).
 
-<<<<<<< HEAD
-### What's New in 1.4
-
-#### Metadata as Source
-
-* Go to Definition (<kbd>F12</kbd>) can now show a C#-like view for APIs that do not appear in your project's source code. ([#165](https://github.com/OmniSharp/omnisharp-vscode/issues/165))
-
-#### Debugger
-
-* Applications can now be launched without attaching the debugger with <kbd>Ctrl+F5</kbd>.
-* Support for new "embedded portable PDB" debug format.
-* The launch.json file generator now automatically sets the option to show a console window by default (`"internalConsoleOptions": "openOnSessionStart"`).
-
-#### New Settings
-
-Several new settings have been added:
-
-* `csharp.suppressDotnetInstallWarning`: Suppress the warning that the .NET CLI is not on the path.
-* `omnisharp.autoStart`: Used to control whether the OmniSharp server will be automatically launched when a folder containing a project or solution is opened. The default value for this setting is `true`.
-* `omnisharp.path`: Can be used to specify a file path to a different OmniSharp server than the one that will be used by default. Previously, this option was controlled by `csharp.omnisharp`, which is now deprecated.
-* `omnisharp.useMono`: When `omnisharp.path` is specified, this controls whether OmniSharp will be launched with Mono or not. Previously, this option was controlled by `csharp.omnisharpUsesMono`, wich is now deprecated.
-* `omnisharp.loggingLevel`: Used to control the level of logging output from the OmniSharp server. Legal values are `"default"` or `"verbose"`.
-
-#### Colorizer
-
-There have been several fixes to the colorizer grammar resulting in much smoother syntax highlighting, with better support for C# 6.0. Special thanks go to [@ivanz](https://github.com/ivanz) and [@seraku24](https://github.com/seraku24) for contributing most of the fixes below!
-
-* Expression-bodied members ([#638](https://github.com/OmniSharp/omnisharp-vscode/issues/638), [#403](https://github.com/OmniSharp/omnisharp-vscode/issues/403), [#679](https://github.com/OmniSharp/omnisharp-vscode/issues/679), [#249](https://github.com/OmniSharp/omnisharp-vscode/issues/249))
-* Escaped keyword identifiers ([#614](https://github.com/OmniSharp/omnisharp-vscode/issues/614))
-* Using directives and nested namespaces ([#282](https://github.com/OmniSharp/omnisharp-vscode/issues/282), [#381](https://github.com/OmniSharp/omnisharp-vscode/issues/381))
-* Field and local variable type names ([#717](https://github.com/OmniSharp/omnisharp-vscode/issues/717), [#719](https://github.com/OmniSharp/omnisharp-vscode/issues/719))
-* Multi-dimensional arrays in parameters ([#657](https://github.com/OmniSharp/omnisharp-vscode/issues/657))
-
-#### Performance
-
-* Improvements have been made in processing diagnostics (i.e. errors and warnings).
-* Full solution diagnostics are no longer computed for large solutions (e.g. solutions with >1000 files across all projects). However, diagnostics are still computed for open files.
-
-#### Other Improvements
-
-* Multibyte characters are now properly encoded, resulting in proper display in tooltips and fixing crashes in the OmniSharp server. ([#4](https://github.com/OmniSharp/omnisharp-vscode/4), [#140](https://github.com/OmniSharp/omnisharp-vscode/140), [#427](https://github.com/OmniSharp/omnisharp-vscode/427))
-* Will no longer attempt to install a CoreCLR flavor of OmniSharp on Ubuntu versions other than 14 and 16. ([#655](https://github.com/OmniSharp/omnisharp-vscode/issues/655))
-* Opening a solution or csproj no longer results in '0 projects' displayed in the status bar. ([#723](https://github.com/OmniSharp/omnisharp-vscode/issues/723))
-=======
 
 ### Get Started Writing C&#35; in VS Code
 * [Documentation](https://code.visualstudio.com/docs/languages/csharp)
 * [Video Tutorial compiling with .NET Core](https://channel9.msdn.com/Blogs/dotnet/Get-started-with-VS-Code-using-CSharp-and-NET-Core)
->>>>>>> e0c3c52d
 
 ### What's New in 1.5
 
@@ -147,11 +102,8 @@
 * Open in Visual Studio Code (`code .`)
 * *Optional:* run `tsc -w`, make code changes (on Windows, try `start node ".\node_modules\typescript\bin\tsc -w"`)
 * Press <kbd>F5</kbd> to debug
-<<<<<<< HEAD
-=======
 
 To **test** do the following: `npm run test`
->>>>>>> e0c3c52d
 
 ### License
 The Microsoft C# extension is subject to [these license terms](RuntimeLicenses/license.txt).
