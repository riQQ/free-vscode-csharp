# free-omnisharp-vscode

VS Code's C# extension without the debugger.

## Why?

The debugger included in the official C# extension is [proprietary](https://aka.ms/VSCode-DotNet-DbgLicense) and is licensed to only work with Microsoft versions of vscode.

## Note about using .NET Core 3.1.401 or .NET 5 Preview 8 SDKs on Mono platforms

Because of the new minimum MSBuild version requirement of these new SDKs, it will be necessary to use the Mono packaged with the C# extension. The meaning of "omnisharp.useGlobalMono" has change to "never", this forces the use of the included Mono. To use your system
install of Mono set the value to "always" although it may not be compatible with newer SDKs.

## What's new in 1.23.3
-   Fix ps call for Alpine images ([#4023](https://github.com/OmniSharp/omnisharp-vscode/issues/4023), PR: [#4097](https://github.com/OmniSharp/omnisharp-vscode/pull/4097))
-   Support TextEdit in completion responses (PR: [@4073](https://github.com/OmniSharp/omnisharp-vscode/pull/4073))
-   Updated Razor support
    -   Updated OmniSharp version (should improve stability) [dotnet/aspnetcore-tooling#20320](https://github.com/dotnet/aspnetcore/issues/20320)
    -   Corrected positioning for `@using` for components added by light bulb. [dotnet/aspnetcore-tooling#25019](https://github.com/dotnet/aspnetcore/issues/25019)
    -   Mixed HTML & C# Razor formatting support ([dotnet/aspnetcore-tooling#25470](https://github.com/dotnet/aspnetcore/issues/25470)) / ([dotnet/aspnetcore-tooling#14271](https://github.com/dotnet/aspnetcore/issues/14271))
    -   Add using for C# Type light bulb ([dotnet/aspnetcore-tooling#18173](https://github.com/dotnet/aspnetcore/issues/18173))
    -   Fully qualify C# Type light bulb ([dotnet/aspnetcore-tooling#24778](https://github.com/dotnet/aspnetcore/issues/24778))
    -   Added support for engine logging on .NET process for Blazor WASM apps ([OmniSharp/omnisharp-vscode#4070](https://github.com/OmniSharp/omnisharp-vscode/issues/4070))
    -   Fixed bug in clean-up of Blazor WASM debugging session ([OmniSharp/omnisharp-vscode#4056](https://github.com/OmniSharp/omnisharp-vscode/issues/4056))
-   Debugger Features:
    -   Add support for Function Breakpoints ([#295](https://github.com/OmniSharp/omnisharp-vscode/issues/295))
-   Debugger Fixes:
    -   [Debugger licensing errors are not reported to the UI ([#3759](https://github.com/OmniSharp/omnisharp-vscode/issues/3759))
    -   [Error processing 'variables' request. Unknown Error: 0x8000211d ([#3926](https://github.com/OmniSharp/omnisharp-vscode/issues/3926))
    -   [Method with a function pointer local breaks variables view and debug console ([#4052](https://github.com/OmniSharp/omnisharp-vscode/issues/4052))
-   Update to OmniSharp 1.37.2 (PR: [#4107](https://github.com/OmniSharp/omnisharp-vscode/pull/4107))
    -   Updated MSBuild, MSBuild resolvers and Roslyn to match .NET Core 5.0 RC2 and VS 16.8 Preview 4. (PR: [omnisharp-roslyn/#1971](https://github.com/OmniSharp/omnisharp-roslyn/pull/1971), PR: [omnisharp-roslyn/#1974](https://github.com/OmniSharp/omnisharp-roslyn/pull/1974))
    -   Decouple FixAll from the workspace ([omnisharp-roslyn/#1960](https://github.com/OmniSharp/omnisharp-roslyn/issues/1960), PR: [omnisharp-roslyn/#1962](https://github.com/OmniSharp/omnisharp-roslyn/pull/1962))
    -   Added binding redirects for Microsoft.CodeAnalysis.Features and Microsoft.CodeAnalysis.CSharp.Features (PR: [omnisharp-roslyn/#1964](https://github.com/OmniSharp/omnisharp-roslyn/pull/1964))
    -   Always log error responses with error level (PR: [omnisharp-roslyn/#1963](https://github.com/OmniSharp/omnisharp-roslyn/pull/1963))
    -   Added support for override property completion. **Warning**: contains breaking change, as `InsertText` was removed from the response, please use `TextEdit` instead (PR: [omnisharp-roslyn/#1957](https://github.com/OmniSharp/omnisharp-roslyn/pull/1957))
    -   Correctly handle <ProjectReferences> that don't produce references (PR: [omnisharp-roslyn/#1956](https://github.com/OmniSharp/omnisharp-roslyn/pull/1956))
    -   Marked `/autocomplete` endpoint as obsolete - the clients should be switching to `/completion` and `/completion/resolve` (PR: [omnisharp-roslyn/#1951](https://github.com/OmniSharp/omnisharp-roslyn/pull/1951))
    -   Fixed escapes in regex completions ([omnisharp-roslyn/#1949](https://github.com/OmniSharp/omnisharp-roslyn/issues/1949), PR: [omnisharp-roslyn/#1950](https://github.com/OmniSharp/omnisharp-roslyn/pull/1950))
    -   Fixed completion on part of existing string ([omnisharp-vscode#4063](https://github.com/OmniSharp/omnisharp-vscode/issues/4063), PR: [omnisharp-roslyn/#1941](https://github.com/OmniSharp/omnisharp-roslyn/pull/1941))
    -   Fixed LSP completion item kinds (PR: [omnisharp-roslyn/#1940](https://github.com/OmniSharp/omnisharp-roslyn/pull/1940))
    -   Added support for textDocument/implementation in LSP mode (PR: [omnisharp-roslyn/#1970](https://github.com/OmniSharp/omnisharp-roslyn/pull/1970))
    -   Fixed namespace icon in completion response ([omnisharp-vscode#4051](https://github.com/OmniSharp/omnisharp-vscode/issues/4051), PR: [omnisharp-roslyn/#1936](https://github.com/OmniSharp/omnisharp-roslyn/pull/1936))
    -   Improved performance of find implementations (PR: [omnisharp-roslyn/#1935](https://github.com/OmniSharp/omnisharp-roslyn/pull/1935))
    -   Add support for new quick info endpoint when working with Cake (PR: [omnisharp-roslyn/#1945](https://github.com/OmniSharp/omnisharp-roslyn/pull/1945))
    -   Add support for new completion endpoints when working with Cake ([omnisharp-roslyn/#1939](https://github.com/OmniSharp/omnisharp-roslyn/issues/1939), PR: [omnisharp-roslyn/#1944](https://github.com/OmniSharp/omnisharp-roslyn/pull/1944))
    -   When an analyzer fails to load, log an error (PR: [omnisharp-roslyn/#1972](https://github.com/OmniSharp/omnisharp-roslyn/pull/1972))
    -   Added support for 'extract base class' (PR: [omnisharp-roslyn/#1969](https://github.com/OmniSharp/omnisharp-roslyn/pull/1969))
    -   OmniSharp.Path can only be set in user settings (PR: [omnisharp-roslyn/#1946](https://github.com/OmniSharp/omnisharp-roslyn/pull/1946))
    -   Add support for code actions besides ApplyChangesOperation's (PR: [omnisharp-roslyn/#1724](https://github.com/OmniSharp/omnisharp-roslyn/pull/1724))

## What's new in 1.23.2
-   Ensure that all quickinfo sections have linebreaks between them, and don't add unecessary duplicate linebreaks (PR: [omnisharp-roslyn#1900](https://github.com/OmniSharp/omnisharp-roslyn/pull/1900))
-   Support completion of unimported types (PR: [omnisharp-roslyn#1896](https://github.com/OmniSharp/omnisharp-roslyn/pull/1896))
-   Exclude Misc project from InternalsVisibleTo completion (PR: [omnisharp-roslyn#1902](https://github.com/OmniSharp/omnisharp-roslyn/pull/1902))
-   Ensure unimported things are sorted after imported things (PR: [omnisharp-roslyn#1903](https://github.com/OmniSharp/omnisharp-roslyn/pull/1903))
-   Correctly handle multiple reference aliases (PR: [omnisharp-roslyn#1905](https://github.com/OmniSharp/omnisharp-roslyn/pull/1905))
-   Better handle completion when the display text is not in the final result (PR: [omnisharp-roslyn#1908](https://github.com/OmniSharp/omnisharp-roslyn/pull/1908))
-   Correctly mark hover markup content as markdown ([omnisharp-roslyn#1906](https://github.com/OmniSharp/omnisharp-roslyn/issues/1906), PR: [omnisharp-roslyn#1909](https://github.com/OmniSharp/omnisharp-roslyn/pull/1909))
-   Upgrade lsp ([omnisharp-roslyn#1898](https://github.com/OmniSharp/omnisharp-roslyn/issues/1898), PR: [omnisharp-roslyn#1911](https://github.com/OmniSharp/omnisharp-roslyn/pull/1911))
-   Updated to ILSpy 6.1.0.5902 (PR: [omnisharp-roslyn#1913](https://github.com/OmniSharp/omnisharp-roslyn/pull/1913))
-   Updated to NET 5.0 preview8 (PR: [omnisharp-roslyn#1916](https://github.com/OmniSharp/omnisharp-roslyn/pull/1916))
-   Add HTTP Driver back to build.json (PR: [omnisharp-roslyn#1918](https://github.com/OmniSharp/omnisharp-roslyn/pull/1918))
-   Updated the docs to mention .NET 4.7.2 targeting pack (PR: [omnisharp-roslyn#1922](https://github.com/OmniSharp/omnisharp-roslyn/pull/1922))
-   Support for configurations remapping in solution files ([omnisharp-roslyn#1828](https://github.com/OmniSharp/omnisharp-roslyn/issues/1828), PR: [omnisharp-roslyn#1835](https://github.com/OmniSharp/omnisharp-roslyn/pull/1835))
-   Only run dotnet --info once for the working directory (PR: [omnisharp-roslyn#1925](https://github.com/OmniSharp/omnisharp-roslyn/pull/1925))
-   Update build tool versions for NET 5 RC1 (PR: [omnisharp-roslyn#1926](https://github.com/OmniSharp/omnisharp-roslyn/pull/1926))
-   Update Roslyn to 3.8.0-3.20451.2 (PR: [omnisharp-roslyn#1927](https://github.com/OmniSharp/omnisharp-roslyn/pull/1927))
-   Clean up Blazor WebAssembly notifications (PR: [#4018](https://github.com/OmniSharp/omnisharp-vscode/pull/4018))
-   Remove proposed api attribute (PR: [#4029](https://github.com/OmniSharp/omnisharp-vscode/pull/4029))
-   New completion service including override and unimported type completion (`omnisharp.enableImportCompletion`) (PR: [#3986](https://github.com/OmniSharp/omnisharp-vscode/pull/3986))

<<<<<<< HEAD
## Build and Install:
=======
## What's new in 1.23.1
-   Register FixAll commands for disposal ([#3984](https://github.com/OmniSharp/omnisharp-vscode/issues/3984), PR: [#3985](https://github.com/OmniSharp/omnisharp-vscode/pull/3985))
-   Register FixAll commands for disposal ([#3984](https://github.com/OmniSharp/omnisharp-vscode/issues/3984), PR: [#3985](https://github.com/OmniSharp/omnisharp-vscode/pull/3985))
-   Include version matched target files with minimal MSBuild (PR: [omnisharp-roslyn#1895](https://github.com/OmniSharp/omnisharp-roslyn/pull/1895))
-   Fix lack of trailing italics in quickinfo (PR: [omnisharp-roslyn#1894](https://github.com/OmniSharp/omnisharp-roslyn/pull/1894))
-   Set meaning of UseGlobalMono "auto" to "never" until Mono updates their MSBuild (PR: [#3998](https://github.com/OmniSharp/omnisharp-vscode/pull/3998))
-   Updated Razor support
    -   Fully qualify component light bulb ([dotnet/aspnetcore-tooling#22309](https://github.com/dotnet/aspnetcore/issues/22309))
    -   Add using for component light bulb ([dotnet/aspnetcore-tooling#22308](https://github.com/dotnet/aspnetcore/issues/22308))
    -   Create component from tag light bulb ([dotnet/aspnetcore-tooling#22307](https://github.com/dotnet/aspnetcore/issues/22307))
    -   Go to definition on Blazor components ([dotnet/aspnetcore-tooling#17044](https://github.com/dotnet/aspnetcore/issues/17044))
    -   Rename Blazor components ([dotnet/aspnetcore-tooling#22312](https://github.com/dotnet/aspnetcore/issues/22312))
    -   Prepare Blazor debugging to have better support for "Start without debugging" scenarios ([dotnet/aspnetcore-tooling#24623](https://github.com/dotnet/aspnetcore/issues/24623))

### Emmet support in Razor files
>>>>>>> b6799930

**Requirements:**
- [nodejs](https://nodejs.org)
- [vsce](https://code.visualstudio.com/api/working-with-extensions/publishing-extension#vsce)

```
git clone https://github.com/muhammadsammy/free-omnisharp-vscode.git

cd free-omnisharp-vscode

npm install

vsce package
```
then run `Extensions: Install from VSIX` from the command pallete and select the `csharp-VERSION_NUMBER.vsix` file.

**alternatively** you can download the vsix file from [open-vsx.org](https://open-vsx.org/extension/muhammad-sammy/csharp)<|MERGE_RESOLUTION|>--- conflicted
+++ resolved
@@ -1,13 +1,34 @@
 # free-omnisharp-vscode
 
-VS Code's C# extension without the debugger.
+C# extension for vscode-compatible editors **without** the debugger.
 
 ## Why?
-
 The debugger included in the official C# extension is [proprietary](https://aka.ms/VSCode-DotNet-DbgLicense) and is licensed to only work with Microsoft versions of vscode.
 
+## Installation:
+this extension is published at [open-vsx.org](https://open-vsx.org/extension/muhammad-sammy/csharp).
+
+### Build from source:
+Requirements:
+- [nodejs](https://nodejs.org)
+- [vsce](https://code.visualstudio.com/api/working-with-extensions/publishing-extension#vsce)
+
+```
+git clone https://github.com/muhammadsammy/free-omnisharp-vscode.git
+
+cd free-omnisharp-vscode
+
+npm install
+
+vsce package
+```
+then run `Extensions: Install from VSIX` from the command pallete and select the `csharp-VERSION_NUMBER.vsix` file.
+
+<br />
+
+# From [OmniSharp/omnisharp-vscode](https://github.com/OmniSharp/omnisharp-vscode) README:
+
 ## Note about using .NET Core 3.1.401 or .NET 5 Preview 8 SDKs on Mono platforms
-
 Because of the new minimum MSBuild version requirement of these new SDKs, it will be necessary to use the Mono packaged with the C# extension. The meaning of "omnisharp.useGlobalMono" has change to "never", this forces the use of the included Mono. To use your system
 install of Mono set the value to "always" although it may not be compatible with newer SDKs.
 
@@ -68,41 +89,4 @@
 -   Update Roslyn to 3.8.0-3.20451.2 (PR: [omnisharp-roslyn#1927](https://github.com/OmniSharp/omnisharp-roslyn/pull/1927))
 -   Clean up Blazor WebAssembly notifications (PR: [#4018](https://github.com/OmniSharp/omnisharp-vscode/pull/4018))
 -   Remove proposed api attribute (PR: [#4029](https://github.com/OmniSharp/omnisharp-vscode/pull/4029))
--   New completion service including override and unimported type completion (`omnisharp.enableImportCompletion`) (PR: [#3986](https://github.com/OmniSharp/omnisharp-vscode/pull/3986))
-
-<<<<<<< HEAD
-## Build and Install:
-=======
-## What's new in 1.23.1
--   Register FixAll commands for disposal ([#3984](https://github.com/OmniSharp/omnisharp-vscode/issues/3984), PR: [#3985](https://github.com/OmniSharp/omnisharp-vscode/pull/3985))
--   Register FixAll commands for disposal ([#3984](https://github.com/OmniSharp/omnisharp-vscode/issues/3984), PR: [#3985](https://github.com/OmniSharp/omnisharp-vscode/pull/3985))
--   Include version matched target files with minimal MSBuild (PR: [omnisharp-roslyn#1895](https://github.com/OmniSharp/omnisharp-roslyn/pull/1895))
--   Fix lack of trailing italics in quickinfo (PR: [omnisharp-roslyn#1894](https://github.com/OmniSharp/omnisharp-roslyn/pull/1894))
--   Set meaning of UseGlobalMono "auto" to "never" until Mono updates their MSBuild (PR: [#3998](https://github.com/OmniSharp/omnisharp-vscode/pull/3998))
--   Updated Razor support
-    -   Fully qualify component light bulb ([dotnet/aspnetcore-tooling#22309](https://github.com/dotnet/aspnetcore/issues/22309))
-    -   Add using for component light bulb ([dotnet/aspnetcore-tooling#22308](https://github.com/dotnet/aspnetcore/issues/22308))
-    -   Create component from tag light bulb ([dotnet/aspnetcore-tooling#22307](https://github.com/dotnet/aspnetcore/issues/22307))
-    -   Go to definition on Blazor components ([dotnet/aspnetcore-tooling#17044](https://github.com/dotnet/aspnetcore/issues/17044))
-    -   Rename Blazor components ([dotnet/aspnetcore-tooling#22312](https://github.com/dotnet/aspnetcore/issues/22312))
-    -   Prepare Blazor debugging to have better support for "Start without debugging" scenarios ([dotnet/aspnetcore-tooling#24623](https://github.com/dotnet/aspnetcore/issues/24623))
-
-### Emmet support in Razor files
->>>>>>> b6799930
-
-**Requirements:**
-- [nodejs](https://nodejs.org)
-- [vsce](https://code.visualstudio.com/api/working-with-extensions/publishing-extension#vsce)
-
-```
-git clone https://github.com/muhammadsammy/free-omnisharp-vscode.git
-
-cd free-omnisharp-vscode
-
-npm install
-
-vsce package
-```
-then run `Extensions: Install from VSIX` from the command pallete and select the `csharp-VERSION_NUMBER.vsix` file.
-
-**alternatively** you can download the vsix file from [open-vsx.org](https://open-vsx.org/extension/muhammad-sammy/csharp)+-   New completion service including override and unimported type completion (`omnisharp.enableImportCompletion`) (PR: [#3986](https://github.com/OmniSharp/omnisharp-vscode/pull/3986))