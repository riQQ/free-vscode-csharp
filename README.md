# free-omnisharp-vscode

The debugger included in the official C# extension is [proprietary](https://aka.ms/VSCode-DotNet-DbgLicense) and is licensed to only work with Microsoft versions of vscode.
This extension replaces it with [Samsung's MIT-licensed alternative](https://github.com/Samsung/netcoredbg/blob/master/LICENSE).

## Installation

This extension is published at [open-vsx.org](https://open-vsx.org/extension/muhammad-sammy/csharp).

<<<<<<< HEAD
### Build from source
=======
### Requirements

- [.NET 6 SDK](https://dotnet.microsoft.com/en-us/download/dotnet/6.0) or newer when `omnisharp.useModernNet` is set to `true` (the default value).
- A Full Framework runtime and MSBuild tooling when `omnisharp.useModernNet` is set to `false`.
  - Windows: .NET Framework along with [MSBuild Tools](https://visualstudio.microsoft.com/downloads/#build-tools-for-visual-studio-2022)
  - MacOS/Linux: [Mono with MSBuild](https://www.mono-project.com/download/preview/)

### Get Started Writing C# in VS Code
>>>>>>> 09b09bc0

Requirements:

- [nodejs](https://nodejs.org)
- npm (comes with nodejs)

```bash
git clone https://github.com/muhammadsammy/free-omnisharp-vscode.git

cd free-omnisharp-vscode

npm install

npx gulp 'vsix:release:package'

```

then run `Extensions: Install from VSIX` from the command pallete and select the `csharp-VERSION_NUMBER.vsix` file.

# From [OmniSharp/omnisharp-vscode](https://github.com/OmniSharp/omnisharp-vscode) README

## Announcements

### The C# extension no longer ships with an included Mono & MSBuild Tools

.NET Framework builds of OmniSharp no longer ship with Mono or the MSBuild tooling (See announcement [omnisharp-roslyn#2339](https://github.com/OmniSharp/omnisharp-roslyn/issues/2339)). To ensure that the C# extension remains usable out of the box for .NET SDK projects, we have changed the default value of `omnisharp.useModernNet` to `true`.

If you still need Unity or .NET Framework support, you can set `omnisharp.useModernNet` to `false` in your VS Code settings and restart OmniSharp. Please see the [Requirements](https://github.com/OmniSharp/omnisharp-vscode#requirements) section above to ensure necessary tooling is installed.

See issue [#5120](https://github.com/OmniSharp/omnisharp-vscode/issues/5120) for more details.

## What's new in 1.25.4
* Update OmniSharp to 1.39.4 (PR: [#5544](https://github.com/OmniSharp/omnisharp-vscode/pull/5544))
  * Disable snippets in sync completion (PR: [#2497](https://github.com/OmniSharp/omnisharp-roslyn/pull/2497))

## What's new in 1.25.3
* Update Razor to 7.0.0-preview.23067.5 (PR: [#5543](https://github.com/OmniSharp/omnisharp-vscode/pull/5543))
  * Enables support for arm64
  * Adds document color and color presentation features
* Update Roslyn to 4.5.0-2.22527.10 (PR: [#2486](https://github.com/OmniSharp/omnisharp-roslyn/pull/2486))
* Update dotnet-script dependencies to 1.4.0 (PR: [#2477](https://github.com/OmniSharp/omnisharp-roslyn/pull/2477))
* Register the LanguageServerLogger only once (PR: [#2473](https://github.com/OmniSharp/omnisharp-roslyn/pull/2473))
* Fix extension not finding mono. ([#5454](https://github.com/OmniSharp/omnisharp-vscode/issues/5454), PR: [#5484](https://github.com/OmniSharp/omnisharp-vscode/pull/5484))
* Update debugger to 1.25.3. ([#5460](https://github.com/OmniSharp/omnisharp-vscode/issues/5460), PR: [#5489](https://github.com/OmniSharp/omnisharp-vscode/pull/5489))
* Fix missing fix all commands. ([#5474](https://github.com/OmniSharp/omnisharp-vscode/issues/5474), PR: [#5475](https://github.com/OmniSharp/omnisharp-vscode/pull/5475))
* Fix failure to parse sdk version and sdk path. ([#2412](https://github.com/OmniSharp/omnisharp-vscode/issues/2412), PR: [#5459](https://github.com/OmniSharp/omnisharp-vscode/pull/5459))
* Handle custom OmniSharp launch paths. ([#5449](https://github.com/OmniSharp/omnisharp-vscode/issues/5449), PR: [#5456](https://github.com/OmniSharp/omnisharp-vscode/pull/5456))

## What's new in 1.25.2
* Fix the MSBuild version check on Unix and Linux platforms. ([#5443](https://github.com/OmniSharp/omnisharp-vscode/issues/5443), PR: [#5444](https://github.com/OmniSharp/omnisharp-vscode/pull/5444))

## What's new in 1.25.1
* When `.editorconfig` support is enabled (on by default), it is given higher priority over the legacy `omnisharp.json` code formatting options. If you would like to have the `omnisharp.json` code formatting options respected, disable `.editorconfig` support by setting `"omnisharp.enableEditorConfigSupport": false`
* Fix csharp.unitTestDebuggingOptions description ([#5309](https://github.com/OmniSharp/omnisharp-vscode/issues/5309), PR: [#5315](https://github.com/OmniSharp/omnisharp-vscode/pull/5315))
* Removed quoted examples from omnisharp.sdkVersion and omnisharp.sdkPath ([omnisharp-roslyn#2412](https://github.com/OmniSharp/omnisharp-roslyn/issues/2412), PR: [#5301](https://github.com/OmniSharp/omnisharp-vscode/pull/5301))
* Added an example on how to launch swagger ui (PR: [#5283](https://github.com/OmniSharp/omnisharp-vscode/pull/5283))
* Package manager nullability fixes (PR: [#5255](https://github.com/OmniSharp/omnisharp-vscode/pull/5255))
* Return all launch targets when `maxProjectResults` is set to 0 ([#5227](https://github.com/OmniSharp/omnisharp-vscode/issues/5227), PR: [#5241](https://github.com/OmniSharp/omnisharp-vscode/pull/5241))
* Clear nullability warnings (PR: [#5236](https://github.com/OmniSharp/omnisharp-vscode/pull/5236))
*  Provide actionable error messages for .NET SDK issues ([#5223](https://github.com/OmniSharp/omnisharp-vscode/issues/5223), PR: [#5225](https://github.com/OmniSharp/omnisharp-vscode/pull/5225))
* Clear all strict mode violations in src & enforce strict mode (PR: [#5407](https://github.com/OmniSharp/omnisharp-vscode/pull/5407))
* Update debugger to 1.25.1  (PR: [#5415](https://github.com/OmniSharp/omnisharp-vscode/pull/5415))
* Add github action to merge master to feature branches (PR: [#5414](https://github.com/OmniSharp/omnisharp-vscode/pull/5414)
* coreclr-debug nullability (PR: [#5405](https://github.com/OmniSharp/omnisharp-vscode/pull/5405))
* Feature nullability (PR: [#5400](https://github.com/OmniSharp/omnisharp-vscode/pull/5400))
* Add prerequisite check for running OmniSharp. (PR: [#5397](https://github.com/OmniSharp/omnisharp-vscode/pull/5397))
* Add projectFilesIncludePattern & projectFilesExcludePattern options. (PR: [#5382)](https://github.com/OmniSharp/omnisharp-vscode/pull/5382))
* Replaced the deprecated ProjectDiagnosticStatus event with the newer BackgroundDiagnosticStatus. (PR: [#5372](https://github.com/OmniSharp/omnisharp-vscode/pull/5372))
* Implement the "dotNetCliPaths" option to support custom .NET SDK locations (PR: [#4738](https://github.com/OmniSharp/omnisharp-vscode/pull/4738))
* Make the sourceGeneratedDocumentProvider always lazy (PR: [#5340](https://github.com/OmniSharp/omnisharp-vscode/pull/5340))
* Reintroduce typing version bumps (PR: [#5350](https://github.com/OmniSharp/omnisharp-vscode/pull/5350))
* Observer nullability fixes (PR: [#5349](https://github.com/OmniSharp/omnisharp-vscode/pull/5349))
* Support generated files in referenceProvider (PR: [#5339](https://github.com/OmniSharp/omnisharp-vscode/pull/5339))
* Provide source generated file info for workspace symbols (PR: [#5338](https://github.com/OmniSharp/omnisharp-vscode/pull/5338))
* Provide CodeActionKind for code actions (PR: [#5337](https://github.com/OmniSharp/omnisharp-vscode/pull/5337))
* Fix alpine support (PR: [#5322](https://github.com/OmniSharp/omnisharp-vscode/pull/5322))
* Update OmniSharp to 1.39.2 (PR: [#5319](<TODO>))
  * Update Roslyn to 4.4.0 1.22369.1 (PR: [omnisharp-roslyn#2420](https://github.com/OmniSharp/omnisharp-roslyn/pull/2420))
  * Simplify some code (PR: [omnisharp-roslyn#2370](https://github.com/OmniSharp/omnisharp-roslyn/pull/2370))
  * Return meaningful error when pinned SDK version is not found. ([#5128](https://github.com/OmniSharp/omnisharp-vscode/issues/5128), PR: [omnisharp-roslyn#2403](https://github.com/OmniSharp/omnisharp-roslyn/pull/2403))
  * Added support for `<WarningsAsErrors>nullable</WarningsAsErrors>` ([omnisharp-roslyn#2292](https://github.com/OmniSharp/omnisharp-roslyn/issues/2292), PR: [omnisharp-roslyn#2406](https://github.com/OmniSharp/omnisharp-roslyn/pull/2406))
  * Removed nuget versioning reference from OmniSharp.Abstractions ([omnisharp-roslyn#2410](https://github.com/OmniSharp/omnisharp-roslyn/issues/2410), PR: [omnisharp-roslyn#2414](https://github.com/OmniSharp/omnisharp-roslyn/pull/2414))
  * Bump Newtonsoft.Json to 13.0.1 (PR: [omnisharp-roslyn#2415](https://github.com/OmniSharp/omnisharp-roslyn/pull/2415))
  * Add missing LSP Handlers (PR: [omnisharp-roslyn#2463](https://github.com/OmniSharp/omnisharp-roslyn/pull/2463))
  * Add the TypeDefinitionHandler to the LSP (PR: [omnisharp-roslyn#2461](https://github.com/OmniSharp/omnisharp-roslyn/pull/2461))
  * Update .NET SDK and Roslyn (PR: [omnisharp-roslyn#2458](https://github.com/OmniSharp/omnisharp-roslyn/pull/2458))
  * Don't remap line mappings in Razor files (PR: [omnisharp-roslyn#2460](https://github.com/OmniSharp/omnisharp-roslyn/pull/2460))
  * Adds missing /open endpoint to Cake (PR: [omnisharp-roslyn#2457](https://github.com/OmniSharp/omnisharp-roslyn/pull/2457))
  * Adds V2 Highlight support to Cake (PR: [omnisharp-roslyn#2456](https://github.com/OmniSharp/omnisharp-roslyn/pull/2456))
  * Include Cake bits in .NET 6 builds (PR: [omnisharp-roslyn#2455](https://github.com/OmniSharp/omnisharp-roslyn/pull/2455))
  * Host dependency cleanup (PR: [omnisharp-roslyn#2436](https://github.com/OmniSharp/omnisharp-roslyn/pull/2436))
  * Upgrade http driver to latest ASP.NET Core version when running in .NET 6 (PR: [omnisharp-roslyn#2446](https://github.com/OmniSharp/omnisharp-roslyn/pull/2446))
  * updated IL Spy to 7.2.1.6856 (PR: [omnisharp-roslyn#2447](https://github.com/OmniSharp/omnisharp-roslyn/pull/2447))
  * Add comment to app.config explaining System.Memory versioning (PR: [omnisharp-roslyn#2444](https://github.com/OmniSharp/omnisharp-roslyn/pull/2444))
  * Add explicit System.Memory dependency to Hosts (PR: [omnisharp-roslyn#2443](https://github.com/OmniSharp/omnisharp-roslyn/pull/2443))
  * Return generated file info for find references (PR: [omnisharp-roslyn#2434](https://github.com/OmniSharp/omnisharp-roslyn/pull/2434))
  * Support NUnit TheoryAttribute (PR: [omnisharp-roslyn#2435](https://github.com/OmniSharp/omnisharp-roslyn/pull/2435))
  * Provide SourceGeneratedFileInfo for workspace symbolls requests (PR: [omnisharp-roslyn#2431](https://github.com/OmniSharp/omnisharp-roslyn/pull/2431))
  * Take the first dotnet cli we find instead of the last one we find (match the comment) (PR: [omnisharp-roslyn#2427](https://github.com/OmniSharp/omnisharp-roslyn/pull/2427)]
  * Record whether a CodeAction is a fix or not (PR: [omnisharp-roslyn#2430](https://github.com/OmniSharp/omnisharp-roslyn/pull/2430))
  * Update VMs used in build CI. (PR: [omnisharp-roslyn#2425](https://github.com/OmniSharp/omnisharp-roslyn/pull/2425))
  * Only get first document's highlights (PR: [omnisharp-roslyn#2424](https://github.com/OmniSharp/omnisharp-roslyn/pull/2424))


## What's new in 1.25.0
* Make SDK build of OmniSharp the default ([#5120](https://github.com/OmniSharp/omnisharp-vscode/issues/5120), PR: [#5176](https://github.com/OmniSharp/omnisharp-vscode/pull/5176))
* Add auto complete name to class, interface, enum, struct etc. snippets (PR: [#5198](https://github.com/OmniSharp/omnisharp-vscode/pull/5198))
* Add a fallback for ps in remoteProcessPickerScript ([#4096](https://github.com/OmniSharp/omnisharp-vscode/issues/4096), PR: [#5207](https://github.com/OmniSharp/omnisharp-vscode/pull/5207))
* Clear nullability warnings in server/omnisharp.ts (PR: [#5199](https://github.com/OmniSharp/omnisharp-vscode/pull/5199))
* Fix nullability for autoStart preferredPath (PR: [#5192](https://github.com/OmniSharp/omnisharp-vscode/pull/5192))
* coreclr debug configuration should support input variables for envFile ([#5102](https://github.com/OmniSharp/omnisharp-vscode/issues/5102), PR: [#5189](https://github.com/OmniSharp/omnisharp-vscode/pull/5189))
* Fix small spelling mistake (PR: [#5215](https://github.com/OmniSharp/omnisharp-vscode/pull/5215))
* Low-hanging nullable fruit (PR: [#5186](https://github.com/OmniSharp/omnisharp-vscode/pull/5186))
* Fire a buffer update instead of filechanged when active editor changes  ([#5216](https://github.com/OmniSharp/omnisharp-vscode/issues/5216), PR: [#5218](https://github.com/OmniSharp/omnisharp-vscode/pull/5218))
* Add support for InlayHint.TextEdits (PR: [#5177](https://github.com/OmniSharp/omnisharp-vscode/pull/5177))
* Fix .net6 OmniSharp acquisition on Linux arm64 (PR: [#5172](https://github.com/OmniSharp/omnisharp-vscode/pull/5172))
* Remove project.json reference in debugger.md (PR: [#5210](https://github.com/OmniSharp/omnisharp-vscode/pull/5210))
* Update debugger to 1.24.5 (PR: [#5211](https://github.com/OmniSharp/omnisharp-vscode/pull/5211))
  * Fixes [#5083](https://github.com/OmniSharp/omnisharp-vscode/issues/5083)
* Update OmniSharp to 1.39.0 (PR: [#5219](https://github.com/OmniSharp/omnisharp-vscode/pull/5219))
  * Update Roslyn to 4.3.0-2.22267.5 (PR: [omnisharp-roslyn#2401](https://github.com/OmniSharp/omnisharp-roslyn/pull/2401))
  * Fixed run script for Mono ([#5181](https://github.com/OmniSharp/omnisharp-vscode/issues/5181), [#5179](https://github.com/OmniSharp/omnisharp-vscode/issues/5179), PR: [omnisharp-roslyn##2398](https://github.com/OmniSharp/omnisharp-roslyn/pull/2398))
  * Fall back to /usr/lib/os-release if /etc/os-release doesn't exist (PR: [omnisharp-roslyn##2380](https://github.com/OmniSharp/omnisharp-roslyn/pull/2380))
  * Added support for linux-musl-x64 and linux-musl-arm64 ([omnisharp-roslyn##2366](https://github.com/OmniSharp/omnisharp-roslyn/issues/2366), PR: [omnisharp-roslyn##2395](https://github.com/OmniSharp/omnisharp-roslyn/pull/2395))
  * Enable GoToDefinition for symbols in metadata documents ([#4818](https://github.com/OmniSharp/omnisharp-vscode/issues/4818), PR: [omnisharp-roslyn##2390](https://github.com/OmniSharp/omnisharp-roslyn/pull/2390))
  * Use human readable doc in lsp's signature help ([omnisharp-roslyn##2372](https://github.com/OmniSharp/omnisharp-roslyn/issues/2372), PR: [omnisharp-roslyn##2392](https://github.com/OmniSharp/omnisharp-roslyn/pull/2392))
  * Add TextEdits support to InlayHints (PR: [omnisharp-roslyn##2385](https://github.com/OmniSharp/omnisharp-roslyn/pull/2385))
  * Fix Equals of AutoCompleteResponse and simplify some code (PR: [omnisharp-roslyn##2362](https://github.com/OmniSharp/omnisharp-roslyn/pull/2362))
  * Support O# running on .NET 7 SDKs (PR: [omnisharp-roslyn##2377](https://github.com/OmniSharp/omnisharp-roslyn/pull/2377))
  * Provide constructor accepting hostServices (PR: [omnisharp-roslyn##2373](https://github.com/OmniSharp/omnisharp-roslyn/pull/2373))
  * Typo fix ([omnisharp-roslyn##2374](https://github.com/OmniSharp/omnisharp-roslyn/pull/2374))
  * Update to latest .NET SDKs (PR: [omnisharp-roslyn##2378](https://github.com/OmniSharp/omnisharp-roslyn/pull/2378))
  * Remove MSBuild and Mono from release packages ([omnisharp-roslyn##2339](https://github.com/OmniSharp/omnisharp-roslyn/issues/2339), PR: [omnisharp-roslyn##2360](https://github.com/OmniSharp/omnisharp-roslyn/pull/2360))

<<<<<<< HEAD
## What's new in 1.24.4
* Remove inlayHints from diff view (PR: [#5151](https://github.com/OmniSharp/omnisharp-vscode/pull/5151))
* Quote arguments containing spaces when launching OmniSharp ([#5150](https://github.com/OmniSharp/omnisharp-vscode/issues/5150), PR: [#5154](https://github.com/OmniSharp/omnisharp-vscode/pull/5154))

## What's new in 1.24.3
* Fix OmniSharp not found issue on Mono ([#5140](https://github.com/OmniSharp/omnisharp-vscode/issues/5140), PR: [#5141](https://github.com/OmniSharp/omnisharp-vscode/pull/5141))

### Note about using .NET Core 3.1.4xx SDKs

The .NET 3.1.4xx SDKs require version 16.7 of MSBuild.

For MacOS and Linux users who have Mono installed, this means you will need to set `omnisharp.useGlobalMono` to `never` until a version of Mono ships with MSBuild 16.7.

You can also use the .NET 6 build of OmniSharp which runs on the .NET 6 SDK. See instructions above.

### Note about using .NET 5 SDKs

The .NET 5 SDK requires version 16.8 of MSBuild.

For Windows users who have Visual Studio installed, this means you will need to be on the latest Visual Studio 16.8 Preview.

For MacOS and Linux users who have Mono installed, this means you will need to set `omnisharp.useGlobalMono` to `never` until a version of Mono ships with MSBuild 16.8.

You can also use the .NET 6 build of OmniSharp which runs on the .NET 6 SDK. See instructions above.

### Note about using .NET 6 SDKs

The .NET 6 SDK requires version 16.10 of MSBuild.

For Windows users who have Visual Studio installed, this means you will need to have Visual Studio 16.11 or newer installed.

For MacOS and Linux users who have Mono installed, this means you will need to set `omnisharp.useGlobalMono` to `never` until a version of Mono ships with MSBuild 16.10.

You can also use the .NET 6 build of OmniSharp which runs on the .NET 6 SDK. See instructions above.

=======
>>>>>>> 09b09bc0
### Emmet support in Razor files

To enable emmet support, add the following to your settings.json:

```json
"emmet.includeLanguages": {
    "aspnetcorerazor": "html"
}
```

### Semantic Highlighting

The C# semantic highlighting support is in preview. To enable, set `editor.semanticHighlighting.enabled` and `csharp.semanticHighlighting.enabled` to `true` in your settings. Semantic highlighting is only provided for code files that are part of the active project.

To really see the difference, try the new Visual Studio 2019 Light and Dark themes with semantic colors that closely match Visual Studio 2019.

### Development

First install:

- Node.js (8.11.1 or later)
- Npm (5.6.0 or later)

To **run and develop** do the following:

* Run `npm ci`
* Run `npm run compile`
* Open in Visual Studio Code (`code .`)
* _Optional:_ run `npm run watch`, make code changes
* Press <kbd>F5</kbd> to debug

To **test** do the following: `npm run test` or <kbd>F5</kbd> in VS Code with the "Launch Tests" debug configuration.<|MERGE_RESOLUTION|>--- conflicted
+++ resolved
@@ -7,18 +7,7 @@
 
 This extension is published at [open-vsx.org](https://open-vsx.org/extension/muhammad-sammy/csharp).
 
-<<<<<<< HEAD
 ### Build from source
-=======
-### Requirements
-
-- [.NET 6 SDK](https://dotnet.microsoft.com/en-us/download/dotnet/6.0) or newer when `omnisharp.useModernNet` is set to `true` (the default value).
-- A Full Framework runtime and MSBuild tooling when `omnisharp.useModernNet` is set to `false`.
-  - Windows: .NET Framework along with [MSBuild Tools](https://visualstudio.microsoft.com/downloads/#build-tools-for-visual-studio-2022)
-  - MacOS/Linux: [Mono with MSBuild](https://www.mono-project.com/download/preview/)
-
-### Get Started Writing C# in VS Code
->>>>>>> 09b09bc0
 
 Requirements:
 
@@ -153,7 +142,6 @@
   * Update to latest .NET SDKs (PR: [omnisharp-roslyn##2378](https://github.com/OmniSharp/omnisharp-roslyn/pull/2378))
   * Remove MSBuild and Mono from release packages ([omnisharp-roslyn##2339](https://github.com/OmniSharp/omnisharp-roslyn/issues/2339), PR: [omnisharp-roslyn##2360](https://github.com/OmniSharp/omnisharp-roslyn/pull/2360))
 
-<<<<<<< HEAD
 ## What's new in 1.24.4
 * Remove inlayHints from diff view (PR: [#5151](https://github.com/OmniSharp/omnisharp-vscode/pull/5151))
 * Quote arguments containing spaces when launching OmniSharp ([#5150](https://github.com/OmniSharp/omnisharp-vscode/issues/5150), PR: [#5154](https://github.com/OmniSharp/omnisharp-vscode/pull/5154))
@@ -189,8 +177,6 @@
 
 You can also use the .NET 6 build of OmniSharp which runs on the .NET 6 SDK. See instructions above.
 
-=======
->>>>>>> 09b09bc0
 ### Emmet support in Razor files
 
 To enable emmet support, add the following to your settings.json:
